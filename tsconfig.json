--- conflicted
+++ resolved
@@ -9,11 +9,6 @@
     { "path": "./crates/solidity/outputs/npm/package/tsconfig.json" },
     { "path": "./crates/solidity/outputs/npm/tests/tsconfig.json" },
     { "path": "./crates/solidity/testing/perf/npm/tsconfig.json" },
-<<<<<<< HEAD
-    { "path": "./crates/testlang/outputs/npm/package/tsconfig.json" },
-    { "path": "./crates/testlang/outputs/npm/tests/tsconfig.json" },
-=======
->>>>>>> 76f29e9f
     { "path": "./documentation/public/assets/javascripts/tsconfig.json" },
     { "path": "./documentation/public/user-guide/tsconfig.json" }
   ],
