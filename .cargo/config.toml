--- conflicted
+++ resolved
@@ -6,17 +6,4 @@
 lto = true
 
 [build]
-rustflags = [
-	"--warn",
-	"unused_crate_dependencies",
-	# This is a list of allowed Clippy rules for the purposes of gradual migration.
-	# See https://github.com/NomicFoundation/slang/pull/626
-	"-A",
-<<<<<<< HEAD
-	"clippy::needless_return",
-=======
-	"clippy::comparison_chain",
-	"-A",
-	"clippy::should_implement_trait",
->>>>>>> 8bca40a2
-]+rustflags = ["--warn", "unused_crate_dependencies"]