[workspace.package]
version = "0.13.1"
rust-version = "1.76.0" # __RUST_STABLE_VERSION_MARKER__ (keep in sync)
edition = "2021"
publish = false

[workspace]
resolver = "2"
members = [
    "crates/codegen/ebnf",
    "crates/codegen/grammar",
    "crates/codegen/language/definition",
    "crates/codegen/language/internal_macros",
    "crates/codegen/language/macros",
    "crates/codegen/language/tests",
    "crates/codegen/parser/generator",
    "crates/codegen/parser/runtime",
    "crates/codegen/spec",
    "crates/codegen/testing",
    "crates/infra/cli",
    "crates/infra/utils",

    "crates/solidity/inputs/language",
    "crates/solidity/outputs/cargo/slang_solidity_node_addon",
    "crates/solidity/outputs/cargo/slang_solidity",
    "crates/solidity/outputs/cargo/tests",
    "crates/solidity/outputs/npm/package",
    "crates/solidity/outputs/spec",
    "crates/solidity/testing/sanctuary",
    "crates/solidity/testing/snapshots",
    "crates/solidity/testing/solc",
    "crates/solidity/testing/utils",

    "crates/testlang/inputs/language",
    "crates/testlang/outputs/cargo/slang_testlang_node_addon",
    "crates/testlang/outputs/cargo/slang_testlang",
    "crates/testlang/outputs/cargo/tests",
    "crates/testlang/outputs/npm/package",
]

[workspace.dependencies]
#
# Internal
#
codegen_ebnf = { path = "crates/codegen/ebnf" }
codegen_grammar = { path = "crates/codegen/grammar" }
codegen_language_definition = { path = "crates/codegen/language/definition" }
codegen_language_internal_macros = { path = "crates/codegen/language/internal_macros" }
codegen_language_macros = { path = "crates/codegen/language/macros" }
codegen_language_tests = { path = "crates/codegen/language/tests" }
codegen_parser_generator = { path = "crates/codegen/parser/generator" }
codegen_parser_runtime = { path = "crates/codegen/parser/runtime" }
codegen_spec = { path = "crates/codegen/spec" }
codegen_testing = { path = "crates/codegen/testing" }
infra_cli = { path = "crates/infra/cli" }
infra_utils = { path = "crates/infra/utils" }

slang_solidity = { path = "crates/solidity/outputs/cargo/slang_solidity" }
slang_solidity_node_addon = { path = "crates/solidity/outputs/cargo/slang_solidity_node_addon" }
solidity_cargo_tests = { path = "crates/solidity/outputs/cargo/tests" }
solidity_language = { path = "crates/solidity/inputs/language" }
solidity_npm_package = { path = "crates/solidity/outputs/npm/package" }
solidity_spec = { path = "crates/solidity/outputs/spec" }
solidity_testing_sanctuary = { path = "crates/solidity/testing/sanctuary" }
solidity_testing_snapshots = { path = "crates/solidity/testing/snapshots" }
solidity_testing_solc = { path = "crates/solidity/testing/solc" }
solidity_testing_utils = { path = "crates/solidity/testing/utils" }

slang_testlang = { path = "crates/testlang/outputs/cargo/slang_testlang" }
slang_testlang_node_addon = { path = "crates/testlang/outputs/cargo/slang_testlang_node_addon" }
testlang_cargo_tests = { path = "crates/testlang/outputs/cargo/tests" }
testlang_language = { path = "crates/testlang/inputs/language" }
testlang_npm_package = { path = "crates/testlang/outputs/npm/package" }

#
# External
#
anyhow = { version = "1.0.81", features = ["backtrace", "std"] }
ariadne = { version = "0.2.0" }
cargo-emit = { version = "0.2.1" }
cargo-xwin = { version = "0.14.2" }
<<<<<<< HEAD
cargo-zigbuild = { version = "0.18.3" }
clap = { version = "4.5.3", features = ["derive", "wrap_help"] }
=======
clap = { version = "4.5.4", features = ["derive", "wrap_help"] }
>>>>>>> a001a469
clap_complete = { version = "4.5.1" }
console = { version = "0.15.8" }
derive-new = { version = "0.6.0" }
ignore = { version = "0.4.22" }
indexmap = { version = "2.2.6", features = ["serde"] }
indicatif = { version = "0.17.8", features = ["in_memory"] }
Inflector = { version = "0.11.4" }
itertools = { version = "0.10.5" }
markdown = { version = "0.3.0" }
napi = { version = "2.16.1", features = ["compat-mode", "napi8", "serde-json"] }
napi-build = { version = "2.1.2" }
napi-derive = { version = "2.16.1" }
nom = { version = "7.1.3" }
num-format = { version = "0.4.4" }
once_cell = { version = "1.19.0" }
proc-macro2 = { version = "1.0.79" }
quote = { version = "1.0.35" }
rayon = { version = "1.10.0" }
regex = { version = "1.10.4" }
reqwest = { version = "0.11.27", features = ["blocking"] }
semver = { version = "1.0.22", features = ["serde"] }
serde = { version = "1.0.197", features = ["derive", "rc"] }
serde_json = { version = "1.0.115", features = ["preserve_order"] }
similar-asserts = { version = "1.5.0" }
stack-graphs = { version = "0.12.0" }
strum = { version = "0.25.0" }
strum_macros = { version = "0.25.3" }
syn = { version = "2.0.57", features = [
    "fold",
    "full",
    "extra-traits",
    "parsing",
    "printing",
] }
tera = { version = "1.19.1" }
tempfile = { version = "3.10.1" }
thiserror = { version = "1.0.58" }
trybuild = { version = "1.0.91" }
toml = { version = "0.8.12" }
url = { version = "2.3.1" }

[workspace.lints.rust]
unused_crate_dependencies = "warn"
unused_lifetimes = "warn"
unused_macro_rules = "warn"
meta_variable_misuse = "warn"
# Rust 2018 idioms that are not yet warn-by-default:
elided_lifetimes_in_paths = "warn"
unused_extern_crates = "warn"
explicit_outlives_requirements = "warn"

[workspace.lints.clippy]
# Lints that are enabled (warn/deny) by default
all = "warn"
# Cargo
cargo = "warn"                                              # Warn about Cargo.toml issues, except...
multiple_crate_versions = { level = "allow", priority = 1 } # Not possible to deduplicate, should be done periodically ourselves
# Restriction (optional, neutral lints)
exit = "warn"                            # Prefer not `process::exit`ing directly
rest_pat_in_fully_bound_structs = "warn" # Prefer not to use `..` in fully bound structs
verbose_file_reads = "warn"              # Prefer simpler and more concise `fs::read_to_string`
# Pedantic
pedantic = "warn"                                                      # Warn about pedantic lints, except...
match_same_arms = { level = "allow", priority = 1 }                    # It's often clearer to have the same arm twice
missing_errors_doc = { level = "allow", priority = 1 }                 # Most of our code is internal; let's not clutter the docs until...
missing_panics_doc = { level = "allow", priority = 1 }                 # ... we care about the public documentation in our shipped crates
module_name_repetitions = { level = "allow", priority = 1 }            # It seems we prefer it this way; we'd need to discuss that
must_use_candidate = { level = "allow", priority = 1 }                 # Overzealous, we'd have to `[must_use]` a lot of things
redundant_closure_for_method_calls = { level = "allow", priority = 1 } # Not always clearer, let's not pepper `allow`s whenever needed
# Nursery
collection_is_never_read = "warn" # Lint against collections not used after creation
equatable_if_let = "warn"         # Prefer regular `==` checks over Yoda `if let $pat = $value`
useless_let_if_seq = "warn"       # Use idiomatic direct assignment of `let $val = if $cond { .. } else { .. };`
redundant_else = "warn"           # Warn about redundant `else` blocks<|MERGE_RESOLUTION|>--- conflicted
+++ resolved
@@ -79,12 +79,8 @@
 ariadne = { version = "0.2.0" }
 cargo-emit = { version = "0.2.1" }
 cargo-xwin = { version = "0.14.2" }
-<<<<<<< HEAD
 cargo-zigbuild = { version = "0.18.3" }
-clap = { version = "4.5.3", features = ["derive", "wrap_help"] }
-=======
 clap = { version = "4.5.4", features = ["derive", "wrap_help"] }
->>>>>>> a001a469
 clap_complete = { version = "4.5.1" }
 console = { version = "0.15.8" }
 derive-new = { version = "0.6.0" }
