[workspace.package]
version = "1.1.0"
rust-version = "1.82.0" # __RUST_STABLE_VERSION_MARKER__ (keep in sync)
edition = "2021"
publish = false

[workspace]
resolver = "2"
members = [
    "crates/codegen/ebnf",
    "crates/codegen/language/definition",
    "crates/codegen/language/internal_macros",
    "crates/codegen/language/macros",
    "crates/codegen/language/tests",
    "crates/codegen/runtime/cargo/crate",
    "crates/codegen/runtime/cargo/wasm",
    "crates/codegen/runtime/generator",
    "crates/codegen/runtime/npm/package",
    "crates/codegen/spec",
    "crates/codegen/testing",

    "crates/infra/cli",
    "crates/infra/utils",

    "crates/metaslang/bindings",
    "crates/metaslang/cst",
    "crates/metaslang/graph_builder",

    "crates/solidity/inputs/language",
    "crates/solidity/outputs/cargo/cli",
    "crates/solidity/outputs/cargo/crate",
    "crates/solidity/outputs/cargo/tests",
    "crates/solidity/outputs/cargo/wasm",
    "crates/solidity/outputs/npm/package",
    "crates/solidity/outputs/spec",
    "crates/solidity/testing/perf",
    "crates/solidity/testing/sanctuary",
    "crates/solidity/testing/snapshots",
    "crates/solidity/testing/solc",
    "crates/solidity/testing/sourcify",

    "crates/testlang/inputs/language",
    "crates/testlang/outputs/cargo/crate",
    "crates/testlang/outputs/cargo/tests",
    "crates/testlang/outputs/cargo/wasm",
    "crates/testlang/outputs/npm/package",
]

[workspace.dependencies]
#
# Internal
#
codegen_ebnf = { path = "crates/codegen/ebnf", version = "1.1.0" }
codegen_language_definition = { path = "crates/codegen/language/definition", version = "1.1.0" }
codegen_language_internal_macros = { path = "crates/codegen/language/internal_macros", version = "1.1.0" }
codegen_language_macros = { path = "crates/codegen/language/macros", version = "1.1.0" }
codegen_language_tests = { path = "crates/codegen/language/tests", version = "1.1.0" }
codegen_runtime_cargo_crate = { path = "crates/codegen/runtime/cargo/crate", version = "1.1.0" }
codegen_runtime_cargo_wasm = { path = "crates/codegen/runtime/cargo/wasm", version = "1.1.0" }
codegen_runtime_generator = { path = "crates/codegen/runtime/generator", version = "1.1.0" }
codegen_runtime_npm_package = { path = "crates/codegen/runtime/npm/package", version = "1.1.0" }
codegen_spec = { path = "crates/codegen/spec", version = "1.1.0" }
codegen_testing = { path = "crates/codegen/testing", version = "1.1.0" }

infra_cli = { path = "crates/infra/cli", version = "1.1.0" }
infra_utils = { path = "crates/infra/utils", version = "1.1.0" }

metaslang_bindings = { path = "crates/metaslang/bindings", version = "1.1.0" }
metaslang_graph_builder = { path = "crates/metaslang/graph_builder", version = "1.1.0" }
metaslang_cst = { path = "crates/metaslang/cst", version = "1.1.0" }

slang_solidity = { path = "crates/solidity/outputs/cargo/crate", version = "1.1.0" }
slang_solidity_cli = { path = "crates/solidity/outputs/cargo/cli", version = "1.1.0" }
solidity_cargo_tests = { path = "crates/solidity/outputs/cargo/tests", version = "1.1.0" }
solidity_cargo_wasm = { path = "crates/solidity/outputs/cargo/wasm", version = "1.1.0" }
solidity_language = { path = "crates/solidity/inputs/language", version = "1.1.0" }
solidity_npm_package = { path = "crates/solidity/outputs/npm/package", version = "1.1.0" }
solidity_spec = { path = "crates/solidity/outputs/spec", version = "1.1.0" }
solidity_testing_perf = { path = "crates/solidity/testing/perf", version = "1.1.0" }
solidity_testing_sanctuary = { path = "crates/solidity/testing/sanctuary", version = "1.1.0" }
solidity_testing_snapshots = { path = "crates/solidity/testing/snapshots", version = "1.1.0" }
solidity_testing_solc = { path = "crates/solidity/testing/solc", version = "1.1.0" }

slang_testlang = { path = "crates/testlang/outputs/cargo/crate", version = "1.1.0" }
testlang_cargo_tests = { path = "crates/testlang/outputs/cargo/tests", version = "1.1.0" }
testlang_cargo_wasm = { path = "crates/testlang/outputs/cargo/wasm", version = "1.1.0" }
testlang_language = { path = "crates/testlang/inputs/language", version = "1.1.0" }
testlang_npm_package = { path = "crates/testlang/outputs/npm/package", version = "1.1.0" }

#
# External
#
anyhow = { version = "1.0.97", features = ["backtrace", "std"] }
ariadne = { version = "0.2.0" }
# Currently 'bencher' backend API is under development/unstable.
# They recommend always running with the latest CLI version from 'main' until it is stabilized.
bencher_cli = { git = "https://github.com/bencherdev/bencher", branch = "main" }
cargo-edit = { version = "0.12.3" }
cargo-emit = { version = "0.2.1" }
cargo-nextest = { version = "0.9.72" }
cargo-xwin = { version = "0.14.2" }
cargo-zigbuild = { version = "0.18.3" }
clap = { version = "4.5.13", features = ["derive", "wrap_help"] }
clap_complete = { version = "4.5.13" }
console = { version = "0.15.11" }
derive-new = { version = "0.6.0" }
env_logger = { version = "0.11.6" }
flate2 = { version = "1.1.0" }
iai-callgrind = { version = "0.12.3" }
iai-callgrind-runner = { version = "0.12.3" }
ignore = { version = "0.4.23" }
indexmap = { version = "2.9.0", features = ["serde"] }
indicatif = { version = "0.17.11", features = ["in_memory"] }
indoc = { version = "2.0.6" }
Inflector = { version = "0.11.4" }
itertools = { version = "0.13.0" }
log = { version = "0.4.27" }
markdown = { version = "0.3.0" }
nom = { version = "7.1.3" }
num-format = { version = "0.4.4" }
once_cell = { version = "1.21.3" }
paste = { version = "1.0.15" }
proc-macro2 = { version = "1.0.94" }
public-api = { version = "0.37.0" }
quote = { version = "1.0.40" }
rayon = { version = "1.10.0" }
regex = { version = "1.11.1" }
reqwest = { version = "0.12.15", features = ["blocking"] }
rustdoc-json = { version = "0.9.5" }
semver = { version = "1.0.26", features = ["serde"] }
serde = { version = "1.0.219", features = ["derive", "rc"] }
serde_json = { version = "1.0.140", features = ["preserve_order"] }
similar-asserts = { version = "1.7.0" }
smallvec = { version = "1.15.0", features = ["union"] }
stack-graphs = { git = "https://github.com/NomicFoundation/stack-graphs", branch = "nomic" }
string-interner = { version = "0.17.0", features = [
    "std",
    "inline-more",
    "backends",
] }
strum = { version = "0.26.3" }
strum_macros = { version = "0.26.4" }
syn = { version = "2.0.100", features = [
    "fold",
    "full",
    "extra-traits",
    "parsing",
    "printing",
] }
<<<<<<< HEAD
tar = { version = "0.4.44" }
tempfile = { version = "3.17.1" }
=======
tempfile = { version = "3.19.1" }
>>>>>>> 3bf5e50e
tera = { version = "1.20.0" }
thiserror = { version = "2.0.12" }
toml = { version = "0.8.20" }
trybuild = { version = "1.0.104" }
url = { version = "2.5.4", features = ["serde"] }
wasm-tools = { version = "1.216.0" }
wit-bindgen = { version = "0.30.0" }

[workspace.lints.rust]
unused_crate_dependencies = "warn"
unused_lifetimes = "warn"
unused_macro_rules = "warn"
meta_variable_misuse = "warn"
# Rust 2018 idioms that are not yet warn-by-default:
elided_lifetimes_in_paths = "warn"
unused_extern_crates = "warn"
explicit_outlives_requirements = "warn"

[workspace.lints.clippy]
# Lints that are enabled (warn/deny) by default
all = "warn"
# Cargo
cargo = "warn"                                              # Warn about Cargo.toml issues, except...
multiple_crate_versions = { level = "allow", priority = 1 } # Not possible to deduplicate, should be done periodically ourselves
# Restriction (optional, neutral lints)
clone_on_ref_ptr = "warn"                # Prefer using 'Arc::clone(x)' instead of 'x.clone()' to make it clear when we are doing an expensive clone
exit = "warn"                            # Prefer not `process::exit`ing directly
rest_pat_in_fully_bound_structs = "warn" # Prefer not to use `..` in fully bound structs
verbose_file_reads = "warn"              # Prefer simpler and more concise `fs::read_to_string`
# Pedantic
pedantic = "warn"                                                      # Warn about pedantic lints, except...
assigning_clones = { level = "allow", priority = 1 }                   # `clone_from()` is less readable, and is rarely used/implemented
match_same_arms = { level = "allow", priority = 1 }                    # It's often clearer to have the same arm twice
missing_errors_doc = { level = "allow", priority = 1 }                 # Most of our code is internal; let's not clutter the docs until...
missing_panics_doc = { level = "allow", priority = 1 }                 # ... we care about the public documentation in our shipped crates
module_name_repetitions = { level = "allow", priority = 1 }            # It seems we prefer it this way; we'd need to discuss that
must_use_candidate = { level = "allow", priority = 1 }                 # Overzealous, we'd have to `[must_use]` a lot of things
needless_raw_string_hashes = { level = "allow", priority = 1 }         # It is easier to use hashes consistently on all tests/examples in a file
redundant_closure_for_method_calls = { level = "allow", priority = 1 } # Not always clearer, let's not pepper `allow`s whenever needed
# Nursery
collection_is_never_read = "warn" # Lint against collections not used after creation
equatable_if_let = "warn"         # Prefer regular `==` checks over Yoda `if let $pat = $value`
useless_let_if_seq = "warn"       # Use idiomatic direct assignment of `let $val = if $cond { .. } else { .. };`
redundant_else = "warn"           # Warn about redundant `else` blocks<|MERGE_RESOLUTION|>--- conflicted
+++ resolved
@@ -35,9 +35,9 @@
     "crates/solidity/outputs/spec",
     "crates/solidity/testing/perf",
     "crates/solidity/testing/sanctuary",
+    "crates/solidity/testing/sourcify",
     "crates/solidity/testing/snapshots",
     "crates/solidity/testing/solc",
-    "crates/solidity/testing/sourcify",
 
     "crates/testlang/inputs/language",
     "crates/testlang/outputs/cargo/crate",
@@ -105,7 +105,6 @@
 console = { version = "0.15.11" }
 derive-new = { version = "0.6.0" }
 env_logger = { version = "0.11.6" }
-flate2 = { version = "1.1.0" }
 iai-callgrind = { version = "0.12.3" }
 iai-callgrind-runner = { version = "0.12.3" }
 ignore = { version = "0.4.23" }
@@ -147,12 +146,8 @@
     "parsing",
     "printing",
 ] }
-<<<<<<< HEAD
 tar = { version = "0.4.44" }
-tempfile = { version = "3.17.1" }
-=======
 tempfile = { version = "3.19.1" }
->>>>>>> 3bf5e50e
 tera = { version = "1.20.0" }
 thiserror = { version = "2.0.12" }
 toml = { version = "0.8.20" }
