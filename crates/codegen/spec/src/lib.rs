//! Generates a human-readable specification for the [`LanguageDefinitionRef`].
//!
//! At the time of writing, the generated pages include:
//! - A list of supported versions
//! - A grammar page for each version
//! - A reference page for each version
//!
//! and the auxiliary snippet files included by the grammar mkdocs pages.
//!
//! Exposes a [`SpecGeneratorExtensions`] trait that generates all the pages in a given [`CodegenContext`].
mod grammar;
mod markdown;
mod navigation;
mod reference;
mod snippets;

use std::path::Path;

use anyhow::Result;
use codegen_schema::types::LanguageDefinitionRef;
use infra_utils::codegen::Codegen;

use crate::{
    grammar::{generate_grammar_dir, generate_supported_versions_page},
    navigation::NavigationEntry,
    reference::generate_reference_dir,
    snippets::Snippets,
};

/// Extension trait for [`LanguageDefinitionRef`] that generates the specification files.
pub trait SpecGeneratorExtensions {
<<<<<<< HEAD
    /// Generates the specification files in a [`CodegenContext`].
    fn generate_spec(&self, codegen: &mut CodegenContext, output_dir: &PathBuf) -> Result<()>;
=======
    fn generate_spec(&self, output_dir: &Path) -> Result<()>;
>>>>>>> 19b42e5b
}

impl SpecGeneratorExtensions for LanguageDefinitionRef {
    fn generate_spec(&self, output_dir: &Path) -> Result<()> {
        let mut codegen = Codegen::write_only()?;

        let snippets = Snippets::new(&self, output_dir);
        snippets.write_files(&mut codegen)?;

        let root_entry = NavigationEntry::Directory {
            title: format!("{title} Specification", title = self.title),
            path: "public".to_owned(),
            children: vec![
                generate_supported_versions_page(self),
                generate_grammar_dir(self, &snippets),
                generate_reference_dir(self),
            ],
        };

        return root_entry.write_files(&mut codegen, output_dir);
    }
}<|MERGE_RESOLUTION|>--- conflicted
+++ resolved
@@ -29,12 +29,8 @@
 
 /// Extension trait for [`LanguageDefinitionRef`] that generates the specification files.
 pub trait SpecGeneratorExtensions {
-<<<<<<< HEAD
-    /// Generates the specification files in a [`CodegenContext`].
-    fn generate_spec(&self, codegen: &mut CodegenContext, output_dir: &PathBuf) -> Result<()>;
-=======
+    /// Generates the specification files in `output_dir`.
     fn generate_spec(&self, output_dir: &Path) -> Result<()>;
->>>>>>> 19b42e5b
 }
 
 impl SpecGeneratorExtensions for LanguageDefinitionRef {
