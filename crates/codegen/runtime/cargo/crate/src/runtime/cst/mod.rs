--- conflicted
+++ resolved
@@ -40,12 +40,10 @@
     type EdgeLabel = EdgeLabel;
 }
 
-<<<<<<< HEAD
-/// The super type of all nodes in a tree.
-=======
+/// The super type of terminal and non-terminal kinds.
 pub type NodeKind = metaslang_cst::kinds::NodeKind<KindTypes>;
 
->>>>>>> c4199f7f
+/// The super type of all nodes in a tree.
 pub type Node = metaslang_cst::nodes::Node<KindTypes>;
 /// Represents a non-terminal node in the syntax tree.
 /// These nodes can have child nodes and represent language constructs.
