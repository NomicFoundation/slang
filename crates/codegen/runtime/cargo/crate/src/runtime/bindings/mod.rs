//! This module contains APIs used to resolve symbol bindings in source code. These APIs can be used
//! for code analysis features such as "Go to Definition" or "Find References".
#[path = "generated/binding_rules.rs"]
mod binding_rules;

use std::rc::Rc;

use semver::Version;

use crate::cst::KindTypes;

/// A utility for building a [`BindingGraph`] for a collection of source files.
pub type BindingGraphBuilder = metaslang_bindings::BindingGraphBuilder<KindTypes>;
/// A `BindingGraph` is constructed from one or many source files. Once constructed,
/// it allows the user to link symbol references to their definitions, and vice versa.
pub type BindingGraph = metaslang_bindings::BindingGraph<KindTypes>;
/// A `Definition` represents the location where a symbol is originally defined. From this you
/// can find more information about the location of this definition in the parse tree, or navigate to
/// [references][`Reference`] to this defintion.
pub type Definition = metaslang_bindings::Definition<KindTypes>;
/// A `Reference` represents a location where a symbol definition is referenced, i.e. anywhere
/// a symbol is 'used' in a piece of code. From this you can find more information about the location
/// of the reference in the parse tree, or you can navigate to the [definitions][`Definition`] this
/// references.
///
/// Note that most references have a single definition, but some have multiple, such as when a symbol
/// is imported from another file, and renamed (re-defined) in the current file.
pub type Reference = metaslang_bindings::Reference<KindTypes>;
/// A `BindingLocation` is used to point the user to a definition or reference in the parse tree.
/// A `BindingLocation` can either be a [`UserFile`][`BindingLocation::UserFile`] or a [`BuiltIn`][`BindingLocation::BuiltIn`].
/// Only `UserFile`'s give the user a [`Cursor`][`crate::cst::Cursor`] into a location in the
/// parse tree.
pub type BindingLocation = metaslang_bindings::BindingLocation<KindTypes>;
/// `UserFileLocation` provides a [`Cursor`][`crate::cst::Cursor`] pointing to a [`Node`][`crate::cst::Node`] in the
/// parse tree where the referenced [`Definition`] or [`Reference`] is located.
pub type UserFileLocation = metaslang_bindings::UserFileLocation<KindTypes>;

pub use metaslang_bindings::{BuiltInLocation, PathResolver};

<<<<<<< HEAD
use crate::parser::ParserInitializationError;

/// Errors that may occur when initializing a [`BindingGraphBuilder`].
#[derive(thiserror::Error, Debug)]
pub enum BindingGraphInitializationError {
    /// Failed to initialize a [`Parser`][`crate::parser::Parser`] when initializing the
    /// [`BindingGraphBuilder`].
    #[error(transparent)]
    ParserInitialization(#[from] ParserInitializationError),
}

/// Create a new `BindingGraphBuilder` with the specified language version `version` and the [`PathResolver`]
/// `resolver`.
=======
>>>>>>> 520a1f36
pub fn create_with_resolver(
    version: Version,
    resolver: Rc<dyn PathResolver<KindTypes>>,
) -> BindingGraphBuilder {
    let mut binding_graph = BindingGraphBuilder::create(
        version.clone(),
        binding_rules::BINDING_RULES_SOURCE,
        resolver,
    );

    crate::extensions::bindings::add_built_ins(&mut binding_graph, version);

    binding_graph
}

#[cfg(feature = "__private_testing_utils")]
pub fn get_binding_rules() -> &'static str {
    binding_rules::BINDING_RULES_SOURCE
}<|MERGE_RESOLUTION|>--- conflicted
+++ resolved
@@ -37,22 +37,8 @@
 
 pub use metaslang_bindings::{BuiltInLocation, PathResolver};
 
-<<<<<<< HEAD
-use crate::parser::ParserInitializationError;
-
-/// Errors that may occur when initializing a [`BindingGraphBuilder`].
-#[derive(thiserror::Error, Debug)]
-pub enum BindingGraphInitializationError {
-    /// Failed to initialize a [`Parser`][`crate::parser::Parser`] when initializing the
-    /// [`BindingGraphBuilder`].
-    #[error(transparent)]
-    ParserInitialization(#[from] ParserInitializationError),
-}
-
 /// Create a new `BindingGraphBuilder` with the specified language version `version` and the [`PathResolver`]
 /// `resolver`.
-=======
->>>>>>> 520a1f36
 pub fn create_with_resolver(
     version: Version,
     resolver: Rc<dyn PathResolver<KindTypes>>,
