--- conflicted
+++ resolved
@@ -12,12 +12,8 @@
 codegen_runtime_generator = { workspace = true }
 
 [dependencies]
-<<<<<<< HEAD
 ariadne = { workspace = true, optional = true }
-=======
-ariadne = { workspace = true }
 metaslang_cst = { workspace = true }
->>>>>>> a2f50942
 napi = { workspace = true, optional = true }
 napi-derive = { workspace = true, optional = true }
 semver = { workspace = true }
