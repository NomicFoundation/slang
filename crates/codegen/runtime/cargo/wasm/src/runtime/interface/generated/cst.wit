// This file is generated automatically by infrastructure scripts. Please don't edit by hand.

interface cst {
    /// Represents different kinds of nonterminal nodes in the syntax tree.
    /// These are nodes that can have child nodes and represent higher-level language constructs.
    enum nonterminal-kind {
            /// Generated stub.
            stub1,
            /// Generated stub.
            stub2,
            /// Generated stub.
            stub3,
    }

    /// Represents different kinds of terminal nodes in the syntax tree.
    /// These are leaf nodes that represent actual tokens in the source code.
    enum terminal-kind {
        /// This terminal is created when the parser encounters an unexpected part of the input,
        /// and it cannot recognize it as any valid syntax in this position in the grammar.
        unrecognized,
        /// This terminal is created when the parser is expecting a certain terminal, but it cannot find it.
        /// Adding the missing input in this position may allow the parser to produce a valid tree there.
        missing,
            /// Generated stub.
            stub1,
            /// Generated stub.
            stub2,
            /// Generated stub.
            stub3,
    }

    //// Useful extension methods for working with terminals and terminal kinds.
    resource terminal-kind-extensions {
        /// Returns true if the terminal is a trivia token. i.e. whitespace, comments, etc... 
        is-trivia: static func(kind: terminal-kind) -> bool;
        /// Returns true if the terminal is a valid token in the language grammar.
        is-valid: static func(kind: terminal-kind) -> bool;
    }

    /// Represents the different types of relationships between nodes in the syntax tree.
    enum edge-label {
<<<<<<< HEAD
            %root,
            %unrecognized,
=======
            /// Represents a child node with the label `item`.
>>>>>>> 111e24aa
            %item,
            /// Represents a child node with the label `variant`.
            %variant,
            /// Represents a child node with the label `separator`.
            %separator,
            /// Represents a child node with the label `operand`.
            %operand,
            /// Represents a child node with the label `left_operand`.
            %left-operand,
            /// Represents a child node with the label `right_operand`.
            %right-operand,
            /// Represents a child node with the label `leading_trivia`.
            %leading-trivia,
            /// Represents a child node with the label `trailing_trivia`.
            %trailing-trivia,
            /// Generated stub.
            stub1,
            /// Generated stub.
            stub2,
            /// Generated stub.
            stub3,
    }

    /// The super type of all nodes in a tree.
    variant node {
        /// A nonterminal node that may contain other children nodes.
        nonterminal(nonterminal-node),
        /// A terminal node that represents a recognized part of the source string.
        terminal(terminal-node)
    }

    /// Represents a non-terminal node in the syntax tree.
    /// These nodes can have child nodes and represent language constructs.
    resource nonterminal-node {
        /// Returns a unique numerical identifier of the node.
        /// It is only valid for the lifetime of the enclosing tree.
        /// It can change between multiple parses, even for the same source code input.
        id: func() -> u32;
        /// Returns the kind enum of this nonterminal node.
        kind: func() -> nonterminal-kind;
        /// Returns the length of the text span this node covers.
        text-length: func() -> text-index;

        /// Returns the list of child edges directly connected to this node.
        children: func() -> list<edge>;
        /// Returns an iterator over all descendants of the current node in pre-order traversal.
        descendants: func() -> cursor-iterator;

        /// Converts the node and its children back to source code text.
        unparse: func() -> string;
        /// Converts the node to a JSON representation for debugging.
        to-json: func() -> string;

        /// Creates a cursor positioned at the given text offset within this node.
        create-cursor: func(text-offset: text-index) -> cursor;
    }

    /// Represents a terminal node in the syntax tree.
    /// These are leaf nodes that represent actual tokens from the source code.
    resource terminal-node {
        /// Returns a unique numerical identifier of the node.
        /// It is only valid for the lifetime of the enclosing tree.
        /// It can change between multiple parses, even for the same source code input.
        id: func() -> u32;
        /// Returns the kind enum of this terminal node.
        kind: func() -> terminal-kind;
        /// Returns the length of the text span this node covers.
        text-length: func() -> text-index;

        /// Returns the list of child edges directly connected to this node.
        children: func() -> list<edge>;
        /// Returns an iterator over all descendants of this node in pre-order traversal.
        descendants: func() -> cursor-iterator;

        /// Converts the node back to source code text.
        unparse: func() -> string;
        /// Converts the node to a JSON representation for debugging.
        to-json: func() -> string;
    }

    /// Represents a connection between nodes in the syntax tree.
    record edge {
        /// Describes the relationship between this node and its parent.
        label: edge-label,
        /// The target node of this edge.
        node: node,
    }

    /// Provides navigation and traversal capabilities over the syntax tree.
    resource cursor {
        /// Resets the cursor to its initial position.
        reset: func();
        /// Marks the cursor as completed.
        complete: func();
        /// Returns whether the cursor has completed its traversal.
        is-completed: func() -> bool;

        /// Creates a copy of this cursor at its current position with the same ancestors.
        /// The new cursor can be moved independently without affecting the original cursor.
        clone: func() -> cursor;
        /// Creates a copy of this cursor at its current position, but without any ancestors.
        /// This is useful for limiting the scope of a search or query to the sub-tree only, without backtracking to parent nodes.
        /// The new cursor can be moved independently without affecting the original cursor.
        spawn: func() -> cursor;

        /// Returns the current node under the cursor.
        node: func() -> node;
        /// Returns a label that describes the relationship between the current node and its parent.
        label: func() -> edge-label;

        /// Returns the current text offset of the cursor.
        text-offset: func() -> text-index;
        /// Returns the text range covered by the current node.
        text-range: func() -> text-range;

        /// Returns the current depth in the tree (i.e. number of ancestors).
        depth: func() -> u32;

        /// Returns the list of child edges directly connected to this node.
        children: func() -> list<edge>;
        /// Returns an iterator over all descendants of the current node in pre-order traversal.
        descendants: func() -> cursor-iterator;
        /// Returns an iterator over all the remaining nodes in the current tree, moving in pre-order traversal, until the tree is completed.
        remaining-nodes: func() -> cursor-iterator;
        /// Returns an iterator over all ancestors of the current node, starting with the immediate parent, and moving upwards, ending with the root node.
        ancestors: func() -> ancestors-iterator;

        /// Moves to the next node in pre-order traversal.
        go-to-next: func() -> bool;
        /// Moves to the next node that isn't a descendant of the current node.
        go-to-next-non-descendant: func() -> bool;
        /// Moves to the previous node in pre-order traversal.
        go-to-previous: func() -> bool;

        /// Moves up to the parent node.
        go-to-parent: func() -> bool;

        /// Moves to the first child of the current node.
        go-to-first-child: func() -> bool;
        /// Moves to the last child of the current node.
        go-to-last-child: func() -> bool;
        /// Moves to the nth child of the current node.
        go-to-nth-child: func(child-number: u32) -> bool;

        /// Moves to the next sibling node.
        go-to-next-sibling: func() -> bool;
        /// Moves to the previous sibling node.
        go-to-previous-sibling: func() -> bool;

        /// Moves to the next terminal node.
        go-to-next-terminal: func() -> bool;
        /// Moves to the next terminal node of a specific kind.
        go-to-next-terminal-with-kind: func(kind: terminal-kind) -> bool;
        /// Moves to the next terminal node matching any of the given kinds.
        go-to-next-terminal-with-kinds: func(kinds: list<terminal-kind>) -> bool;

        /// Nonterminal navigation methods
        /// Moves to the next nonterminal node.
        go-to-next-nonterminal: func() -> bool;
        /// Moves to the next nonterminal node of a specific kind.
        go-to-next-nonterminal-with-kind: func(kind: nonterminal-kind) -> bool;
        /// Moves to the next nonterminal node matching any of the given kinds.
        go-to-next-nonterminal-with-kinds: func(kinds: list<nonterminal-kind>) -> bool;

        /// Executes the given queries and returns an iterator over the matches.
        query: func(queries: list<borrow<query>>) -> query-match-iterator;
    }

    /// Iterator over all the remaining nodes in the current tree, moving in pre-order traversal, until the tree is completed.
    resource cursor-iterator {
        /// Returns the next edge in the iteration, or `undefined` if there are no more edges.
        next: func() -> option<edge>;
    }

    /// Iterator over all ancestors of the current node, starting with the immediate parent, and moving upwards, ending with the root node.
    resource ancestors-iterator {
        /// Returns the next nonterminal node in the iteration, or `undefined` if there are no more nodes.
        next: func() -> option<nonterminal-node>;
    }

    /// Represents a tree query for pattern matching in the syntax tree.
    resource query {
        /// Parses a query string into a query object.
        /// Throws an error if the query syntax is invalid.
        parse: static func(text: string) -> result<query, query-error>;
    }

    /// Represents an error that occurred while parsing a query.
    record query-error {
        /// The error message describing what went wrong.
        message: string,
        /// The line number where the error occurred.
        line: u32,
        /// The column number where the error occurred.
        column: u32,
    }

    /// Represents a match found by executing a query.
    record query-match {
        /// The index of the query that produced this match.
        query-number: u32,
        /// List of captured nodes and their names from the query.
        captures: list<tuple<string, list<cursor>>>,
    }

    /// Iterator over query matches in the syntax tree.
    resource query-match-iterator {
        /// Returns the next match or `undefined` if there are no more matches.
        next: func() -> option<query-match>;
    }

    /// Represents a position in the source text, with indices for different unicode encodings of the source.
    record text-index {
        /// Byte offset in UTF-8 encoding.
        /// This is useful when working with languages like Rust that use UTF-8.
        utf8: u32,
        /// Byte offset in UTF-8 encoding.
        /// This is useful when working with languages like JavaScript that use UTF-16.
        utf16: u32,
        /// Line number (0-based).
        /// Lines are separated by:
        ///
        /// - carriage return `\r`.
        /// - newline `\n`.
        /// - line separator `\u2028`.
        /// - paragraph separator `\u2029`.
        line: u32,
        /// Column number (0-based).
        /// Columns are counted in [unicode scalar values](https://www.unicode.org/glossary/#unicode_scalar_value).
        column: u32,
    }

    /// Represents a range in the source text.
    record text-range {
        /// Starting (inclusive) position of the range.
        start: text-index,
        /// Ending (exclusive) position of the range.
        end: text-index,
    }
}<|MERGE_RESOLUTION|>--- conflicted
+++ resolved
@@ -39,12 +39,11 @@
 
     /// Represents the different types of relationships between nodes in the syntax tree.
     enum edge-label {
-<<<<<<< HEAD
+            /// Represents a child node with the label `root`.
             %root,
+            /// Represents a child node with the label `unrecognized`.
             %unrecognized,
-=======
             /// Represents a child node with the label `item`.
->>>>>>> 111e24aa
             %item,
             /// Represents a child node with the label `variant`.
             %variant,
