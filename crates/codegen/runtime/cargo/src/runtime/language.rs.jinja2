--- conflicted
+++ resolved
@@ -120,13 +120,8 @@
             unreachable!("Attempting to parse in stubs: {kind}: {input}")
         {%- else -%}
             match kind {
-<<<<<<< HEAD
                 {%- for parser_name, _ in model.parser.parser_functions -%}
-                    RuleKind::{{ parser_name }} => Self::{{ parser_name | snake_case }}.parse(self, input),
-=======
-                {%- for parser_name, _ in model.parser_functions -%}
                     NonTerminalKind::{{ parser_name }} => Self::{{ parser_name | snake_case }}.parse(self, input),
->>>>>>> be943b73
                 {%- endfor -%}
             }
         {%- endif -%}
