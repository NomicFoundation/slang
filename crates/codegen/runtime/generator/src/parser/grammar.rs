--- conflicted
+++ resolved
@@ -4,17 +4,10 @@
 // We should remove it and replace the grammar construction in the super `parser`
 // module with the one from the new DSLv2 in the `constructor` module.
 
-<<<<<<< HEAD
-use std::collections::{BTreeSet, HashMap};
+use std::collections::HashMap;
 use std::rc::Rc;
 
 use codegen_language_definition::model::{self, Identifier};
-use semver::Version;
-=======
-use std::collections::HashMap;
-
-use codegen_language_definition::model::Identifier;
->>>>>>> 369ee309
 
 pub mod constructor;
 pub mod parser_definition;
