--- conflicted
+++ resolved
@@ -342,7 +342,6 @@
                     .scanner_definitions
                     .insert(scanner.name());
             }
-<<<<<<< HEAD
             ParserDefinitionNode::KeywordScannerDefinition(scanner) => {
                 self.token_kinds.insert(scanner.name());
 
@@ -350,7 +349,6 @@
                     .keyword_scanner_defs
                     .insert(scanner.name(), scanner.clone());
             }
-=======
 
             // Collect field names
             ParserDefinitionNode::Choice(choice) => {
@@ -369,7 +367,6 @@
                 self.field_names.insert(terminator.name.clone());
             }
 
->>>>>>> 662a672c
             // Collect delimiters for each context
             ParserDefinitionNode::DelimitedBy(open, _, close) => {
                 self.field_names.insert(open.name.clone());
