#[cfg(feature = "slang_napi_interfaces")]
use napi_derive::napi;

#[derive(
    Debug,
    Eq,
    Ord,
    PartialEq,
    PartialOrd,
    serde::Serialize,
    strum_macros::AsRefStr,
    strum_macros::Display,
    strum_macros::EnumString,
)]
#[cfg_attr(feature = "slang_napi_interfaces", /* derives `Clone` and `Copy` */ napi(string_enum, namespace = "kinds"))]
#[cfg_attr(not(feature = "slang_napi_interfaces"), derive(Clone, Copy))]
pub enum RuleKind {
    {%- for variant in code.rule_kinds -%}
        {# variant.documentation | indent(prefix = "/// ", first = true, blank = true) #}
        {{ variant }},
    {%- endfor -%}
}

impl RuleKind {
    pub fn is_trivia(&self) -> bool {
        #[allow(clippy::match_like_matches_macro)]
        match self {
            {%- for variant in code.trivia_kinds -%}
                Self::{{ variant }} => true,
            {%- endfor -%}
            _ => false,
        }
    }
}

#[derive(
    Debug,
    Eq,
    Ord,
    PartialEq,
    PartialOrd,
    serde::Serialize,
    strum_macros::AsRefStr,
    strum_macros::Display,
    strum_macros::EnumString,
)]
#[strum(serialize_all = "snake_case")]
#[cfg_attr(feature = "slang_napi_interfaces", /* derives `Clone` and `Copy` */ napi(string_enum, namespace = "kinds"))]
#[cfg_attr(not(feature = "slang_napi_interfaces"), derive(Clone, Copy))]
pub enum FieldName {
    // Built-in fields
    {# _SLANG_INTERNAL_RESERVED_NODE_FIELD_NAMES_ (keep in sync) #}
    Item,
    Variant,
    Separator,
    Operand,
    LeftOperand,
    RightOperand,
    // Generated
    {% for variant in code.field_names -%}
        {{ variant | pascal_case }},
    {%- endfor -%}
}

#[derive(
    Debug,
    Eq,
    Ord,
    PartialEq,
    PartialOrd,
    serde::Serialize,
    strum_macros::AsRefStr,
    strum_macros::Display,
    strum_macros::EnumString,
)]
#[cfg_attr(feature = "slang_napi_interfaces", /* derives `Clone` and `Copy` */ napi(string_enum, namespace = "kinds"))]
#[cfg_attr(not(feature = "slang_napi_interfaces"), derive(Clone, Copy))]
pub enum TokenKind {
    SKIPPED,
    {%- for variant in code.token_kinds -%}
        {# variant.documentation | indent(prefix = "/// ", first = true, blank = true) #}
        {{ variant }},
    {%- endfor -%}
}

/// The lexical context of the scanner.
<<<<<<< HEAD
#[cfg_attr(feature = "slang_napi_interfaces", /* derives `Clone` and `Copy` */ napi(string_enum, namespace = "language"))]
#[cfg_attr(not(feature = "slang_napi_interfaces"), derive(Clone, Copy))]
pub enum LexicalContext {
    {%- for context_name, _context in code.scanner_contexts %}
        {{ context_name }},
=======
#[derive(strum_macros::FromRepr, Clone, Copy)]
pub(crate) enum LexicalContext {
    {%- for context in code.scanner_contexts %}
        {{ context.name }},
>>>>>>> 662a672c
    {%- endfor %}
}

/// Marker trait for type-level [`LexicalContext`] variants.
pub(crate) trait IsLexicalContext {
    /// Returns a run-time [`LexicalContext`] value.
    fn value() -> LexicalContext;
}

#[allow(non_snake_case)]
pub(crate) mod LexicalContextType {
    use super::{IsLexicalContext, LexicalContext};

    {%- for context_name, _ in code.scanner_contexts %}
        pub struct {{ context_name }} {}
        impl IsLexicalContext for {{ context_name }} {
            fn value() -> LexicalContext {
                LexicalContext::{{ context_name }}
            }
        }
    {%- endfor %}
}<|MERGE_RESOLUTION|>--- conflicted
+++ resolved
@@ -84,18 +84,10 @@
 }
 
 /// The lexical context of the scanner.
-<<<<<<< HEAD
-#[cfg_attr(feature = "slang_napi_interfaces", /* derives `Clone` and `Copy` */ napi(string_enum, namespace = "language"))]
-#[cfg_attr(not(feature = "slang_napi_interfaces"), derive(Clone, Copy))]
-pub enum LexicalContext {
+#[derive(strum_macros::FromRepr, Clone, Copy)]
+pub(crate) enum LexicalContext {
     {%- for context_name, _context in code.scanner_contexts %}
         {{ context_name }},
-=======
-#[derive(strum_macros::FromRepr, Clone, Copy)]
-pub(crate) enum LexicalContext {
-    {%- for context in code.scanner_contexts %}
-        {{ context.name }},
->>>>>>> 662a672c
     {%- endfor %}
 }
 
