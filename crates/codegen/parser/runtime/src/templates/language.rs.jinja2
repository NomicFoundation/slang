// This file is generated; we can't reasonably satisfy some of these lints.
#![allow(
    clippy::if_not_else,
    clippy::too_many_lines,
    clippy::unused_self,
    clippy::struct_excessive_bools,
    clippy::similar_names
)]

use semver::Version;
#[cfg(feature = "slang_napi_interfaces")]
use napi_derive::napi;

use crate::cst;
<<<<<<< HEAD
pub use crate::kinds::LexicalContext;
use crate::kinds::{IsLexicalContext, LexicalContextType, RuleKind, TokenKind};
use crate::lexer::{KeywordScan, Lexer, ScannedToken};
=======
use crate::kinds::{
    FieldName, IsLexicalContext, LexicalContext, LexicalContextType, RuleKind, TokenKind,
};
use crate::lexer::Lexer;
>>>>>>> 662a672c
#[cfg(feature = "slang_napi_interfaces")]
use crate::napi::napi_parse_output::ParseOutput as NAPIParseOutput;
use crate::parse_output::ParseOutput;
use crate::support::{
    ChoiceHelper, OneOrMoreHelper, OptionalHelper, ParserContext, ParserFunction, ParserResult,
    PrecedenceHelper, RecoverFromNoMatch, SeparatedHelper, SequenceHelper, ZeroOrMoreHelper,
};

#[derive(Debug)]
#[cfg_attr(feature = "slang_napi_interfaces", napi(namespace = "language"))]
pub struct Language {
    pub(crate) version: Version,
    {%- for version in code.referenced_versions -%}
        pub(crate) version_is_at_least_{{ version | replace(from=".", to="_") }}: bool,
    {%- endfor -%}
}

#[derive(thiserror::Error, Debug)]
pub enum Error {
    #[error("Unsupported {{ language_name }} language version '{0}'.")]
    UnsupportedLanguageVersion(Version),

    #[cfg(feature = "slang_napi_interfaces")]
    #[error("Invalid semantic version '{0}'.")]
    InvalidSemanticVersion(String),
}

#[cfg(feature = "slang_napi_interfaces")]
impl From<Error> for napi::Error {
    fn from(value: Error) -> Self {
        napi::Error::from_reason(value.to_string())
    }
}

impl Language {
    pub const SUPPORTED_VERSIONS: &[Version] = &[
        {% for version in versions %}
            Version::new({{ version | split(pat=".") | join(sep=", ") }}),
        {% endfor %}
    ];

    pub fn new(version: Version) -> std::result::Result<Self, Error> {
        if Self::SUPPORTED_VERSIONS.binary_search(&version).is_ok() {
            Ok(Self {
                {%- for version in code.referenced_versions %}
                    version_is_at_least_{{ version | replace(from=".", to="_") }}: Version::new({{ version | split(pat=".") | join(sep=", ") }}) <= version,
                {%- endfor -%}
                version,
            })
        } else {
            Err(Error::UnsupportedLanguageVersion(version))
        }
    }

    pub fn version(&self) -> &Version {
        &self.version
    }

    /********************************************
     *         Parser Functions
     ********************************************/

    {% for parser_name, parser_code in code.parser_functions %}
        #[allow(unused_assignments, unused_parens)]
        fn {{ parser_name | snake_case }}(&self, input: &mut ParserContext<'_>) -> ParserResult { {{ parser_code }} }
    {% endfor %}

    /********************************************
     *         Scanner Functions
     ********************************************/

    {% for scanner_name, scanner_code in code.scanner_functions %}
        #[allow(unused_assignments, unused_parens)]
        fn {{ scanner_name | snake_case }}(&self, input: &mut ParserContext<'_>) -> bool { {{ scanner_code }} }
    {% endfor %}

<<<<<<< HEAD
    // Keyword scanners
    {%- for keyword_name, code in code.keyword_compound_scanners %}
        #[inline]
        fn {{ keyword_name | snake_case }}(&self, input: &mut ParserContext<'_>, ident: &str) -> KeywordScan { {{ code }} }
    {% endfor %}

    pub fn scan(&self, lexical_context: LexicalContext, input: &str) -> Option<ScannedToken> {
        let mut input = ParserContext::new(input);
        match lexical_context {
            {%- for context_name, context in code.scanner_contexts -%}
                LexicalContext::{{ context_name }} =>
                    Lexer::next_token::<LexicalContextType::{{ context_name }}>(self, &mut input),
            {%- endfor -%}
        }
    }

=======
>>>>>>> 662a672c
    pub fn parse(&self, kind: RuleKind, input: &str) -> ParseOutput {
        match kind {
            {%- for parser_name, _code in code.parser_functions -%}
                RuleKind::{{ parser_name }} => Self::{{ parser_name | snake_case }}.parse(self, input),
            {%- endfor -%}
        }
    }
}

impl Lexer for Language {
    fn leading_trivia(&self, input: &mut ParserContext<'_>) -> ParserResult {
        Language::leading_trivia(self, input)
    }

    fn trailing_trivia(&self, input: &mut ParserContext<'_>) -> ParserResult {
        Language::trailing_trivia(self, input)
    }

    fn delimiters<LexCtx: IsLexicalContext>() -> &'static [(TokenKind, TokenKind)] {
        match LexCtx::value() {
            {%- for context_name, context in code.scanner_contexts %}
                LexicalContext::{{ context_name }} => &[
                    {%- for open, close in context.delimiters %}
                        (TokenKind::{{ open }}, TokenKind::{{ close }}),
                    {%- endfor %}
                ],
            {%- endfor %}
        }
    }

    fn next_token<LexCtx: IsLexicalContext>(&self, input: &mut ParserContext<'_>) -> Option<ScannedToken> {
        let save = input.position();
        let mut furthest_position = input.position();
        let mut longest_token = None;

        macro_rules! longest_match {
            ($( { $kind:ident = $function:ident } )*) => {
                $(
                    if self.$function(input) && input.position() > furthest_position {
                        furthest_position = input.position();

                        longest_token = Some(TokenKind::$kind);
                    }
                    input.set_position(save);
                )*
            };
        }

        match LexCtx::value() {
            {%- for context_name, context in code.scanner_contexts %}
                LexicalContext::{{ context_name }} => {
                    if let Some(kind) = {{ context.literal_scanner }} {
                        furthest_position = input.position();
                        longest_token = Some(kind);
                    }
                    input.set_position(save);

                    longest_match! {
                        {%- for name in context.compound_scanner_names %}
                            {%- if name not in context.promotable_identifier_scanners %}
                        { {{name }} = {{ name | snake_case }} }
                            {%- endif -%}
                        {%- endfor %}
                    }
                    // Make sure promotable identifiers are last so they don't grab other things
                    longest_match! {
                        {%- for name in context.promotable_identifier_scanners %}
                        { {{ name }} = {{ name | snake_case }} }
                        {%- endfor %}
                    }

                    // We have an identifier; we need to check if it's a keyword
                    if let Some(identifier) = longest_token.filter(|tok|
                        [
                            {% for name in context.promotable_identifier_scanners %}
                                TokenKind::{{ name }},
                            {% endfor %}
                        ]
                        .contains(tok)
                    ) {
                        let kw_scan = {{ context.keyword_trie_scanner }};
                        let kw_scan = match kw_scan {
                            // Strict prefix; we need to match the whole identifier to promote
                            _ if input.position() < furthest_position => KeywordScan::Absent,
                            value => value,
                        };

                        {% if context.keyword_compound_scanners | length > 0 %}
                        // Perf: only scan for a compound keyword if we didn't already find one
                        let mut kw_scan = kw_scan;
                        if kw_scan == KeywordScan::Absent {
                            input.set_position(save);

                            // TODO: Don't allocate a string here
                            let ident_value = input.content(save.utf8..furthest_position.utf8);

                            for keyword_compound_scanner in [
                            {%- for keyword_name, _ in context.keyword_compound_scanners %}
                                Self::{{ keyword_name | snake_case }},
                            {%- endfor %}
                            ] {
                                match keyword_compound_scanner(self, input, &ident_value) {
                                    _ if input.position() < furthest_position => {/* Strict prefix */},
                                    KeywordScan::Absent => {},
                                    value => kw_scan = value,
                                }
                                input.set_position(save);
                            }
                        }
                        {% endif %}

                        input.set_position(furthest_position);
                        return Some(ScannedToken::IdentifierOrKeyword { identifier, kw: kw_scan });
                    }
                },
            {%- endfor %}
        }

        match longest_token {
            Some(token) => {
                input.set_position(furthest_position);
                Some(ScannedToken::Single(token))
            },
            // Skip a character if possible and if we didn't recognize a token
            None if input.peek().is_some() => {
                let _ = input.next();
                Some(ScannedToken::Single(TokenKind::SKIPPED))
            },
            None => None,
        }
    }
}

#[cfg(feature = "slang_napi_interfaces")]
// NAPI-exposed functions have to accept owned values.
#[allow(clippy::needless_pass_by_value)]
#[napi(namespace = "language")]
impl Language {

    #[napi(constructor, catch_unwind)]
    pub fn new_napi(version: String) -> std::result::Result<Self, napi::Error> {
        let version = Version::parse(&version).map_err(|_| Error::InvalidSemanticVersion(version))?;
        Self::new(version).map_err(|e| e.into())
    }

    #[napi(getter, js_name = "version", catch_unwind)]
    pub fn version_napi(&self) -> String {
        self.version.to_string()
    }

    #[napi(js_name = "supportedVersions", catch_unwind)]
    pub fn supported_versions_napi() -> Vec<String> {
        return Self::SUPPORTED_VERSIONS.iter().map(|v| v.to_string()).collect();
    }

    #[napi(js_name = "parse", ts_return_type = "parse_output.ParseOutput", catch_unwind)]
    pub fn parse_napi(
        &self,
        #[napi(ts_arg_type = "kinds.RuleKind")] kind: RuleKind,
        input: String
    ) -> NAPIParseOutput {
        self.parse(kind, input.as_str()).into()
    }

}<|MERGE_RESOLUTION|>--- conflicted
+++ resolved
@@ -12,16 +12,10 @@
 use napi_derive::napi;
 
 use crate::cst;
-<<<<<<< HEAD
-pub use crate::kinds::LexicalContext;
-use crate::kinds::{IsLexicalContext, LexicalContextType, RuleKind, TokenKind};
-use crate::lexer::{KeywordScan, Lexer, ScannedToken};
-=======
 use crate::kinds::{
     FieldName, IsLexicalContext, LexicalContext, LexicalContextType, RuleKind, TokenKind,
 };
-use crate::lexer::Lexer;
->>>>>>> 662a672c
+use crate::lexer::{KeywordScan, Lexer, ScannedToken};
 #[cfg(feature = "slang_napi_interfaces")]
 use crate::napi::napi_parse_output::ParseOutput as NAPIParseOutput;
 use crate::parse_output::ParseOutput;
@@ -98,25 +92,12 @@
         fn {{ scanner_name | snake_case }}(&self, input: &mut ParserContext<'_>) -> bool { {{ scanner_code }} }
     {% endfor %}
 
-<<<<<<< HEAD
     // Keyword scanners
     {%- for keyword_name, code in code.keyword_compound_scanners %}
         #[inline]
         fn {{ keyword_name | snake_case }}(&self, input: &mut ParserContext<'_>, ident: &str) -> KeywordScan { {{ code }} }
     {% endfor %}
 
-    pub fn scan(&self, lexical_context: LexicalContext, input: &str) -> Option<ScannedToken> {
-        let mut input = ParserContext::new(input);
-        match lexical_context {
-            {%- for context_name, context in code.scanner_contexts -%}
-                LexicalContext::{{ context_name }} =>
-                    Lexer::next_token::<LexicalContextType::{{ context_name }}>(self, &mut input),
-            {%- endfor -%}
-        }
-    }
-
-=======
->>>>>>> 662a672c
     pub fn parse(&self, kind: RuleKind, input: &str) -> ParseOutput {
         match kind {
             {%- for parser_name, _code in code.parser_functions -%}
