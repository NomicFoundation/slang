use std::rc::Rc;

use napi::bindgen_prelude::{Env, FromNapiValue, ToNapiValue};
use napi::{JsObject, NapiValue};
use napi_cursor::Cursor;
use napi_derive::napi;
use napi_text_index::TextIndex;
<<<<<<< HEAD
=======
use {
    napi::{
        bindgen_prelude::{Env, ToNapiValue},
        JsObject, NapiValue,
    },
    napi_derive::napi,
};
>>>>>>> 1e3ef7ad

use crate::napi::{
    napi_cursor, napi_text_index, RuleKind, RustNode, RustRuleNode, RustTextIndex, RustTokenNode,
    TokenKind,
};

#[napi(object, namespace = "cst")]
pub enum NodeType {
    Rule,
    Token,
}

#[napi(namespace = "cst")]
pub struct RuleNode(Rc<RustRuleNode>);

#[napi(namespace = "cst")]
pub struct TokenNode(Rc<RustTokenNode>);

#[napi(namespace = "cst")]
impl RuleNode {
    #[napi(
        getter,
        js_name = "type",
        ts_return_type = "NodeType.Rule",
        catch_unwind
    )]
    pub fn tipe(&self) -> NodeType {
        NodeType::Rule
    }

    #[napi(getter, ts_return_type = "kinds.RuleKind", catch_unwind)]
    pub fn kind(&self) -> RuleKind {
        self.0.kind
    }

    #[napi(
        getter,
        js_name = "textLength",
        ts_return_type = "text_index.TextIndex",
        catch_unwind
    )]
    pub fn text_len(&self) -> TextIndex {
        (&self.0.text_len).into()
    }

    #[napi(ts_return_type = "Array<cst.Node>", catch_unwind)]
    pub fn children(&self, env: Env) -> Vec<JsObject> {
        self.0
            .children
            .iter()
            .map(|child| child.to_js(&env))
            .collect()
    }

    #[napi(ts_return_type = "cursor.Cursor", catch_unwind)]
    pub fn create_cursor(
        &self,
        #[napi(ts_arg_type = "text_index.TextIndex")] text_offset: TextIndex,
    ) -> Cursor {
        RustNode::Rule(self.0.clone())
            .cursor_with_offset((&text_offset).into())
            .into()
    }
}

#[napi(namespace = "cst")]
impl TokenNode {
    #[napi(
        getter,
        js_name = "type",
        ts_return_type = "NodeType.Token",
        catch_unwind
    )]
    pub fn tipe(&self) -> NodeType {
        NodeType::Token
    }

    #[napi(getter, ts_return_type = "kinds.TokenKind", catch_unwind)]
    pub fn kind(&self) -> TokenKind {
        self.0.kind
    }

    #[napi(
        getter,
        js_name = "textLength",
        ts_return_type = "text_index.TextIndex",
        catch_unwind
    )]
    pub fn text_len(&self) -> TextIndex {
        let text_len: RustTextIndex = (&self.0.text).into();
        (&text_len).into()
    }

    #[napi(getter, catch_unwind)]
    pub fn text(&self) -> String {
        self.0.text.clone()
    }

    #[napi(ts_return_type = "cursor.Cursor", catch_unwind)]
    pub fn create_cursor(
        &self,
        #[napi(ts_arg_type = "text_index.TextIndex")] text_offset: TextIndex,
    ) -> Cursor {
        RustNode::Token(self.0.clone())
            .cursor_with_offset((&text_offset).into())
            .into()
    }
}

pub trait ToJS {
    fn to_js(&self, env: &Env) -> JsObject;
}

impl ToJS for Rc<RustRuleNode> {
    fn to_js(&self, env: &Env) -> JsObject {
        let obj =
            unsafe { <RuleNode as ToNapiValue>::to_napi_value(env.raw(), RuleNode(self.clone())) };
        unsafe { JsObject::from_raw_unchecked(env.raw(), obj.unwrap()) }
    }
}

impl ToJS for Rc<RustTokenNode> {
    fn to_js(&self, env: &Env) -> JsObject {
        let obj = unsafe {
            <TokenNode as ToNapiValue>::to_napi_value(env.raw(), TokenNode(self.clone()))
        };
        unsafe { JsObject::from_raw_unchecked(env.raw(), obj.unwrap()) }
    }
}

impl ToJS for RustNode {
    fn to_js(&self, env: &Env) -> JsObject {
        match self {
            RustNode::Rule(rust_rule_node) => rust_rule_node.to_js(env),
            RustNode::Token(rust_token_node) => rust_token_node.to_js(env),
        }
    }
}<|MERGE_RESOLUTION|>--- conflicted
+++ resolved
@@ -1,20 +1,10 @@
 use std::rc::Rc;
 
-use napi::bindgen_prelude::{Env, FromNapiValue, ToNapiValue};
+use napi::bindgen_prelude::{Env, ToNapiValue};
 use napi::{JsObject, NapiValue};
 use napi_cursor::Cursor;
 use napi_derive::napi;
 use napi_text_index::TextIndex;
-<<<<<<< HEAD
-=======
-use {
-    napi::{
-        bindgen_prelude::{Env, ToNapiValue},
-        JsObject, NapiValue,
-    },
-    napi_derive::napi,
-};
->>>>>>> 1e3ef7ad
 
 use crate::napi::{
     napi_cursor, napi_text_index, RuleKind, RustNode, RustRuleNode, RustTextIndex, RustTokenNode,
