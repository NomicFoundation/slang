--- conflicted
+++ resolved
@@ -2,17 +2,9 @@
 
 use std::rc::Rc;
 
-<<<<<<< HEAD
-use super::{
-    cst::{NamedNode, Node, RuleNode},
-    kinds::{RuleKind, TokenKind},
-    text_index::{TextIndex, TextRange},
-};
-=======
-use crate::cst::{Node, RuleNode};
+use crate::cst::{NamedNode, Node, RuleNode};
 use crate::kinds::{RuleKind, TokenKind};
 use crate::text_index::{TextIndex, TextRange};
->>>>>>> 51e5b618
 
 /// A [`PathNode`] that points to a [`RuleNode`].
 #[derive(Clone, Debug, PartialEq, Eq)]
