[package]
name = "solidity_language"
description = "Solidity language definition compilation"
version.workspace = true
rust-version.workspace = true
edition.workspace = true
publish = false

[build-dependencies]
anyhow = { workspace = true }
bson = { workspace = true }
cargo-emit = { workspace = true }
codegen_schema = { workspace = true }
infra_utils = { workspace = true }

[dependencies]
anyhow = { workspace = true }
bson = { workspace = true }
codegen_grammar = { workspace = true }
<<<<<<< HEAD
=======
codegen_language_definition = { workspace = true }
codegen_language_macros = { workspace = true }
codegen_schema = { workspace = true }
once_cell = { workspace = true }
>>>>>>> f17c0f80
semver = { workspace = true }<|MERGE_RESOLUTION|>--- conflicted
+++ resolved
@@ -17,11 +17,7 @@
 anyhow = { workspace = true }
 bson = { workspace = true }
 codegen_grammar = { workspace = true }
-<<<<<<< HEAD
-=======
 codegen_language_definition = { workspace = true }
 codegen_language_macros = { workspace = true }
 codegen_schema = { workspace = true }
-once_cell = { workspace = true }
->>>>>>> f17c0f80
 semver = { workspace = true }