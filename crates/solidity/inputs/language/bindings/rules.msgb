global ROOT_NODE
global FILE_PATH

attribute node_definition = node     => type = "pop_symbol", node_symbol = node, is_definition
attribute node_reference = node      => type = "push_symbol", node_symbol = node, is_reference
attribute node_symbol = node         => symbol = (source-text node), source_node = node
attribute pop_symbol = symbol        => type = "pop_symbol", symbol = symbol
attribute push_symbol = symbol       => type = "push_symbol", symbol = symbol
attribute symbol_definition = symbol => type = "pop_symbol", symbol = symbol, is_definition
attribute symbol_reference = symbol  => type = "push_symbol", symbol = symbol, is_reference


;;;;;;;;;;;;;;;;;;;;;;;;;;;;;;;;;;;;;;;;;;;;;;;;;;;;;;;;;;;;;;;;;;;;;;;;;;;;;
;;; Source unit (aka .sol file)
;;;;;;;;;;;;;;;;;;;;;;;;;;;;;;;;;;;;;;;;;;;;;;;;;;;;;;;;;;;;;;;;;;;;;;;;;;;;;

@source_unit [SourceUnit] {
  ;; All lexical_scope nodes eventually connect to the file's root scope
  node @source_unit.lexical_scope

  ;; This provides all the exported symbols from the file
  node @source_unit.defs

  node export
  attr (export) pop_symbol = FILE_PATH
  edge ROOT_NODE -> export
  edge export -> @source_unit.defs
}

;; Definition entities that can appear at the source unit level
;; We define them individually to get better variable names when debugging
;; For all of the following:
;; - lexical_scope is the node that connect upwards for binding resolution
;; - def provides the definition entry for the entity (aka. the name)
;; - members is for internal use and it's where the nested definitions are found

@contract [ContractDefinition] {
  node @contract.lexical_scope
  node @contract.def
  node @contract.members
  node @contract.type_members

  edge @contract.lexical_scope -> @contract.members
  edge @contract.lexical_scope -> @contract.type_members
}

@interface [InterfaceDefinition] {
  node @interface.lexical_scope
  node @interface.def
  node @interface.members
  node @interface.type_members

  edge @interface.lexical_scope -> @interface.members
  edge @interface.lexical_scope -> @interface.type_members
}

@library [LibraryDefinition] {
  node @library.lexical_scope
  node @library.def
  node @library.members

  edge @library.lexical_scope -> @library.members
}

@struct [StructDefinition] {
  node @struct.lexical_scope
  node @struct.def
  node @struct.members
}

@enum [EnumDefinition] {
  node @enum.lexical_scope
  node @enum.def
  node @enum.members
}

@function [FunctionDefinition] {
  node @function.lexical_scope
  node @function.def
}

@constant [ConstantDefinition] {
  node @constant.lexical_scope
  node @constant.def
}

@error [ErrorDefinition] {
  node @error.lexical_scope
  node @error.def
}

@value_type [UserDefinedValueTypeDefinition] {
  node @value_type.lexical_scope
  node @value_type.def
}

@event [EventDefinition] {
  node @event.lexical_scope
  node @event.def
}

;; Top-level definitions...
@source_unit [SourceUnit [SourceUnitMembers
    [SourceUnitMember @unit_member (
          [ContractDefinition]
        | [InterfaceDefinition]
        | [LibraryDefinition]
        | [StructDefinition]
        | [EnumDefinition]
        | [FunctionDefinition]
        | [ConstantDefinition]
        | [ErrorDefinition]
        | [UserDefinedValueTypeDefinition]
        | [EventDefinition]
    )]
]] {
  edge @unit_member.lexical_scope -> @source_unit.lexical_scope

  ;; ... are available in the file's lexical scope
  edge @source_unit.lexical_scope -> @unit_member.def

  ;; ... and are exported in the file
  edge @source_unit.defs -> @unit_member.def
}


;;;;;;;;;;;;;;;;;;;;;;;;;;;;;;;;;;;;;;;;;;;;;;;;;;;;;;;;;;;;;;;;;;;;;;;;;;;;;
;;; Imports
;;;;;;;;;;;;;;;;;;;;;;;;;;;;;;;;;;;;;;;;;;;;;;;;;;;;;;;;;;;;;;;;;;;;;;;;;;;;;

@source_unit [SourceUnit ... [SourceUnitMembers
     ...
     [SourceUnitMember [ImportDirective
         ...
         [ImportClause @import (
               [PathImport]
             | [NamedImport]
             | [ImportDeconstruction]
         )]
         ...
     ]]
     ...
] ...] {
   node @import.defs
   edge @source_unit.defs -> @import.defs
   edge @source_unit.lexical_scope -> @import.defs
}

[ImportClause
    ...
    [_ ... @path path: [StringLiteral] ...]
    ...
] {
  ;; This node represents the imported file and the @path.import node is used by
  ;; all subsequent import rules
  node @path.import
  scan (source-text @path) {
    "^\\s*[\"'](.+)[\"']\\s*$" {
      let resolved_path = (resolve-path FILE_PATH $1)
      attr (@path.import) push_symbol = resolved_path
    }
    ;; TODO: if there are other cases possible, we should signal it as an error
  }
  edge @path.import -> ROOT_NODE
}


;;; `import <URI>`
@import [PathImport ... @path path: [StringLiteral]] {
  ;; This is the "lexical" connection, which makes all symbols exported from the
  ;; imported source unit available for resolution globally at this' source unit
  ;; scope
  edge @import.defs -> @path.import
}

;;; `import <URI> as <IDENT>`
@import [PathImport
   ...
   @path path: [StringLiteral]
   alias: [ImportAlias ... @alias [Identifier] ...]
   ...
] {
  node def
  attr (def) node_definition = @alias
  attr (def) definiens_node = @import
  edge @import.defs -> def

  node member
  attr (member) pop_symbol = "."
  edge def -> member

  ;; Lexical connection, which makes the import available as a member through
  ;; the alias identifier
  edge member -> @path.import
}

;;; `import * as <IDENT> from <URI>`
@import [NamedImport
    ...
    alias: [ImportAlias ... @alias [Identifier]]
    ...
    @path path: [StringLiteral]
    ...
] {
  node def
  attr (def) node_definition = @alias
  attr (def) definiens_node = @import
  edge @import.defs -> def

  node member
  attr (member) pop_symbol = "."
  edge def -> member

  ;; Lexical connection, which makes the import available as a member through
  ;; the alias identifier
  edge member -> @path.import
}

;;; `import {<SYMBOL> [as <IDENT>] ...} from <PATH>`
@import [ImportDeconstruction
    ...
    symbols: [ImportDeconstructionSymbols ... @symbol [ImportDeconstructionSymbol] ...]
    ...
    @path path: [StringLiteral]
    ...
] {
  ;; We define these intermediate nodes for convenience only, to make the
  ;; queries simpler in the two rules below
  node @symbol.def
  edge @import.defs -> @symbol.def

  node @symbol.import
  edge @symbol.import -> @path.import
}

@symbol [ImportDeconstructionSymbol ... @name name: [Identifier]] {
  node def
  attr (def) node_definition = @name
  attr (def) definiens_node = @symbol
  edge @symbol.def -> def

  node import
  attr (import) node_reference = @name
  edge def -> import

  edge import -> @symbol.import
}

@symbol [ImportDeconstructionSymbol
    ...
    @name name: [Identifier]
    ...
    alias: [ImportAlias ... @alias [Identifier]]
] {
  node def
  attr (def) node_definition = @alias
  attr (def) definiens_node = @symbol
  edge @symbol.def -> def

  node import
  attr (import) node_reference = @name
  edge def -> import

  edge import -> @symbol.import
}

;;;;;;;;;;;;;;;;;;;;;;;;;;;;;;;;;;;;;;;;;;;;;;;;;;;;;;;;;;;;;;;;;;;;;;;;;;;;;
;;; Named definitions (contracts, functions, libraries, etc.)
;;;;;;;;;;;;;;;;;;;;;;;;;;;;;;;;;;;;;;;;;;;;;;;;;;;;;;;;;;;;;;;;;;;;;;;;;;;;;

@contract [ContractDefinition @name name: [Identifier]] {
  node def
  attr (def) node_definition = @name
  attr (def) definiens_node = @contract

  edge @contract.def -> def

  node type_def
  attr (type_def) pop_symbol = "@typeof"

  node member
  attr (member) pop_symbol = "."

  edge def -> type_def
  edge type_def -> member
  edge member -> @contract.members

  node type_member
  attr (type_member) pop_symbol = "."
  edge def -> type_member

  edge type_member -> @contract.type_members
}

@interface [InterfaceDefinition @name name: [Identifier]] {
  node def
  attr (def) node_definition = @name
  attr (def) definiens_node = @interface

  edge @interface.def -> def

  node type_def
  attr (type_def) pop_symbol = "@typeof"

  node member
  attr (member) pop_symbol = "."

  edge def -> type_def
  edge type_def -> member
  edge member -> @interface.members

  node type_member
  attr (type_member) pop_symbol = "."
  edge def -> type_member

  edge type_member -> @interface.type_members
}

@library [LibraryDefinition @name name: [Identifier]] {
  node def
  attr (def) node_definition = @name
  attr (def) definiens_node = @library

  edge @library.def -> def

  node member
  attr (member) pop_symbol = "."
  edge def -> member

  edge member -> @library.members
}

@function [FunctionDefinition name: [FunctionName @name [Identifier]]] {
  node def
  attr (def) node_definition = @name
  attr (def) definiens_node = @function

  edge @function.def -> def
}


;;;;;;;;;;;;;;;;;;;;;;;;;;;;;;;;;;;;;;;;;;;;;;;;;;;;;;;;;;;;;;;;;;;;;;;;;;;;;
;;; Type names
;;;;;;;;;;;;;;;;;;;;;;;;;;;;;;;;;;;;;;;;;;;;;;;;;;;;;;;;;;;;;;;;;;;;;;;;;;;;;

@type_name [TypeName] {
  ;; This node should connect to the parent lexical scope to resolve the type
  node @type_name.type_ref

  ;; This represents the output of the type, ie. the node to which a variable
  ;; that is of this type should connect through a @typeof node
  node @type_name.output
}

@id_path [IdentifierPath] {
  node @id_path.left
  node @id_path.right
}

@type_name [TypeName @id_path [IdentifierPath]] {
  ;; For an identifier path used as a type, the left-most element is the one
  ;; that connects to the parent lexical scope, because the name resolution
  ;; starts at the left of the identifier.
  edge @id_path.left -> @type_name.type_ref

  ;; Conversely, the complete type is found at the right-most name, and that's
  ;; where users of this type should link to (eg. a variable declaration).
  edge @type_name.output -> @id_path.right
}

;; The identifier path constructs a path of nodes connected from right to left
[IdentifierPath @name [Identifier]] {
  node @name.ref
  attr (@name.ref) node_reference = @name
}

@id_path [IdentifierPath @name [Identifier] .] {
  edge @id_path.right -> @name.ref
}

[IdentifierPath @left_name [Identifier] . [Period] . @right_name [Identifier]] {
  node member
  attr (member) push_symbol = "."

  edge @right_name.ref -> member
  edge member -> @left_name.ref
}

@id_path [IdentifierPath . @name [Identifier]] {
  edge @name.ref -> @id_path.left
}


;;;;;;;;;;;;;;;;;;;;;;;;;;;;;;;;;;;;;;;;;;;;;;;;;;;;;;;;;;;;;;;;;;;;;;;;;;;;;
;;; Functions
;;;;;;;;;;;;;;;;;;;;;;;;;;;;;;;;;;;;;;;;;;;;;;;;;;;;;;;;;;;;;;;;;;;;;;;;;;;;;

@param [Parameter] {
  node @param.lexical_scope
  node @param.def
}

@param [Parameter @type_name [TypeName]] {
  edge @type_name.type_ref -> @param.lexical_scope
}

@param [Parameter @type_name [TypeName] @name [Identifier]] {
  node def
  attr (def) node_definition = @name
  attr (def) definiens_node = @param

  edge @param.def -> def

  node typeof
  attr (typeof) push_symbol = "@typeof"

  edge def -> typeof
  edge typeof -> @type_name.output
}

@function [FunctionDefinition parameters: [ParametersDeclaration
    [Parameters @param item: [Parameter]]
]] {
  edge @param.lexical_scope -> @function.lexical_scope

  ;; Input parameters are available in the function scope
  edge @function.lexical_scope -> @param.def
  attr (@function.lexical_scope -> @param.def) precedence = 1
}

@function [FunctionDefinition returns: [ReturnsDeclaration
    [ParametersDeclaration [Parameters @param item: [Parameter]]]
]] {
  edge @param.lexical_scope -> @function.lexical_scope

  ;; Return parameters are available in the function scope
  edge @function.lexical_scope -> @param.def
  attr (@function.lexical_scope -> @param.def) precedence = 1
}

;; Connect function's lexical scope with the enclosing
;; contract/interface/library, and make the function itself available in the
;; enclosing contract/interface/library scope.
;; NB. free-functions (ie. those defined at the file's level) are already
;; covered above

@contract [ContractDefinition members: [ContractMembers
    item: [ContractMember @function variant: [FunctionDefinition]]
]] {
  edge @function.lexical_scope -> @contract.lexical_scope
  edge @contract.members -> @function.def
}

@interface [InterfaceDefinition members: [InterfaceMembers
    item: [ContractMember @function variant: [FunctionDefinition]]
]] {
  edge @function.lexical_scope -> @interface.lexical_scope
  edge @interface.members -> @function.def
}

@library [LibraryDefinition members: [LibraryMembers
    item: [ContractMember @function variant: [FunctionDefinition]]
]] {
  edge @function.lexical_scope -> @library.lexical_scope
  edge @library.members -> @function.def
}



;;;;;;;;;;;;;;;;;;;;;;;;;;;;;;;;;;;;;;;;;;;;;;;;;;;;;;;;;;;;;;;;;;;;;;;;;;;;;
;;; Blocks
;;;;;;;;;;;;;;;;;;;;;;;;;;;;;;;;;;;;;;;;;;;;;;;;;;;;;;;;;;;;;;;;;;;;;;;;;;;;;

@block [Block] {
  node @block.lexical_scope
  node @block.defs
}

@stmt [Statement] {
  node @stmt.lexical_scope
  node @stmt.defs

  if (version-matches ">= 0.5.0") {
    ;; For Solidity >= 0.5.0, definitions are immediately available in the
    ;; statement scope. For < 0.5.0 this is also true, but resolved through the
    ;; enclosing block's lexical scope.
    edge @stmt.lexical_scope -> @stmt.defs
    attr (@stmt.lexical_scope -> @stmt.defs) precedence = 1
  }
}

;; The first statement in a block
@block [Block [Statements . @stmt [Statement]]] {
  if (version-matches ">= 0.5.0") {
    edge @stmt.lexical_scope -> @block.lexical_scope
  }
}

;; Two consecutive statements
[Statements @left_stmt [Statement] . @right_stmt [Statement]] {
  if (version-matches ">= 0.5.0") {
    edge @right_stmt.lexical_scope -> @left_stmt.lexical_scope
  }
}

@block [Block [Statements @stmt [Statement]]] {
  ;; Hoist statement definitions for Solidity < 0.5.0
  if (version-matches "< 0.5.0") {
    ;; definitions are carried over to the block
    edge @block.defs -> @stmt.defs

    ;; resolution happens in the context of the block
    edge @stmt.lexical_scope -> @block.lexical_scope

    ;; and the statement definitions are available block's scope
    edge @block.lexical_scope -> @stmt.defs
    attr (@block.lexical_scope -> @stmt.defs) precedence = 1
  }
}

;; Statements of type block
@stmt [Statement @block variant: [Block]] {
  edge @block.lexical_scope -> @stmt.lexical_scope

  ;; Hoist block definitions (< 0.5.0)
  if (version-matches "< 0.5.0") {
    edge @stmt.defs -> @block.defs
  }
}

;; Connect the function body's block lexical scope to the function
@function [FunctionDefinition [FunctionBody @block [Block]]] {
  edge @block.lexical_scope -> @function.lexical_scope
}


;;;;;;;;;;;;;;;;;;;;;;;;;;;;;;;;;;;;;;;;;;;;;;;;;;;;;;;;;;;;;;;;;;;;;;;;;;;;;
;;; Declaration Statements introducing variables
;;;;;;;;;;;;;;;;;;;;;;;;;;;;;;;;;;;;;;;;;;;;;;;;;;;;;;;;;;;;;;;;;;;;;;;;;;;;;

<<<<<<< HEAD
@stmt [Statement @var_decl [VariableDeclarationStatement
    ...
=======
@stmt [Statement [VariableDeclarationStatement
>>>>>>> cb36a4b9
    [VariableDeclarationType @var_type [TypeName]]
    @name name: [Identifier]
]] {
  node def
  attr (def) node_definition = @name
  attr (def) definiens_node = @var_decl

  edge @stmt.defs -> def
  edge @var_type.type_ref -> @stmt.lexical_scope

  node typeof
  attr (typeof) push_symbol = "@typeof"

  edge def -> typeof
  edge typeof -> @var_type.output
}

<<<<<<< HEAD
@stmt [Statement [TupleDeconstructionStatement ... [TupleDeconstructionElements
    ...
    [TupleDeconstructionElement
        @tuple_member [TupleMember variant: [UntypedTupleMember
            ...
            @name name: [Identifier]]
        ]
    ]
    ...
] ...]] {
=======
@stmt [Statement [TupleDeconstructionStatement [TupleDeconstructionElements
    [TupleDeconstructionElement [TupleMember variant: [UntypedTupleMember
        @name name: [Identifier]
    ]]]
]]] {
>>>>>>> cb36a4b9
  node def
  attr (def) node_definition = @name
  attr (def) definiens_node = @tuple_member

  edge @stmt.defs -> def
}

<<<<<<< HEAD
@stmt [Statement [TupleDeconstructionStatement ... [TupleDeconstructionElements
    ...
    [TupleDeconstructionElement
        @tuple_member [TupleMember variant: [TypedTupleMember
            ...
            @member_type type_name: [TypeName]
            ...
            @name name: [Identifier]]
        ]
    ]
    ...
] ...]] {
=======
@stmt [Statement [TupleDeconstructionStatement [TupleDeconstructionElements
    [TupleDeconstructionElement [TupleMember variant: [TypedTupleMember
        @member_type type_name: [TypeName]
        @name name: [Identifier]
    ]]]
]]] {
>>>>>>> cb36a4b9
  node def
  attr (def) node_definition = @name
  attr (def) definiens_node = @tuple_member

  edge @stmt.defs -> def
  edge @member_type.type_ref -> @stmt.lexical_scope

  node typeof
  attr (typeof) push_symbol = "@typeof"

  edge def -> typeof
  edge typeof -> @member_type.output
}


;;;;;;;;;;;;;;;;;;;;;;;;;;;;;;;;;;;;;;;;;;;;;;;;;;;;;;;;;;;;;;;;;;;;;;;;;;;;;
;;; State Variables
;;;;;;;;;;;;;;;;;;;;;;;;;;;;;;;;;;;;;;;;;;;;;;;;;;;;;;;;;;;;;;;;;;;;;;;;;;;;;

@state_var [StateVariableDefinition] {
  node @state_var.lexical_scope
  node @state_var.def
}

@state_var [StateVariableDefinition
    @type_name type_name: [TypeName]
    @name name: [Identifier]
] {
  node def
  attr (def) node_definition = @name
  attr (def) definiens_node = @state_var

  edge @state_var.def -> def
  edge @type_name.type_ref -> @state_var.lexical_scope

  node typeof
  attr (typeof) push_symbol = "@typeof"

  edge def -> typeof
  edge typeof -> @type_name.output
}

;; NB. Even though the grammar allows it, state variables can only be declared
;; inside contracts, and not interfaces or libraries. So, we will only bind
;; contract state variables.
@contract [ContractDefinition members: [ContractMembers
    item: [ContractMember @state_var variant: [StateVariableDefinition]]
]] {
  edge @state_var.lexical_scope -> @contract.lexical_scope
  edge @contract.lexical_scope -> @state_var.def
}


;;;;;;;;;;;;;;;;;;;;;;;;;;;;;;;;;;;;;;;;;;;;;;;;;;;;;;;;;;;;;;;;;;;;;;;;;;;;;
;;; Enum definitions
;;;;;;;;;;;;;;;;;;;;;;;;;;;;;;;;;;;;;;;;;;;;;;;;;;;;;;;;;;;;;;;;;;;;;;;;;;;;;

@enum [EnumDefinition @name name: [Identifier]] {
  node def
  attr (def) node_definition = @name
  attr (def) definiens_node = @enum

  edge @enum.def -> def

  node member
  attr (member) pop_symbol = "."

  edge def -> member
  edge member -> @enum.members
}

@enum [EnumDefinition
    members: [EnumMembers @item [Identifier]]
] {
  node def
  attr (def) node_definition = @item
  attr (def) definiens_node = @item

  edge @enum.members -> def
}

;; Make the enum available to the enclosing contract/interface/library.
;; NB. top-level enums (ie. those defined at the file's level) are already
;; covered above

@contract [ContractDefinition members: [ContractMembers
    item: [ContractMember @enum variant: [EnumDefinition]]
]] {
  edge @contract.type_members -> @enum.def
}

@interface [InterfaceDefinition members: [InterfaceMembers
    item: [ContractMember @enum variant: [EnumDefinition]]
]] {
  edge @interface.type_members -> @enum.def
}

@library [LibraryDefinition members: [LibraryMembers
    item: [ContractMember @enum variant: [EnumDefinition]]
]] {
  edge @library.members -> @enum.def
}


;;;;;;;;;;;;;;;;;;;;;;;;;;;;;;;;;;;;;;;;;;;;;;;;;;;;;;;;;;;;;;;;;;;;;;;;;;;;;
;;; Structure definitions
;;;;;;;;;;;;;;;;;;;;;;;;;;;;;;;;;;;;;;;;;;;;;;;;;;;;;;;;;;;;;;;;;;;;;;;;;;;;;

@struct [StructDefinition @name name: [Identifier]] {
  node def
  attr (def) node_definition = @name
  attr (def) definiens_node = @struct

  edge @struct.def -> def

  node type_def
  attr (type_def) pop_symbol = "@typeof"

  node member
  attr (member) pop_symbol = "."

  edge def -> type_def
  edge type_def -> member
  edge member -> @struct.members
}

@struct [StructDefinition [StructMembers @member item: [StructMember]]] {
  node @member.lexical_scope
  edge @member.lexical_scope -> @struct.lexical_scope
}

@struct [StructDefinition [StructMembers
    @member item: [StructMember @type_name [TypeName] @name name: [Identifier]]
]] {
  node def
  attr (def) node_definition = @name
  attr (def) definiens_node = @member

  edge @struct.members -> def

  edge @type_name.type_ref -> @member.lexical_scope

  node typeof
  attr (typeof) push_symbol = "@typeof"

  edge def -> typeof
  edge typeof -> @type_name.output
}

;; Make the struct available to the enclosing contract/interface/library.
;; NB. top-level enums (ie. those defined at the file's level) are already
;; covered above

@contract [ContractDefinition members: [ContractMembers
    item: [ContractMember @struct variant: [StructDefinition]]
]] {
  edge @struct.lexical_scope -> @contract.lexical_scope
  edge @contract.type_members -> @struct.def
}

@interface [InterfaceDefinition members: [InterfaceMembers
    item: [ContractMember @struct variant: [StructDefinition]]
]] {
  edge @struct.lexical_scope -> @interface.lexical_scope
  edge @interface.type_members -> @struct.def
}

@library [LibraryDefinition members: [LibraryMembers
    item: [ContractMember @struct variant: [StructDefinition]]
]] {
  edge @struct.lexical_scope -> @library.lexical_scope
  edge @library.members -> @struct.def
}


;;;;;;;;;;;;;;;;;;;;;;;;;;;;;;;;;;;;;;;;;;;;;;;;;;;;;;;;;;;;;;;;;;;;;;;;;;;;;
;;; Expressions
;;;;;;;;;;;;;;;;;;;;;;;;;;;;;;;;;;;;;;;;;;;;;;;;;;;;;;;;;;;;;;;;;;;;;;;;;;;;;

@expr [Expression] {
  node @expr.lexical_scope
  ;; this is an output scope for use in member access
  node @expr.output
}

;; General case for nested expressions
@expr [Expression variant: [_ @child [Expression]]] {
  edge @child.lexical_scope -> @expr.lexical_scope
}

;; Expressions as statements
@stmt [Statement variant: [_ @expr [Expression]]] {
  edge @expr.lexical_scope -> @stmt.lexical_scope
}

;; Expressions used for variable declarations
@stmt [Statement variant: [VariableDeclarationStatement
    value: [VariableDeclarationValue @expr [Expression]]
]] {
  edge @expr.lexical_scope -> @stmt.lexical_scope
}

;; Expressions used for state variable declarations
@state_var [StateVariableDefinition
    value: [StateVariableDefinitionValue @expr [Expression]]
] {
  edge @expr.lexical_scope -> @state_var.lexical_scope
}

;; Tuple expressions
@tuple_expr [Expression [TupleExpression
    items: [TupleValues [TupleValue @expr [Expression]]]
]] {
  edge @expr.lexical_scope -> @tuple_expr.lexical_scope
}


;;; Identifier expressions

@expr [Expression @name variant: [Identifier]] {
  node ref
  attr (ref) node_reference = @name

  edge ref -> @expr.lexical_scope
  edge @expr.output -> ref
}


;;; Member access expressions

;; TODO: implement variant for `.address` member
@expr [Expression [MemberAccessExpression
    @operand operand: [Expression]
    @name member: [Identifier]
]] {
  node ref
  attr (ref) node_reference = @name

  node member
  attr (member) push_symbol = "."

  edge ref -> member
  edge member -> @operand.output

  edge @expr.output -> ref
}

;; TODO: implement `.output` link for other expression variants


;;; Function call expressions

@args [ArgumentsDeclaration] {
  node @args.lexical_scope
}

@args [ArgumentsDeclaration [PositionalArgumentsDeclaration
    [PositionalArguments @argument [Expression]]
]] {
  edge @argument.lexical_scope -> @args.lexical_scope
}

@named_arg [NamedArgument @name [Identifier] [Colon] @value [Expression]] {
  node @named_arg.lexical_scope

  edge @value.lexical_scope -> @named_arg.lexical_scope

  node ref
  attr (ref) node_reference = @name
  ;; TODO: bind the named argument to the parameters definition of the function
  ;; (is this possible given that function references are expressions?)
}

@args [ArgumentsDeclaration [NamedArgumentsDeclaration
    [NamedArgumentGroup [NamedArguments @argument [NamedArgument]]]
]] {
  edge @argument.lexical_scope -> @args.lexical_scope
}

@funcall [Expression [FunctionCallExpression @args [ArgumentsDeclaration]]] {
  edge @args.lexical_scope -> @funcall.lexical_scope
}


;;; Type expressions

@type_expr [Expression [TypeExpression @type [TypeName]]] {
  edge @type.type_ref -> @type_expr.lexical_scope
}<|MERGE_RESOLUTION|>--- conflicted
+++ resolved
@@ -128,29 +128,21 @@
 ;;; Imports
 ;;;;;;;;;;;;;;;;;;;;;;;;;;;;;;;;;;;;;;;;;;;;;;;;;;;;;;;;;;;;;;;;;;;;;;;;;;;;;
 
-@source_unit [SourceUnit ... [SourceUnitMembers
-     ...
+@source_unit [SourceUnit [SourceUnitMembers
      [SourceUnitMember [ImportDirective
-         ...
          [ImportClause @import (
                [PathImport]
              | [NamedImport]
              | [ImportDeconstruction]
          )]
-         ...
      ]]
-     ...
-] ...] {
+]] {
    node @import.defs
    edge @source_unit.defs -> @import.defs
    edge @source_unit.lexical_scope -> @import.defs
 }
 
-[ImportClause
-    ...
-    [_ ... @path path: [StringLiteral] ...]
-    ...
-] {
+[ImportClause [_ @path path: [StringLiteral]]] {
   ;; This node represents the imported file and the @path.import node is used by
   ;; all subsequent import rules
   node @path.import
@@ -166,7 +158,7 @@
 
 
 ;;; `import <URI>`
-@import [PathImport ... @path path: [StringLiteral]] {
+@import [PathImport @path path: [StringLiteral] .] {
   ;; This is the "lexical" connection, which makes all symbols exported from the
   ;; imported source unit available for resolution globally at this' source unit
   ;; scope
@@ -175,10 +167,8 @@
 
 ;;; `import <URI> as <IDENT>`
 @import [PathImport
-   ...
    @path path: [StringLiteral]
-   alias: [ImportAlias ... @alias [Identifier] ...]
-   ...
+   alias: [ImportAlias @alias [Identifier]]
 ] {
   node def
   attr (def) node_definition = @alias
@@ -196,11 +186,8 @@
 
 ;;; `import * as <IDENT> from <URI>`
 @import [NamedImport
-    ...
-    alias: [ImportAlias ... @alias [Identifier]]
-    ...
+    alias: [ImportAlias @alias [Identifier]]
     @path path: [StringLiteral]
-    ...
 ] {
   node def
   attr (def) node_definition = @alias
@@ -218,11 +205,8 @@
 
 ;;; `import {<SYMBOL> [as <IDENT>] ...} from <PATH>`
 @import [ImportDeconstruction
-    ...
-    symbols: [ImportDeconstructionSymbols ... @symbol [ImportDeconstructionSymbol] ...]
-    ...
+    symbols: [ImportDeconstructionSymbols @symbol [ImportDeconstructionSymbol]]
     @path path: [StringLiteral]
-    ...
 ] {
   ;; We define these intermediate nodes for convenience only, to make the
   ;; queries simpler in the two rules below
@@ -233,7 +217,7 @@
   edge @symbol.import -> @path.import
 }
 
-@symbol [ImportDeconstructionSymbol ... @name name: [Identifier]] {
+@symbol [ImportDeconstructionSymbol @name name: [Identifier] .] {
   node def
   attr (def) node_definition = @name
   attr (def) definiens_node = @symbol
@@ -247,10 +231,8 @@
 }
 
 @symbol [ImportDeconstructionSymbol
-    ...
     @name name: [Identifier]
-    ...
-    alias: [ImportAlias ... @alias [Identifier]]
+    alias: [ImportAlias @alias [Identifier]]
 ] {
   node def
   attr (def) node_definition = @alias
@@ -538,12 +520,7 @@
 ;;; Declaration Statements introducing variables
 ;;;;;;;;;;;;;;;;;;;;;;;;;;;;;;;;;;;;;;;;;;;;;;;;;;;;;;;;;;;;;;;;;;;;;;;;;;;;;
 
-<<<<<<< HEAD
 @stmt [Statement @var_decl [VariableDeclarationStatement
-    ...
-=======
-@stmt [Statement [VariableDeclarationStatement
->>>>>>> cb36a4b9
     [VariableDeclarationType @var_type [TypeName]]
     @name name: [Identifier]
 ]] {
@@ -561,52 +538,28 @@
   edge typeof -> @var_type.output
 }
 
-<<<<<<< HEAD
-@stmt [Statement [TupleDeconstructionStatement ... [TupleDeconstructionElements
-    ...
+@stmt [Statement [TupleDeconstructionStatement [TupleDeconstructionElements
     [TupleDeconstructionElement
         @tuple_member [TupleMember variant: [UntypedTupleMember
-            ...
             @name name: [Identifier]]
         ]
     ]
-    ...
-] ...]] {
-=======
+]]] {
+  node def
+  attr (def) node_definition = @name
+  attr (def) definiens_node = @tuple_member
+
+  edge @stmt.defs -> def
+}
+
 @stmt [Statement [TupleDeconstructionStatement [TupleDeconstructionElements
-    [TupleDeconstructionElement [TupleMember variant: [UntypedTupleMember
-        @name name: [Identifier]
-    ]]]
-]]] {
->>>>>>> cb36a4b9
-  node def
-  attr (def) node_definition = @name
-  attr (def) definiens_node = @tuple_member
-
-  edge @stmt.defs -> def
-}
-
-<<<<<<< HEAD
-@stmt [Statement [TupleDeconstructionStatement ... [TupleDeconstructionElements
-    ...
     [TupleDeconstructionElement
         @tuple_member [TupleMember variant: [TypedTupleMember
-            ...
             @member_type type_name: [TypeName]
-            ...
             @name name: [Identifier]]
         ]
     ]
-    ...
-] ...]] {
-=======
-@stmt [Statement [TupleDeconstructionStatement [TupleDeconstructionElements
-    [TupleDeconstructionElement [TupleMember variant: [TypedTupleMember
-        @member_type type_name: [TypeName]
-        @name name: [Identifier]
-    ]]]
 ]]] {
->>>>>>> cb36a4b9
   node def
   attr (def) node_definition = @name
   attr (def) definiens_node = @tuple_member
