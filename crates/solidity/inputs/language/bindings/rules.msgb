--- conflicted
+++ resolved
@@ -1868,27 +1868,10 @@
   node @expr.output
 }
 
-<<<<<<< HEAD
 ;; Identifier expressions
-@expr [Expression @name variant: [Identifier]] {
-=======
-;; General case for nested expressions
-@expr [Expression variant: [_ @child [Expression]]] {
-  edge @child.lexical_scope -> @expr.lexical_scope
-}
-
-;; Tuple expressions
-@tuple_expr [Expression [TupleExpression
-    items: [TupleValues [TupleValue @expr [Expression]]]
-]] {
-  edge @expr.lexical_scope -> @tuple_expr.lexical_scope
-}
-
-;; primary expressions
 @expr [Expression @name (
   variant: [Identifier] | variant: [SuperKeyword] | variant: [ThisKeyword] 
 )] {
->>>>>>> 37f1893b
   node ref
   attr (ref) node_reference = @name
   attr (ref) parents = [@expr.enclosing_def]
