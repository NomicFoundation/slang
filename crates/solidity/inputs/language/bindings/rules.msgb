--- conflicted
+++ resolved
@@ -207,7 +207,7 @@
 
   ;; Resolve base names through the parent scope of our heir (contract or
   ;; interface), aka the source unit
-  edge @type_name.left -> heir.parent_scope
+  edge @type_name.push_end -> heir.parent_scope
 
   ;; Make base members accesible as our own members
   node member
@@ -218,14 +218,14 @@
 
   edge heir.members -> member
   edge member -> typeof
-  edge typeof -> @type_name.right
+  edge typeof -> @type_name.push_begin
 
   ;; Make base defs (eg. enums and structs) accessible as our own
   node type_member
   attr (type_member) push_symbol = "."
 
   edge heir.type_members -> type_member
-  edge type_member -> @type_name.right
+  edge type_member -> @type_name.push_begin
 }
 
 ;; NOTE: we use anchors here to prevent the query engine from returning all the
@@ -242,7 +242,7 @@
 }
 
 @parent [InheritanceType @type_name [IdentifierPath]] {
-  let @parent.ref = @type_name.ref
+  let @parent.ref = @type_name.push_begin
 }
 
 
@@ -344,58 +344,10 @@
 @contract [ContractDefinition [InheritanceSpecifier [InheritanceTypes
     [InheritanceType @type_name [IdentifierPath]]
 ]]] {
-<<<<<<< HEAD
-  ;; Base contract defs are directly accesible through our special super scope
-  edge @contract.super_scope -> @type_name.right
-}
-
-=======
-  ;; Resolve contract bases names through the parent scope of the contract (aka
-  ;; the source unit)
-  edge @type_name.push_end -> @contract.parent_scope
-
-  ;; Make base members accesible as our own members
-  node member
-  attr (member) push_symbol = "."
-
-  node typeof
-  attr (typeof) push_symbol = "@typeof"
-
-  edge @contract.members -> member
-  edge member -> typeof
-  edge typeof -> @type_name.push_begin
-
-  ;; Make base contract defs (eg. enums and structs) accessible as our own
-  node type_member
-  attr (type_member) push_symbol = "."
-
-  edge @contract.type_members -> type_member
-  edge type_member -> @type_name.push_begin
-
   ;; The base contract defs are directly accesible through our special super scope
   edge @contract.super_scope -> @type_name.push_begin
 }
 
-@parent [InheritanceType @type_name [IdentifierPath]] {
-  let @parent.ref = @type_name.push_begin
-}
-
-;; NOTE: we use anchors here to prevent the query engine from returning all the
-;; sublists of possible parents
-@contract [ContractDefinition [InheritanceSpecifier
-    [InheritanceTypes . @parents [_]+ .]
-]] {
-  var parent_refs = []
-  for parent in @parents {
-    if (eq (node-type parent) "InheritanceType") {
-      ;; this is intentionally reversed because of how Solidity linearised the contract bases
-      set parent_refs = (concat [parent.ref] parent_refs)
-    }
-  }
-  attr (@contract.def) parents = parent_refs
-}
-
->>>>>>> 21e00825
 @contract [ContractDefinition [ContractMembers
     [ContractMember @member (
           [EnumDefinition]
@@ -477,13 +429,8 @@
 @override [OverrideSpecifier [OverridePathsDeclaration [OverridePaths
     @base_ident [IdentifierPath]
 ]]] {
-<<<<<<< HEAD
   ;; Resolve overriden bases when listed in the function or modifiers modifiers
-  edge @base_ident.left -> @override.parent_scope
-=======
-  ;; Resolve overriden bases when listed in the function modifiers
-  edge @base_ident.push_end -> @contract.parent_scope
->>>>>>> 21e00825
+  edge @base_ident.push_end -> @override.parent_scope
 }
 
 
@@ -921,13 +868,10 @@
 @id_path [IdentifierPath @name [Identifier]] {
   node @name.ref
   attr (@name.ref) node_reference = @name
-<<<<<<< HEAD
   attr (@name.ref) parents = [@id_path.enclosing_def]
-=======
 
   node @name.pop
   attr (@name.pop) pop_symbol = (source-text @name)
->>>>>>> 21e00825
 }
 
 @id_path [IdentifierPath @name [Identifier] .] {
@@ -1063,15 +1007,11 @@
 @modifier [ModifierInvocation @name [IdentifierPath]] {
   node @modifier.lexical_scope
 
-<<<<<<< HEAD
   node modifier
   attr (modifier) push_symbol = "@modifier"
 
-  edge @name.left -> modifier
+  edge @name.push_end -> modifier
   edge modifier -> @modifier.lexical_scope
-=======
-  edge @name.push_end -> @modifier.lexical_scope
->>>>>>> 21e00825
 }
 
 @modifier [ModifierInvocation @args [ArgumentsDeclaration]] {
