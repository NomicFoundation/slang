--- conflicted
+++ resolved
@@ -315,13 +315,7 @@
 
 [MemberAccessExpression
     @expr operand: [Expression]
-<<<<<<< HEAD
-    @member member: [MemberAccess]
-=======
-    ...
     @member member: [Identifier]
-    ...
->>>>>>> 4a69cf25
 ] {
   node member
   attr (member) push_symbol = "."
