pub use solidity::SolidityDefinition;

codegen_language_macros::compile!(Language(
    name = Solidity,
    documentation_dir = "crates/solidity/inputs/language/docs",
    binding_rules_file = "crates/solidity/inputs/language/bindings/rules.msgb",
    root_item = SourceUnit,
    // TODO(#1020): Define the end-of-file trivia explicitly rather than
    // implicitly reusing the leading trivia in the generater parser code.
    leading_trivia = OneOrMore(Choice([
        Trivia(Whitespace),
        Trivia(EndOfLine),
        Trivia(SingleLineComment),
        Trivia(MultiLineComment),
        Trivia(SingleLineNatSpecComment),
        Trivia(MultiLineNatSpecComment)
    ])),
    trailing_trivia = Sequence([
        Optional(Trivia(Whitespace)),
        Optional(Trivia(SingleLineComment)),
        Trivia(EndOfLine)
    ]),
    versions = [
        "0.4.11", "0.4.12", "0.4.13", "0.4.14", "0.4.15", "0.4.16", "0.4.17", "0.4.18", "0.4.19",
        "0.4.20", "0.4.21", "0.4.22", "0.4.23", "0.4.24", "0.4.25", "0.4.26", "0.5.0", "0.5.1",
        "0.5.2", "0.5.3", "0.5.4", "0.5.5", "0.5.6", "0.5.7", "0.5.8", "0.5.9", "0.5.10", "0.5.11",
        "0.5.12", "0.5.13", "0.5.14", "0.5.15", "0.5.16", "0.5.17", "0.6.0", "0.6.1", "0.6.2",
        "0.6.3", "0.6.4", "0.6.5", "0.6.6", "0.6.7", "0.6.8", "0.6.9", "0.6.10", "0.6.11",
        "0.6.12", "0.7.0", "0.7.1", "0.7.2", "0.7.3", "0.7.4", "0.7.5", "0.7.6", "0.8.0", "0.8.1",
        "0.8.2", "0.8.3", "0.8.4", "0.8.5", "0.8.6", "0.8.7", "0.8.8", "0.8.9", "0.8.10", "0.8.11",
        "0.8.12", "0.8.13", "0.8.14", "0.8.15", "0.8.16", "0.8.17", "0.8.18", "0.8.19", "0.8.20",
        "0.8.21", "0.8.22", "0.8.23", "0.8.24", "0.8.25", "0.8.26", "0.8.27", "0.8.28"
    ],
    sections = [
        Section(
            title = "File Structure",
            topics = [
                Topic(title = "License Specifiers", items = []),
                Topic(
                    title = "Source Unit",
                    items = [
                        Struct(
                            name = SourceUnit,
                            fields = (members = Required(SourceUnitMembers))
                        ),
                        Repeated(
                            name = SourceUnitMembers,
                            reference = SourceUnitMember,
                            allow_empty = true
                        ),
                        Enum(
                            name = SourceUnitMember,
                            variants = [
                                EnumVariant(reference = PragmaDirective),
                                EnumVariant(reference = ImportDirective),
                                EnumVariant(reference = ContractDefinition),
                                EnumVariant(reference = InterfaceDefinition),
                                EnumVariant(reference = LibraryDefinition),
                                EnumVariant(reference = StructDefinition, enabled = From("0.6.0")),
                                EnumVariant(reference = EnumDefinition, enabled = From("0.6.0")),
                                EnumVariant(
                                    reference = FunctionDefinition,
                                    enabled = From("0.7.1")
                                ),
                                EnumVariant(reference = ErrorDefinition, enabled = From("0.8.4")),
                                EnumVariant(
                                    reference = UserDefinedValueTypeDefinition,
                                    enabled = From("0.8.8")
                                ),
                                EnumVariant(reference = UsingDirective, enabled = From("0.8.13")),
                                EnumVariant(reference = EventDefinition, enabled = From("0.8.22")),
                                EnumVariant(
                                    reference = ConstantDefinition,
                                    enabled = From("0.7.4")
                                )
                            ]
                        )
                    ]
                ),
                Topic(
                    title = "Pragma Directives",
                    lexical_context = Pragma,
                    items = [
                        Struct(
                            name = PragmaDirective,
                            error_recovery = FieldsErrorRecovery(terminator = semicolon),
                            fields = (
                                pragma_keyword = Required(PragmaKeyword),
                                pragma = Required(Pragma),
                                semicolon = Required(Semicolon)
                            )
                        ),
                        Enum(
                            name = Pragma,
                            variants = [
                                EnumVariant(reference = AbicoderPragma),
                                EnumVariant(reference = ExperimentalPragma),
                                EnumVariant(reference = VersionPragma)
                            ]
                        ),
                        Struct(
                            name = AbicoderPragma,
                            fields = (
                                abicoder_keyword = Required(AbicoderKeyword),
                                version = Required(Identifier)
                            )
                        ),
                        Struct(
                            name = ExperimentalPragma,
                            fields = (
                                experimental_keyword = Required(ExperimentalKeyword),
                                feature = Required(ExperimentalFeature)
                            )
                        ),
                        Enum(
                            name = ExperimentalFeature,
                            variants = [
                                EnumVariant(reference = Identifier),
                                EnumVariant(reference = StringLiteral)
                            ]
                        ),
                        Struct(
                            name = VersionPragma,
                            fields = (
                                solidity_keyword = Required(SolidityKeyword),
                                sets = Required(VersionExpressionSets)
                            )
                        ),
                        Separated(
                            name = VersionExpressionSets,
                            reference = VersionExpressionSet,
                            separator = BarBar
                        ),
                        Repeated(name = VersionExpressionSet, reference = VersionExpression),
                        Enum(
                            name = VersionExpression,
                            variants = [
                                EnumVariant(reference = VersionRange),
                                EnumVariant(reference = VersionTerm)
                            ]
                        ),
                        Struct(
                            name = VersionRange,
                            fields = (
                                start = Required(VersionLiteral),
                                minus = Required(Minus),
                                end = Required(VersionLiteral)
                            )
                        ),
                        Struct(
                            name = VersionTerm,
                            fields = (
                                operator = Optional(reference = VersionOperator),
                                literal = Required(VersionLiteral)
                            )
                        ),
                        Enum(
                            name = VersionOperator,
                            variants = [
                                EnumVariant(reference = Caret),
                                EnumVariant(reference = Tilde),
                                EnumVariant(reference = Equal),
                                EnumVariant(reference = LessThan),
                                EnumVariant(reference = GreaterThan),
                                EnumVariant(reference = LessThanEqual),
                                EnumVariant(reference = GreaterThanEqual)
                            ]
                        ),
                        Enum(
                            name = VersionLiteral,
                            variants = [
                                EnumVariant(reference = SimpleVersionLiteral),
                                EnumVariant(reference = SingleQuotedVersionLiteral),
                                EnumVariant(reference = DoubleQuotedVersionLiteral)
                            ]
                        ),
                        Separated(
                            // __SLANG_VERSION_SPECIFIER_SYNTAX__ (keep in sync)
                            name = SimpleVersionLiteral,
                            reference = VersionSpecifier,
                            separator = Period
                        ),
                        Token(
                            // __SLANG_VERSION_SPECIFIER_SYNTAX__ (keep in sync)
                            name = VersionSpecifier,
                            definitions = [TokenDefinition(
                                scanner = Fragment(VersionSpecifierFragment)
                            )]
                        ),
                        Token(
                            // __SLANG_VERSION_SPECIFIER_SYNTAX__ (keep in sync)
                            name = SingleQuotedVersionLiteral,
                            definitions = [TokenDefinition(
                                scanner = Sequence([
                                    Atom("'"),
                                    Fragment(VersionSpecifierFragment),
                                    ZeroOrMore(Sequence([
                                        Atom("."),
                                        Fragment(VersionSpecifierFragment)
                                    ])),
                                    Atom("'")
                                ])
                            )]
                        ),
                        Token(
                            // __SLANG_VERSION_SPECIFIER_SYNTAX__ (keep in sync)
                            name = DoubleQuotedVersionLiteral,
                            definitions = [TokenDefinition(
                                scanner = Sequence([
                                    Atom("\""),
                                    Fragment(VersionSpecifierFragment),
                                    ZeroOrMore(Sequence([
                                        Atom("."),
                                        Fragment(VersionSpecifierFragment)
                                    ])),
                                    Atom("\"")
                                ])
                            )]
                        ),
                        Fragment(
                            name = VersionSpecifierFragment,
                            scanner = OneOrMore(Choice([
                                Range(inclusive_start = '0', inclusive_end = '9'),
                                Atom("x"),
                                Atom("X"),
                                Atom("*")
                            ]))
                        ),
                        Keyword(
                            name = AbicoderKeyword,
                            identifier = Identifier,
                            definitions = [KeywordDefinition(
                                reserved = Never,
                                value = Atom("abicoder")
                            )]
                        ),
                        Keyword(
                            name = ExperimentalKeyword,
                            identifier = Identifier,
                            definitions = [KeywordDefinition(
                                reserved = Never,
                                value = Atom("experimental")
                            )]
                        ),
                        Keyword(
                            name = SolidityKeyword,
                            identifier = Identifier,
                            definitions = [KeywordDefinition(
                                reserved = Never,
                                value = Atom("solidity")
                            )]
                        )
                    ]
                ),
                Topic(
                    title = "Import Directives",
                    items = [
                        Struct(
                            name = ImportDirective,
                            error_recovery = FieldsErrorRecovery(terminator = semicolon),
                            fields = (
                                import_keyword = Required(ImportKeyword),
                                clause = Required(ImportClause),
                                semicolon = Required(Semicolon)
                            )
                        ),
                        Enum(
                            name = ImportClause,
                            variants = [
                                EnumVariant(reference = PathImport),
                                EnumVariant(reference = NamedImport),
                                EnumVariant(reference = ImportDeconstruction)
                            ]
                        ),
                        Struct(
                            name = PathImport,
                            fields = (
                                path = Required(StringLiteral),
                                alias = Optional(reference = ImportAlias)
                            )
                        ),
                        Struct(
                            name = NamedImport,
                            fields = (
                                asterisk = Required(Asterisk),
                                alias = Required(ImportAlias),
                                from_keyword = Required(FromKeyword),
                                path = Required(StringLiteral)
                            )
                        ),
                        Struct(
                            name = ImportDeconstruction,
                            error_recovery = FieldsErrorRecovery(
                                delimiters =
                                    FieldDelimiters(open = open_brace, close = close_brace)
                            ),
                            fields = (
                                open_brace = Required(OpenBrace),
                                symbols = Required(ImportDeconstructionSymbols),
                                close_brace = Required(CloseBrace),
                                from_keyword = Required(FromKeyword),
                                path = Required(StringLiteral)
                            )
                        ),
                        Separated(
                            name = ImportDeconstructionSymbols,
                            reference = ImportDeconstructionSymbol,
                            separator = Comma
                        ),
                        Struct(
                            name = ImportDeconstructionSymbol,
                            fields = (
                                name = Required(Identifier),
                                alias = Optional(reference = ImportAlias)
                            )
                        ),
                        Struct(
                            name = ImportAlias,
                            fields = (
                                as_keyword = Required(AsKeyword),
                                identifier = Required(Identifier)
                            )
                        )
                    ]
                ),
                Topic(
                    title = "Using Directives",
                    items = [
                        Struct(
                            name = UsingDirective,
                            error_recovery = FieldsErrorRecovery(terminator = semicolon),
                            fields = (
                                using_keyword = Required(UsingKeyword),
                                clause = Required(UsingClause),
                                for_keyword = Required(ForKeyword),
                                target = Required(UsingTarget),
                                global_keyword =
                                    Optional(reference = GlobalKeyword, enabled = From("0.8.13")),
                                semicolon = Required(Semicolon)
                            )
                        ),
                        Enum(
                            name = UsingClause,
                            variants = [
                                EnumVariant(reference = IdentifierPath),
                                EnumVariant(
                                    reference = UsingDeconstruction,
                                    enabled = From("0.8.13")
                                )
                            ]
                        ),
                        Struct(
                            name = UsingDeconstruction,
                            enabled = From("0.8.13"),
                            error_recovery = FieldsErrorRecovery(
                                delimiters =
                                    FieldDelimiters(open = open_brace, close = close_brace)
                            ),
                            fields = (
                                open_brace = Required(OpenBrace),
                                symbols = Required(UsingDeconstructionSymbols),
                                close_brace = Required(CloseBrace)
                            )
                        ),
                        Separated(
                            name = UsingDeconstructionSymbols,
                            reference = UsingDeconstructionSymbol,
                            separator = Comma,
                            enabled = From("0.8.13")
                        ),
                        Struct(
                            name = UsingDeconstructionSymbol,
                            enabled = From("0.8.13"),
                            fields = (
                                name = Required(IdentifierPath),
                                alias = Optional(reference = UsingAlias, enabled = From("0.8.19"))
                            )
                        ),
                        Struct(
                            name = UsingAlias,
                            enabled = From("0.8.19"),
                            fields = (
                                as_keyword = Required(AsKeyword),
                                operator = Required(UsingOperator)
                            )
                        ),
                        Enum(
                            name = UsingOperator,
                            enabled = From("0.8.19"),
                            variants = [
                                EnumVariant(reference = Ampersand),
                                EnumVariant(reference = Asterisk),
                                EnumVariant(reference = BangEqual),
                                EnumVariant(reference = Bar),
                                EnumVariant(reference = Caret),
                                EnumVariant(reference = EqualEqual),
                                EnumVariant(reference = GreaterThan),
                                EnumVariant(reference = GreaterThanEqual),
                                EnumVariant(reference = LessThan),
                                EnumVariant(reference = LessThanEqual),
                                EnumVariant(reference = Minus),
                                EnumVariant(reference = Percent),
                                EnumVariant(reference = Plus),
                                EnumVariant(reference = Slash),
                                EnumVariant(reference = Tilde)
                            ]
                        ),
                        Enum(
                            name = UsingTarget,
                            variants = [
                                EnumVariant(reference = TypeName),
                                EnumVariant(reference = Asterisk)
                            ]
                        )
                    ]
                ),
                Topic(
                    title = "Trivia",
                    items = [
                        Trivia(
                            name = Whitespace,
                            scanner = OneOrMore(Choice([Atom(" "), Atom("\t")]))
                        ),
                        Trivia(
                            name = EndOfLine,
                            scanner =
                                Choice([Atom("\n"), Sequence([Atom("\r"), Optional(Atom("\n"))])])
                        ),
                        Trivia(
                            name = SingleLineComment,
                            scanner = Sequence([
                                TrailingContext(scanner = Atom("//"), not_followed_by = Atom("/")),
                                ZeroOrMore(Not(['\r', '\n']))
                            ])
                        ),
                        Trivia(
                            name = MultiLineComment,
                            scanner = Sequence([
                                TrailingContext(
                                    scanner = Atom("/*"),
                                    not_followed_by = Sequence([Atom("*"), Not(['/'])])
                                ),
                                ZeroOrMore(Choice([
                                    Not(['*']),
                                    TrailingContext(
                                        scanner = Atom("*"),
                                        not_followed_by = Atom("/")
                                    )
                                ])),
                                Atom("*/")
                            ])
                        ),
                        Trivia(
                            name = SingleLineNatSpecComment,
                            scanner = Sequence([Atom("///"), ZeroOrMore(Not(['\r', '\n']))])
                        ),
                        Trivia(
                            name = MultiLineNatSpecComment,
                            scanner = Sequence([
                                TrailingContext(scanner = Atom("/**"), not_followed_by = Atom("/")),
                                ZeroOrMore(Choice([
                                    Not(['*']),
                                    TrailingContext(
                                        scanner = Atom("*"),
                                        not_followed_by = Atom("/")
                                    )
                                ])),
                                Atom("*/")
                            ])
                        )
                    ]
                ),
                Topic(title = "Nat Spec Format", items = []),
                Topic(
                    title = "Keywords",
                    items = [
                        Keyword(
                            name = AbstractKeyword,
                            identifier = Identifier,
                            definitions = [KeywordDefinition(
                                enabled = From("0.6.0"),
                                value = Atom("abstract")
                            )]
                        ),
                        Keyword(
                            name = AddressKeyword,
                            identifier = Identifier,
                            definitions =
                                [KeywordDefinition(reserved = Never, value = Atom("address"))]
                        ),
                        Keyword(
                            name = AfterKeyword,
                            identifier = Identifier,
                            definitions =
                                [KeywordDefinition(enabled = Never, value = Atom("after"))]
                        ),
                        Keyword(
                            name = AliasKeyword,
                            identifier = Identifier,
                            definitions = [KeywordDefinition(
                                enabled = Never,
                                reserved = From("0.5.0"),
                                value = Atom("alias")
                            )]
                        ),
                        Keyword(
                            name = AnonymousKeyword,
                            identifier = Identifier,
                            definitions = [KeywordDefinition(value = Atom("anonymous"))]
                        ),
                        Keyword(
                            name = ApplyKeyword,
                            identifier = Identifier,
                            definitions = [KeywordDefinition(
                                enabled = Never,
                                reserved = From("0.5.0"),
                                value = Atom("apply")
                            )]
                        ),
                        Keyword(
                            name = AsKeyword,
                            identifier = Identifier,
                            definitions = [KeywordDefinition(value = Atom("as"))]
                        ),
                        Keyword(
                            name = AssemblyKeyword,
                            identifier = Identifier,
                            definitions = [KeywordDefinition(value = Atom("assembly"))]
                        ),
                        Keyword(
                            name = AutoKeyword,
                            identifier = Identifier,
                            definitions = [KeywordDefinition(
                                enabled = Never,
                                reserved = From("0.5.0"),
                                value = Atom("auto")
                            )]
                        ),
                        Keyword(
                            name = BoolKeyword,
                            identifier = Identifier,
                            definitions = [KeywordDefinition(value = Atom("bool"))]
                        ),
                        Keyword(
                            name = BreakKeyword,
                            identifier = Identifier,
                            definitions = [KeywordDefinition(value = Atom("break"))]
                        ),
                        Keyword(
                            name = ByteKeyword,
                            identifier = Identifier,
                            definitions = [KeywordDefinition(
                                enabled = Till("0.8.0"),
                                value = Atom("byte")
                            )]
                        ),
                        Keyword(
                            name = BytesKeyword,
                            identifier = Identifier,
                            definitions = [KeywordDefinition(
                                value = Sequence([
                                    Atom("bytes"),
                                    Optional(Choice([
                                        Atom("1"),
                                        Atom("2"),
                                        Atom("3"),
                                        Atom("4"),
                                        Atom("5"),
                                        Atom("6"),
                                        Atom("7"),
                                        Atom("8"),
                                        Atom("9"),
                                        Atom("10"),
                                        Atom("11"),
                                        Atom("12"),
                                        Atom("13"),
                                        Atom("14"),
                                        Atom("15"),
                                        Atom("16"),
                                        Atom("17"),
                                        Atom("18"),
                                        Atom("19"),
                                        Atom("20"),
                                        Atom("21"),
                                        Atom("22"),
                                        Atom("23"),
                                        Atom("24"),
                                        Atom("25"),
                                        Atom("26"),
                                        Atom("27"),
                                        Atom("28"),
                                        Atom("29"),
                                        Atom("30"),
                                        Atom("31"),
                                        Atom("32")
                                    ]))
                                ])
                            )]
                        ),
                        Keyword(
                            name = CallDataKeyword,
                            identifier = Identifier,
                            definitions = [KeywordDefinition(
                                enabled = From("0.5.0"),
                                reserved = From("0.5.0"),
                                value = Atom("calldata")
                            )]
                        ),
                        Keyword(
                            name = CaseKeyword,
                            identifier = Identifier,
                            definitions =
                                [KeywordDefinition(enabled = Never, value = Atom("case"))]
                        ),
                        Keyword(
                            name = CatchKeyword,
                            identifier = Identifier,
                            definitions = [KeywordDefinition(
                                enabled = From("0.6.0"),
                                value = Atom("catch")
                            )]
                        ),
                        Keyword(
                            name = ConstantKeyword,
                            identifier = Identifier,
                            definitions = [KeywordDefinition(value = Atom("constant"))]
                        ),
                        Keyword(
                            name = ConstructorKeyword,
                            identifier = Identifier,
                            definitions = [KeywordDefinition(
                                enabled = From("0.4.22"),
                                reserved = From("0.5.0"),
                                value = Atom("constructor")
                            )]
                        ),
                        Keyword(
                            name = ContinueKeyword,
                            identifier = Identifier,
                            definitions = [KeywordDefinition(value = Atom("continue"))]
                        ),
                        Keyword(
                            name = ContractKeyword,
                            identifier = Identifier,
                            definitions = [KeywordDefinition(value = Atom("contract"))]
                        ),
                        Keyword(
                            name = CopyOfKeyword,
                            identifier = Identifier,
                            definitions = [KeywordDefinition(
                                enabled = Never,
                                reserved = From("0.5.0"),
                                value = Atom("copyof")
                            )]
                        ),
                        Keyword(
                            name = DaysKeyword,
                            identifier = Identifier,
                            definitions = [KeywordDefinition(value = Atom("days"))]
                        ),
                        Keyword(
                            name = DefaultKeyword,
                            identifier = Identifier,
                            definitions =
                                [KeywordDefinition(enabled = Never, value = Atom("default"))]
                        ),
                        Keyword(
                            name = DefineKeyword,
                            identifier = Identifier,
                            definitions = [KeywordDefinition(
                                enabled = Never,
                                reserved = From("0.5.0"),
                                value = Atom("define")
                            )]
                        ),
                        Keyword(
                            name = DeleteKeyword,
                            identifier = Identifier,
                            definitions = [KeywordDefinition(value = Atom("delete"))]
                        ),
                        Keyword(
                            name = DoKeyword,
                            identifier = Identifier,
                            definitions = [KeywordDefinition(value = Atom("do"))]
                        ),
                        Keyword(
                            name = ElseKeyword,
                            identifier = Identifier,
                            definitions = [KeywordDefinition(value = Atom("else"))]
                        ),
                        Keyword(
                            name = EmitKeyword,
                            identifier = Identifier,
                            definitions = [KeywordDefinition(
                                enabled = From("0.4.21"),
                                reserved = From("0.5.0"),
                                value = Atom("emit")
                            )]
                        ),
                        Keyword(
                            name = EnumKeyword,
                            identifier = Identifier,
                            definitions = [KeywordDefinition(value = Atom("enum"))]
                        ),
                        Keyword(
                            name = ErrorKeyword,
                            identifier = Identifier,
                            definitions = [KeywordDefinition(
                                enabled = From("0.8.4"),
                                reserved = Never,
                                value = Atom("error")
                            )]
                        ),
                        Keyword(
                            name = EtherKeyword,
                            identifier = Identifier,
                            definitions = [KeywordDefinition(value = Atom("ether"))]
                        ),
                        Keyword(
                            name = EventKeyword,
                            identifier = Identifier,
                            definitions = [KeywordDefinition(value = Atom("event"))]
                        ),
                        Keyword(
                            name = ExternalKeyword,
                            identifier = Identifier,
                            definitions = [KeywordDefinition(value = Atom("external"))]
                        ),
                        Keyword(
                            name = FallbackKeyword,
                            identifier = Identifier,
                            definitions = [KeywordDefinition(
                                reserved = From("0.6.0"),
                                value = Atom("fallback")
                            )]
                        ),
                        Keyword(
                            name = FalseKeyword,
                            identifier = Identifier,
                            definitions = [KeywordDefinition(value = Atom("false"))]
                        ),
                        Keyword(
                            name = FinalKeyword,
                            identifier = Identifier,
                            definitions =
                                [KeywordDefinition(enabled = Never, value = Atom("final"))]
                        ),
                        Keyword(
                            name = FinneyKeyword,
                            identifier = Identifier,
                            definitions = [KeywordDefinition(
                                enabled = Till("0.7.0"),
                                reserved = Till("0.7.0"),
                                value = Atom("finney")
                            )]
                        ),
                        Keyword(
                            name = FixedKeyword,
                            identifier = Identifier,
                            definitions = [
                                KeywordDefinition(value = Atom("fixed")),
                                KeywordDefinition(
                                    value = Sequence([
                                        Atom("fixed"),
                                        Choice([
                                            Atom("8"),
                                            Atom("16"),
                                            Atom("24"),
                                            Atom("32"),
                                            Atom("40"),
                                            Atom("48"),
                                            Atom("56"),
                                            Atom("64"),
                                            Atom("72"),
                                            Atom("80"),
                                            Atom("88"),
                                            Atom("96"),
                                            Atom("104"),
                                            Atom("112"),
                                            Atom("120"),
                                            Atom("128"),
                                            Atom("136"),
                                            Atom("144"),
                                            Atom("152"),
                                            Atom("160"),
                                            Atom("168"),
                                            Atom("176")
                                        ]),
                                        Atom("x"),
                                        Choice([
                                            Atom("8"),
                                            Atom("16"),
                                            Atom("24"),
                                            Atom("32"),
                                            Atom("40"),
                                            Atom("48"),
                                            Atom("56"),
                                            Atom("64"),
                                            Atom("72"),
                                            Atom("80")
                                        ])
                                    ])
                                ),
                                KeywordDefinition(
                                    value = Sequence([
                                        Atom("fixed"),
                                        Choice([
                                            Atom("184x8"),
                                            Atom("184x16"),
                                            Atom("184x24"),
                                            Atom("184x32"),
                                            Atom("184x40"),
                                            Atom("184x48"),
                                            Atom("184x56"),
                                            Atom("184x64"),
                                            Atom("184x72"),
                                            Atom("192x8"),
                                            Atom("192x16"),
                                            Atom("192x24"),
                                            Atom("192x32"),
                                            Atom("192x40"),
                                            Atom("192x48"),
                                            Atom("192x56"),
                                            Atom("192x64"),
                                            Atom("200x8"),
                                            Atom("200x16"),
                                            Atom("200x24"),
                                            Atom("200x32"),
                                            Atom("200x40"),
                                            Atom("200x48"),
                                            Atom("200x56"),
                                            Atom("208x8"),
                                            Atom("208x16"),
                                            Atom("208x24"),
                                            Atom("208x32"),
                                            Atom("208x40"),
                                            Atom("208x48"),
                                            Atom("216x8"),
                                            Atom("216x16"),
                                            Atom("216x24"),
                                            Atom("216x32"),
                                            Atom("216x40"),
                                            Atom("224x8"),
                                            Atom("224x16"),
                                            Atom("224x24"),
                                            Atom("224x32"),
                                            Atom("232x8"),
                                            Atom("232x16"),
                                            Atom("232x24"),
                                            Atom("240x8"),
                                            Atom("240x16"),
                                            Atom("248x8")
                                        ])
                                    ])
                                ),
                                KeywordDefinition(
                                    reserved = From("0.4.14"),
                                    value = Sequence([
                                        Atom("fixed"),
                                        Choice([
                                            Atom("184x80"),
                                            Atom("192x72"),
                                            Atom("192x80"),
                                            Atom("200x64"),
                                            Atom("200x72"),
                                            Atom("200x80"),
                                            Atom("208x56"),
                                            Atom("208x64"),
                                            Atom("208x72"),
                                            Atom("208x80"),
                                            Atom("216x48"),
                                            Atom("216x56"),
                                            Atom("216x64"),
                                            Atom("216x72"),
                                            Atom("216x80"),
                                            Atom("224x40"),
                                            Atom("224x48"),
                                            Atom("224x56"),
                                            Atom("224x64"),
                                            Atom("224x72"),
                                            Atom("224x80"),
                                            Atom("232x32"),
                                            Atom("232x40"),
                                            Atom("232x48"),
                                            Atom("232x56"),
                                            Atom("232x64"),
                                            Atom("232x72"),
                                            Atom("232x80"),
                                            Atom("240x24"),
                                            Atom("240x32"),
                                            Atom("240x40"),
                                            Atom("240x48"),
                                            Atom("240x56"),
                                            Atom("240x64"),
                                            Atom("240x72"),
                                            Atom("240x80"),
                                            Atom("248x16"),
                                            Atom("248x24"),
                                            Atom("248x32"),
                                            Atom("248x40"),
                                            Atom("248x48"),
                                            Atom("248x56"),
                                            Atom("248x64"),
                                            Atom("248x72"),
                                            Atom("248x80"),
                                            Atom("256x8"),
                                            Atom("256x16"),
                                            Atom("256x24"),
                                            Atom("256x32"),
                                            Atom("256x40"),
                                            Atom("256x48"),
                                            Atom("256x56"),
                                            Atom("256x64"),
                                            Atom("256x72"),
                                            Atom("256x80")
                                        ])
                                    ])
                                ),
                                KeywordDefinition(
                                    reserved = From("0.4.14"),
                                    value = Sequence([
                                        Atom("fixed"),
                                        Choice([
                                            Atom("8"),
                                            Atom("16"),
                                            Atom("24"),
                                            Atom("32"),
                                            Atom("40"),
                                            Atom("48"),
                                            Atom("56"),
                                            Atom("64"),
                                            Atom("72"),
                                            Atom("80"),
                                            Atom("88"),
                                            Atom("96"),
                                            Atom("104"),
                                            Atom("112"),
                                            Atom("120"),
                                            Atom("128"),
                                            Atom("136"),
                                            Atom("144"),
                                            Atom("152"),
                                            Atom("160"),
                                            Atom("168"),
                                            Atom("176"),
                                            Atom("184"),
                                            Atom("192"),
                                            Atom("200"),
                                            Atom("208"),
                                            Atom("216"),
                                            Atom("224"),
                                            Atom("232"),
                                            Atom("240"),
                                            Atom("248"),
                                            Atom("256")
                                        ]),
                                        Atom("x"),
                                        Choice([
                                            Atom("0"),
                                            Atom("1"),
                                            Atom("2"),
                                            Atom("3"),
                                            Atom("4"),
                                            Atom("5"),
                                            Atom("6"),
                                            Atom("7"),
                                            Atom("9"),
                                            Atom("10"),
                                            Atom("11"),
                                            Atom("12"),
                                            Atom("13"),
                                            Atom("14"),
                                            Atom("15"),
                                            Atom("17"),
                                            Atom("18"),
                                            Atom("19"),
                                            Atom("20"),
                                            Atom("21"),
                                            Atom("22"),
                                            Atom("23"),
                                            Atom("25"),
                                            Atom("26"),
                                            Atom("27"),
                                            Atom("28"),
                                            Atom("29"),
                                            Atom("30"),
                                            Atom("31"),
                                            Atom("33"),
                                            Atom("34"),
                                            Atom("35"),
                                            Atom("36"),
                                            Atom("37"),
                                            Atom("38"),
                                            Atom("39"),
                                            Atom("41"),
                                            Atom("42"),
                                            Atom("43"),
                                            Atom("44"),
                                            Atom("45"),
                                            Atom("46"),
                                            Atom("47"),
                                            Atom("49"),
                                            Atom("50"),
                                            Atom("51"),
                                            Atom("52"),
                                            Atom("53"),
                                            Atom("54"),
                                            Atom("55"),
                                            Atom("57"),
                                            Atom("58"),
                                            Atom("59"),
                                            Atom("60"),
                                            Atom("61"),
                                            Atom("62"),
                                            Atom("63"),
                                            Atom("65"),
                                            Atom("66"),
                                            Atom("67"),
                                            Atom("68"),
                                            Atom("69"),
                                            Atom("70"),
                                            Atom("71"),
                                            Atom("73"),
                                            Atom("74"),
                                            Atom("75"),
                                            Atom("76"),
                                            Atom("77"),
                                            Atom("78"),
                                            Atom("79")
                                        ])
                                    ])
                                )
                            ]
                        ),
                        Keyword(
                            name = ForKeyword,
                            identifier = Identifier,
                            definitions = [KeywordDefinition(value = Atom("for"))]
                        ),
                        Keyword(
                            name = FromKeyword,
                            identifier = Identifier,
                            definitions =
                                [KeywordDefinition(reserved = Never, value = Atom("from"))]
                        ),
                        Keyword(
                            name = FunctionKeyword,
                            identifier = Identifier,
                            definitions = [KeywordDefinition(value = Atom("function"))]
                        ),
                        Keyword(
                            name = GlobalKeyword,
                            identifier = Identifier,
                            definitions = [KeywordDefinition(
                                enabled = From("0.8.13"),
                                reserved = Never,
                                value = Atom("global")
                            )]
                        ),
                        Keyword(
                            name = GweiKeyword,
                            identifier = Identifier,
                            definitions = [KeywordDefinition(
                                enabled = From("0.6.11"),
                                reserved = From("0.7.0"),
                                value = Atom("gwei")
                            )]
                        ),
                        Keyword(
                            name = HexKeyword,
                            identifier = Identifier,
                            definitions = [KeywordDefinition(enabled = Never, value = Atom("hex"))]
                        ),
                        Keyword(
                            name = HoursKeyword,
                            identifier = Identifier,
                            definitions = [KeywordDefinition(value = Atom("hours"))]
                        ),
                        Keyword(
                            name = IfKeyword,
                            identifier = Identifier,
                            definitions = [KeywordDefinition(value = Atom("if"))]
                        ),
                        Keyword(
                            name = ImmutableKeyword,
                            identifier = Identifier,
                            definitions = [KeywordDefinition(
                                enabled = From("0.6.5"),
                                reserved = From("0.5.0"),
                                value = Atom("immutable")
                            )]
                        ),
                        Keyword(
                            name = ImplementsKeyword,
                            identifier = Identifier,
                            definitions = [KeywordDefinition(
                                enabled = Never,
                                reserved = From("0.5.0"),
                                value = Atom("implements")
                            )]
                        ),
                        Keyword(
                            name = ImportKeyword,
                            identifier = Identifier,
                            definitions = [KeywordDefinition(value = Atom("import"))]
                        ),
                        Keyword(
                            name = IndexedKeyword,
                            identifier = Identifier,
                            definitions = [KeywordDefinition(value = Atom("indexed"))]
                        ),
                        Keyword(
                            name = InKeyword,
                            identifier = Identifier,
                            definitions = [KeywordDefinition(enabled = Never, value = Atom("in"))]
                        ),
                        Keyword(
                            name = InlineKeyword,
                            identifier = Identifier,
                            definitions =
                                [KeywordDefinition(enabled = Never, value = Atom("inline"))]
                        ),
                        Keyword(
                            name = InterfaceKeyword,
                            identifier = Identifier,
                            definitions = [KeywordDefinition(value = Atom("interface"))]
                        ),
                        Keyword(
                            name = InternalKeyword,
                            identifier = Identifier,
                            definitions = [KeywordDefinition(value = Atom("internal"))]
                        ),
                        Keyword(
                            name = IntKeyword,
                            identifier = Identifier,
                            definitions = [KeywordDefinition(
                                value = Sequence([
                                    Atom("int"),
                                    Optional(Choice([
                                        Atom("8"),
                                        Atom("16"),
                                        Atom("24"),
                                        Atom("32"),
                                        Atom("40"),
                                        Atom("48"),
                                        Atom("56"),
                                        Atom("64"),
                                        Atom("72"),
                                        Atom("80"),
                                        Atom("88"),
                                        Atom("96"),
                                        Atom("104"),
                                        Atom("112"),
                                        Atom("120"),
                                        Atom("128"),
                                        Atom("136"),
                                        Atom("144"),
                                        Atom("152"),
                                        Atom("160"),
                                        Atom("168"),
                                        Atom("176"),
                                        Atom("184"),
                                        Atom("192"),
                                        Atom("200"),
                                        Atom("208"),
                                        Atom("216"),
                                        Atom("224"),
                                        Atom("232"),
                                        Atom("240"),
                                        Atom("248"),
                                        Atom("256")
                                    ]))
                                ])
                            )]
                        ),
                        Keyword(
                            name = IsKeyword,
                            identifier = Identifier,
                            definitions = [KeywordDefinition(value = Atom("is"))]
                        ),
                        Keyword(
                            name = LetKeyword,
                            identifier = Identifier,
                            definitions = [KeywordDefinition(enabled = Never, value = Atom("let"))]
                        ),
                        Keyword(
                            name = LibraryKeyword,
                            identifier = Identifier,
                            definitions = [KeywordDefinition(value = Atom("library"))]
                        ),
                        Keyword(
                            name = MacroKeyword,
                            identifier = Identifier,
                            definitions = [KeywordDefinition(
                                enabled = Never,
                                reserved = From("0.5.0"),
                                value = Atom("macro")
                            )]
                        ),
                        Keyword(
                            name = MappingKeyword,
                            identifier = Identifier,
                            definitions = [KeywordDefinition(value = Atom("mapping"))]
                        ),
                        Keyword(
                            name = MatchKeyword,
                            identifier = Identifier,
                            definitions =
                                [KeywordDefinition(enabled = Never, value = Atom("match"))]
                        ),
                        Keyword(
                            name = MemoryKeyword,
                            identifier = Identifier,
                            definitions = [KeywordDefinition(value = Atom("memory"))]
                        ),
                        Keyword(
                            name = MinutesKeyword,
                            identifier = Identifier,
                            definitions = [KeywordDefinition(value = Atom("minutes"))]
                        ),
                        Keyword(
                            name = ModifierKeyword,
                            identifier = Identifier,
                            definitions = [KeywordDefinition(value = Atom("modifier"))]
                        ),
                        Keyword(
                            name = MutableKeyword,
                            identifier = Identifier,
                            definitions = [KeywordDefinition(
                                enabled = Never,
                                reserved = From("0.5.0"),
                                value = Atom("mutable")
                            )]
                        ),
                        Keyword(
                            name = NewKeyword,
                            identifier = Identifier,
                            definitions = [KeywordDefinition(value = Atom("new"))]
                        ),
                        Keyword(
                            name = NullKeyword,
                            identifier = Identifier,
                            definitions =
                                [KeywordDefinition(enabled = Never, value = Atom("null"))]
                        ),
                        Keyword(
                            name = OfKeyword,
                            identifier = Identifier,
                            definitions = [KeywordDefinition(enabled = Never, value = Atom("of"))]
                        ),
                        Keyword(
                            name = OverrideKeyword,
                            identifier = Identifier,
                            definitions = [KeywordDefinition(
                                enabled = From("0.6.0"),
                                reserved = From("0.5.0"),
                                value = Atom("override")
                            )]
                        ),
                        Keyword(
                            name = PartialKeyword,
                            identifier = Identifier,
                            definitions = [KeywordDefinition(
                                enabled = Never,
                                reserved = From("0.5.0"),
                                value = Atom("partial")
                            )]
                        ),
                        Keyword(
                            name = PayableKeyword,
                            identifier = Identifier,
                            definitions = [KeywordDefinition(value = Atom("payable"))]
                        ),
                        Keyword(
                            name = PragmaKeyword,
                            identifier = Identifier,
                            definitions = [KeywordDefinition(value = Atom("pragma"))]
                        ),
                        Keyword(
                            name = PrivateKeyword,
                            identifier = Identifier,
                            definitions = [KeywordDefinition(value = Atom("private"))]
                        ),
                        Keyword(
                            name = PromiseKeyword,
                            identifier = Identifier,
                            definitions = [KeywordDefinition(
                                enabled = Never,
                                reserved = From("0.5.0"),
                                value = Atom("promise")
                            )]
                        ),
                        Keyword(
                            name = PublicKeyword,
                            identifier = Identifier,
                            definitions = [KeywordDefinition(value = Atom("public"))]
                        ),
                        Keyword(
                            name = PureKeyword,
                            identifier = Identifier,
                            definitions = [KeywordDefinition(
                                enabled = From("0.4.16"),
                                value = Atom("pure")
                            )]
                        ),
                        Keyword(
                            name = ReceiveKeyword,
                            identifier = Identifier,
                            definitions = [KeywordDefinition(
                                reserved = From("0.6.0"),
                                value = Atom("receive")
                            )]
                        ),
                        Keyword(
                            name = ReferenceKeyword,
                            identifier = Identifier,
                            definitions = [KeywordDefinition(
                                enabled = Never,
                                reserved = From("0.5.0"),
                                value = Atom("reference")
                            )]
                        ),
                        Keyword(
                            name = RelocatableKeyword,
                            identifier = Identifier,
                            definitions = [KeywordDefinition(
                                enabled = Never,
                                value = Atom("relocatable")
                            )]
                        ),
                        Keyword(
                            name = ReturnKeyword,
                            identifier = Identifier,
                            definitions = [KeywordDefinition(value = Atom("return"))]
                        ),
                        Keyword(
                            name = ReturnsKeyword,
                            identifier = Identifier,
                            definitions = [KeywordDefinition(value = Atom("returns"))]
                        ),
                        Keyword(
                            name = RevertKeyword,
                            identifier = Identifier,
                            definitions = [KeywordDefinition(
                                enabled = From("0.8.4"),
                                reserved = Never,
                                value = Atom("revert")
                            )]
                        ),
                        Keyword(
                            name = SealedKeyword,
                            identifier = Identifier,
                            definitions = [KeywordDefinition(
                                enabled = Never,
                                reserved = From("0.5.0"),
                                value = Atom("sealed")
                            )]
                        ),
                        Keyword(
                            name = SecondsKeyword,
                            identifier = Identifier,
                            definitions = [KeywordDefinition(value = Atom("seconds"))]
                        ),
                        Keyword(
                            name = SizeOfKeyword,
                            identifier = Identifier,
                            definitions = [KeywordDefinition(
                                enabled = Never,
                                reserved = From("0.5.0"),
                                value = Atom("sizeof")
                            )]
                        ),
                        Keyword(
                            name = StaticKeyword,
                            identifier = Identifier,
                            definitions =
                                [KeywordDefinition(enabled = Never, value = Atom("static"))]
                        ),
                        Keyword(
                            name = StorageKeyword,
                            identifier = Identifier,
                            definitions = [KeywordDefinition(value = Atom("storage"))]
                        ),
                        Keyword(
                            name = StringKeyword,
                            identifier = Identifier,
                            definitions = [KeywordDefinition(value = Atom("string"))]
                        ),
                        Keyword(
                            name = StructKeyword,
                            identifier = Identifier,
                            definitions = [KeywordDefinition(value = Atom("struct"))]
                        ),
                        Keyword(
                            name = SuperKeyword,
                            identifier = Identifier,
                            definitions = [KeywordDefinition(
                                reserved = From("0.8.0"),
                                value = Atom("super")
                            )]
                        ),
                        Keyword(
                            name = SupportsKeyword,
                            identifier = Identifier,
                            definitions = [KeywordDefinition(
                                enabled = Never,
                                reserved = From("0.5.0"),
                                value = Atom("supports")
                            )]
                        ),
                        Keyword(
                            name = SwitchKeyword,
                            identifier = Identifier,
                            definitions =
                                [KeywordDefinition(enabled = Never, value = Atom("switch"))]
                        ),
                        Keyword(
                            name = SzaboKeyword,
                            identifier = Identifier,
                            definitions = [KeywordDefinition(
                                enabled = Till("0.7.0"),
                                reserved = Till("0.7.0"),
                                value = Atom("szabo")
                            )]
                        ),
                        Keyword(
                            name = ThisKeyword,
                            identifier = Identifier,
                            definitions = [KeywordDefinition(
                                reserved = From("0.8.0"),
                                value = Atom("this")
                            )]
                        ),
                        Keyword(
                            name = ThrowKeyword,
                            identifier = Identifier,
                            definitions = [KeywordDefinition(
                                enabled = Till("0.5.0"),
                                value = Atom("throw")
                            )]
                        ),
                        Keyword(
                            name = TransientKeyword,
                            identifier = Identifier,
                            definitions = [KeywordDefinition(
                                enabled = From("0.8.27"),
                                reserved = Never,
                                value = Atom("transient")
                            )]
                        ),
                        Keyword(
                            name = TrueKeyword,
                            identifier = Identifier,
                            definitions = [KeywordDefinition(value = Atom("true"))]
                        ),
                        Keyword(
                            name = TryKeyword,
                            identifier = Identifier,
                            definitions = [KeywordDefinition(
                                enabled = From("0.6.0"),
                                value = Atom("try")
                            )]
                        ),
                        Keyword(
                            name = TypeDefKeyword,
                            identifier = Identifier,
                            definitions = [KeywordDefinition(
                                enabled = Never,
                                reserved = From("0.5.0"),
                                value = Atom("typedef")
                            )]
                        ),
                        Keyword(
                            name = TypeKeyword,
                            identifier = Identifier,
                            definitions = [KeywordDefinition(
                                enabled = From("0.5.3"),
                                value = Atom("type")
                            )]
                        ),
                        Keyword(
                            name = TypeOfKeyword,
                            identifier = Identifier,
                            definitions =
                                [KeywordDefinition(enabled = Never, value = Atom("typeof"))]
                        ),
                        Keyword(
                            name = UfixedKeyword,
                            identifier = Identifier,
                            definitions = [
                                KeywordDefinition(value = Atom("ufixed")),
                                KeywordDefinition(
                                    value = Sequence([
                                        Atom("ufixed"),
                                        Choice([
                                            Atom("8"),
                                            Atom("16"),
                                            Atom("24"),
                                            Atom("32"),
                                            Atom("40"),
                                            Atom("48"),
                                            Atom("56"),
                                            Atom("64"),
                                            Atom("72"),
                                            Atom("80"),
                                            Atom("88"),
                                            Atom("96"),
                                            Atom("104"),
                                            Atom("112"),
                                            Atom("120"),
                                            Atom("128"),
                                            Atom("136"),
                                            Atom("144"),
                                            Atom("152"),
                                            Atom("160"),
                                            Atom("168"),
                                            Atom("176")
                                        ]),
                                        Atom("x"),
                                        Choice([
                                            Atom("8"),
                                            Atom("16"),
                                            Atom("24"),
                                            Atom("32"),
                                            Atom("40"),
                                            Atom("48"),
                                            Atom("56"),
                                            Atom("64"),
                                            Atom("72"),
                                            Atom("80")
                                        ])
                                    ])
                                ),
                                KeywordDefinition(
                                    value = Sequence([
                                        Atom("ufixed"),
                                        Choice([
                                            Atom("184x8"),
                                            Atom("184x16"),
                                            Atom("184x24"),
                                            Atom("184x32"),
                                            Atom("184x40"),
                                            Atom("184x48"),
                                            Atom("184x56"),
                                            Atom("184x64"),
                                            Atom("184x72"),
                                            Atom("192x8"),
                                            Atom("192x16"),
                                            Atom("192x24"),
                                            Atom("192x32"),
                                            Atom("192x40"),
                                            Atom("192x48"),
                                            Atom("192x56"),
                                            Atom("192x64"),
                                            Atom("200x8"),
                                            Atom("200x16"),
                                            Atom("200x24"),
                                            Atom("200x32"),
                                            Atom("200x40"),
                                            Atom("200x48"),
                                            Atom("200x56"),
                                            Atom("208x8"),
                                            Atom("208x16"),
                                            Atom("208x24"),
                                            Atom("208x32"),
                                            Atom("208x40"),
                                            Atom("208x48"),
                                            Atom("216x8"),
                                            Atom("216x16"),
                                            Atom("216x24"),
                                            Atom("216x32"),
                                            Atom("216x40"),
                                            Atom("224x8"),
                                            Atom("224x16"),
                                            Atom("224x24"),
                                            Atom("224x32"),
                                            Atom("232x8"),
                                            Atom("232x16"),
                                            Atom("232x24"),
                                            Atom("240x8"),
                                            Atom("240x16"),
                                            Atom("248x8")
                                        ])
                                    ])
                                ),
                                KeywordDefinition(
                                    reserved = From("0.4.14"),
                                    value = Sequence([
                                        Atom("ufixed"),
                                        Choice([
                                            Atom("184x80"),
                                            Atom("192x72"),
                                            Atom("192x80"),
                                            Atom("200x64"),
                                            Atom("200x72"),
                                            Atom("200x80"),
                                            Atom("208x56"),
                                            Atom("208x64"),
                                            Atom("208x72"),
                                            Atom("208x80"),
                                            Atom("216x48"),
                                            Atom("216x56"),
                                            Atom("216x64"),
                                            Atom("216x72"),
                                            Atom("216x80"),
                                            Atom("224x40"),
                                            Atom("224x48"),
                                            Atom("224x56"),
                                            Atom("224x64"),
                                            Atom("224x72"),
                                            Atom("224x80"),
                                            Atom("232x32"),
                                            Atom("232x40"),
                                            Atom("232x48"),
                                            Atom("232x56"),
                                            Atom("232x64"),
                                            Atom("232x72"),
                                            Atom("232x80"),
                                            Atom("240x24"),
                                            Atom("240x32"),
                                            Atom("240x40"),
                                            Atom("240x48"),
                                            Atom("240x56"),
                                            Atom("240x64"),
                                            Atom("240x72"),
                                            Atom("240x80"),
                                            Atom("248x16"),
                                            Atom("248x24"),
                                            Atom("248x32"),
                                            Atom("248x40"),
                                            Atom("248x48"),
                                            Atom("248x56"),
                                            Atom("248x64"),
                                            Atom("248x72"),
                                            Atom("248x80"),
                                            Atom("256x8"),
                                            Atom("256x16"),
                                            Atom("256x24"),
                                            Atom("256x32"),
                                            Atom("256x40"),
                                            Atom("256x48"),
                                            Atom("256x56"),
                                            Atom("256x64"),
                                            Atom("256x72"),
                                            Atom("256x80")
                                        ])
                                    ])
                                ),
                                KeywordDefinition(
                                    reserved = From("0.4.14"),
                                    value = Sequence([
                                        Atom("ufixed"),
                                        Choice([
                                            Atom("8"),
                                            Atom("16"),
                                            Atom("24"),
                                            Atom("32"),
                                            Atom("40"),
                                            Atom("48"),
                                            Atom("56"),
                                            Atom("64"),
                                            Atom("72"),
                                            Atom("80"),
                                            Atom("88"),
                                            Atom("96"),
                                            Atom("104"),
                                            Atom("112"),
                                            Atom("120"),
                                            Atom("128"),
                                            Atom("136"),
                                            Atom("144"),
                                            Atom("152"),
                                            Atom("160"),
                                            Atom("168"),
                                            Atom("176"),
                                            Atom("184"),
                                            Atom("192"),
                                            Atom("200"),
                                            Atom("208"),
                                            Atom("216"),
                                            Atom("224"),
                                            Atom("232"),
                                            Atom("240"),
                                            Atom("248"),
                                            Atom("256")
                                        ]),
                                        Atom("x"),
                                        Choice([
                                            Atom("0"),
                                            Atom("1"),
                                            Atom("2"),
                                            Atom("3"),
                                            Atom("4"),
                                            Atom("5"),
                                            Atom("6"),
                                            Atom("7"),
                                            Atom("9"),
                                            Atom("10"),
                                            Atom("11"),
                                            Atom("12"),
                                            Atom("13"),
                                            Atom("14"),
                                            Atom("15"),
                                            Atom("17"),
                                            Atom("18"),
                                            Atom("19"),
                                            Atom("20"),
                                            Atom("21"),
                                            Atom("22"),
                                            Atom("23"),
                                            Atom("25"),
                                            Atom("26"),
                                            Atom("27"),
                                            Atom("28"),
                                            Atom("29"),
                                            Atom("30"),
                                            Atom("31"),
                                            Atom("33"),
                                            Atom("34"),
                                            Atom("35"),
                                            Atom("36"),
                                            Atom("37"),
                                            Atom("38"),
                                            Atom("39"),
                                            Atom("41"),
                                            Atom("42"),
                                            Atom("43"),
                                            Atom("44"),
                                            Atom("45"),
                                            Atom("46"),
                                            Atom("47"),
                                            Atom("49"),
                                            Atom("50"),
                                            Atom("51"),
                                            Atom("52"),
                                            Atom("53"),
                                            Atom("54"),
                                            Atom("55"),
                                            Atom("57"),
                                            Atom("58"),
                                            Atom("59"),
                                            Atom("60"),
                                            Atom("61"),
                                            Atom("62"),
                                            Atom("63"),
                                            Atom("65"),
                                            Atom("66"),
                                            Atom("67"),
                                            Atom("68"),
                                            Atom("69"),
                                            Atom("70"),
                                            Atom("71"),
                                            Atom("73"),
                                            Atom("74"),
                                            Atom("75"),
                                            Atom("76"),
                                            Atom("77"),
                                            Atom("78"),
                                            Atom("79")
                                        ])
                                    ])
                                )
                            ]
                        ),
                        Keyword(
                            name = UintKeyword,
                            identifier = Identifier,
                            definitions = [KeywordDefinition(
                                value = Sequence([
                                    Atom("uint"),
                                    Optional(Choice([
                                        Atom("8"),
                                        Atom("16"),
                                        Atom("24"),
                                        Atom("32"),
                                        Atom("40"),
                                        Atom("48"),
                                        Atom("56"),
                                        Atom("64"),
                                        Atom("72"),
                                        Atom("80"),
                                        Atom("88"),
                                        Atom("96"),
                                        Atom("104"),
                                        Atom("112"),
                                        Atom("120"),
                                        Atom("128"),
                                        Atom("136"),
                                        Atom("144"),
                                        Atom("152"),
                                        Atom("160"),
                                        Atom("168"),
                                        Atom("176"),
                                        Atom("184"),
                                        Atom("192"),
                                        Atom("200"),
                                        Atom("208"),
                                        Atom("216"),
                                        Atom("224"),
                                        Atom("232"),
                                        Atom("240"),
                                        Atom("248"),
                                        Atom("256")
                                    ]))
                                ])
                            )]
                        ),
                        Keyword(
                            name = UncheckedKeyword,
                            identifier = Identifier,
                            definitions = [KeywordDefinition(
                                enabled = From("0.8.0"),
                                reserved = From("0.5.0"),
                                value = Atom("unchecked")
                            )]
                        ),
                        Keyword(
                            name = UsingKeyword,
                            identifier = Identifier,
                            definitions = [KeywordDefinition(value = Atom("using"))]
                        ),
                        Keyword(
                            name = VarKeyword,
                            identifier = Identifier,
                            definitions = [KeywordDefinition(
                                enabled = Till("0.5.0"),
                                value = Atom("var")
                            )]
                        ),
                        Keyword(
                            name = ViewKeyword,
                            identifier = Identifier,
                            definitions = [KeywordDefinition(
                                enabled = From("0.4.16"),
                                value = Atom("view")
                            )]
                        ),
                        Keyword(
                            name = VirtualKeyword,
                            identifier = Identifier,
                            definitions = [KeywordDefinition(
                                enabled = From("0.6.0"),
                                reserved = From("0.6.0"),
                                value = Atom("virtual")
                            )]
                        ),
                        Keyword(
                            name = WeeksKeyword,
                            identifier = Identifier,
                            definitions = [KeywordDefinition(value = Atom("weeks"))]
                        ),
                        Keyword(
                            name = WeiKeyword,
                            identifier = Identifier,
                            definitions = [KeywordDefinition(value = Atom("wei"))]
                        ),
                        Keyword(
                            name = WhileKeyword,
                            identifier = Identifier,
                            definitions = [KeywordDefinition(value = Atom("while"))]
                        ),
                        Keyword(
                            name = YearsKeyword,
                            identifier = Identifier,
                            definitions = [KeywordDefinition(
                                enabled = Till("0.5.0"),
                                value = Atom("years")
                            )]
                        )
                    ]
                ),
                Topic(
                    title = "Punctuation",
                    items = [
                        Token(
                            name = OpenParen,
                            definitions = [TokenDefinition(scanner = Atom("("))]
                        ),
                        Token(
                            name = CloseParen,
                            definitions = [TokenDefinition(scanner = Atom(")"))]
                        ),
                        Token(
                            name = OpenBracket,
                            definitions = [TokenDefinition(scanner = Atom("["))]
                        ),
                        Token(
                            name = CloseBracket,
                            definitions = [TokenDefinition(scanner = Atom("]"))]
                        ),
                        Token(
                            name = OpenBrace,
                            definitions = [TokenDefinition(scanner = Atom("{"))]
                        ),
                        Token(
                            name = CloseBrace,
                            definitions = [TokenDefinition(scanner = Atom("}"))]
                        ),
                        Token(
                            name = Comma,
                            definitions = [TokenDefinition(scanner = Atom(","))]
                        ),
                        Token(
                            name = Period,
                            definitions = [TokenDefinition(scanner = Atom("."))]
                        ),
                        Token(
                            name = QuestionMark,
                            definitions = [TokenDefinition(scanner = Atom("?"))]
                        ),
                        Token(
                            name = Semicolon,
                            definitions = [TokenDefinition(scanner = Atom(";"))]
                        ),
                        Token(
                            name = Colon,
                            definitions = [TokenDefinition(scanner = Atom(":"))]
                        ),
                        Token(
                            name = ColonEqual,
                            definitions = [TokenDefinition(scanner = Atom(":="))]
                        ),
                        Token(
                            name = Equal,
                            definitions = [TokenDefinition(scanner = Atom("="))]
                        ),
                        Token(
                            name = EqualColon,
                            definitions = [TokenDefinition(
                                enabled = Till("0.5.0"),
                                scanner = Atom("=:")
                            )]
                        ),
                        Token(
                            name = EqualEqual,
                            definitions = [TokenDefinition(scanner = Atom("=="))]
                        ),
                        Token(
                            name = EqualGreaterThan,
                            definitions = [TokenDefinition(scanner = Atom("=>"))]
                        ),
                        Token(
                            name = Asterisk,
                            definitions = [TokenDefinition(scanner = Atom("*"))]
                        ),
                        Token(
                            name = AsteriskEqual,
                            definitions = [TokenDefinition(scanner = Atom("*="))]
                        ),
                        Token(
                            name = AsteriskAsterisk,
                            definitions = [TokenDefinition(scanner = Atom("**"))]
                        ),
                        Token(
                            name = Bar,
                            definitions = [TokenDefinition(scanner = Atom("|"))]
                        ),
                        Token(
                            name = BarEqual,
                            definitions = [TokenDefinition(scanner = Atom("|="))]
                        ),
                        Token(
                            name = BarBar,
                            definitions = [TokenDefinition(scanner = Atom("||"))]
                        ),
                        Token(
                            name = Ampersand,
                            definitions = [TokenDefinition(scanner = Atom("&"))]
                        ),
                        Token(
                            name = AmpersandEqual,
                            definitions = [TokenDefinition(scanner = Atom("&="))]
                        ),
                        Token(
                            name = AmpersandAmpersand,
                            definitions = [TokenDefinition(scanner = Atom("&&"))]
                        ),
                        Token(
                            name = LessThan,
                            definitions = [TokenDefinition(scanner = Atom("<"))]
                        ),
                        Token(
                            name = LessThanEqual,
                            definitions = [TokenDefinition(scanner = Atom("<="))]
                        ),
                        Token(
                            name = LessThanLessThan,
                            definitions = [TokenDefinition(scanner = Atom("<<"))]
                        ),
                        Token(
                            name = LessThanLessThanEqual,
                            definitions = [TokenDefinition(scanner = Atom("<<="))]
                        ),
                        Token(
                            name = GreaterThan,
                            definitions = [TokenDefinition(scanner = Atom(">"))]
                        ),
                        Token(
                            name = GreaterThanEqual,
                            definitions = [TokenDefinition(scanner = Atom(">="))]
                        ),
                        Token(
                            name = GreaterThanGreaterThan,
                            definitions = [TokenDefinition(scanner = Atom(">>"))]
                        ),
                        Token(
                            name = GreaterThanGreaterThanEqual,
                            definitions = [TokenDefinition(scanner = Atom(">>="))]
                        ),
                        Token(
                            name = GreaterThanGreaterThanGreaterThan,
                            definitions = [TokenDefinition(scanner = Atom(">>>"))]
                        ),
                        Token(
                            name = GreaterThanGreaterThanGreaterThanEqual,
                            definitions = [TokenDefinition(scanner = Atom(">>>="))]
                        ),
                        Token(
                            name = Plus,
                            definitions = [TokenDefinition(scanner = Atom("+"))]
                        ),
                        Token(
                            name = PlusEqual,
                            definitions = [TokenDefinition(scanner = Atom("+="))]
                        ),
                        Token(
                            name = PlusPlus,
                            definitions = [TokenDefinition(scanner = Atom("++"))]
                        ),
                        Token(
                            name = Minus,
                            definitions = [TokenDefinition(scanner = Atom("-"))]
                        ),
                        Token(
                            name = MinusEqual,
                            definitions = [TokenDefinition(scanner = Atom("-="))]
                        ),
                        Token(
                            name = MinusMinus,
                            definitions = [TokenDefinition(scanner = Atom("--"))]
                        ),
                        Token(
                            name = MinusGreaterThan,
                            definitions = [TokenDefinition(scanner = Atom("->"))]
                        ),
                        Token(
                            name = Slash,
                            definitions = [TokenDefinition(
                                scanner = TrailingContext(
                                    scanner = Atom("/"),
                                    not_followed_by = Choice([Atom("*"), Atom("/"), Atom("=")])
                                )
                            )]
                        ),
                        Token(
                            name = SlashEqual,
                            definitions = [TokenDefinition(scanner = Atom("/="))]
                        ),
                        Token(
                            name = Percent,
                            definitions = [TokenDefinition(scanner = Atom("%"))]
                        ),
                        Token(
                            name = PercentEqual,
                            definitions = [TokenDefinition(scanner = Atom("%="))]
                        ),
                        Token(
                            name = Bang,
                            definitions = [TokenDefinition(scanner = Atom("!"))]
                        ),
                        Token(
                            name = BangEqual,
                            definitions = [TokenDefinition(scanner = Atom("!="))]
                        ),
                        Token(
                            name = Caret,
                            definitions = [TokenDefinition(scanner = Atom("^"))]
                        ),
                        Token(
                            name = CaretEqual,
                            definitions = [TokenDefinition(scanner = Atom("^="))]
                        ),
                        Token(
                            name = Tilde,
                            definitions = [TokenDefinition(scanner = Atom("~"))]
                        )
                    ]
                )
            ]
        ),
        Section(
            title = "Definitions",
            topics = [
                Topic(
                    title = "Contracts",
                    items = [
                        Struct(
                            name = ContractDefinition,
                            error_recovery = FieldsErrorRecovery(
                                delimiters =
                                    FieldDelimiters(open = open_brace, close = close_brace)
                            ),
                            fields = (
                                abstract_keyword =
                                    Optional(reference = AbstractKeyword, enabled = From("0.6.0")),
                                contract_keyword = Required(ContractKeyword),
                                name = Required(Identifier),
                                inheritance = Optional(reference = InheritanceSpecifier),
                                open_brace = Required(OpenBrace),
                                members = Required(ContractMembers),
                                close_brace = Required(CloseBrace)
                            )
                        ),
                        Struct(
                            name = InheritanceSpecifier,
                            fields = (
                                is_keyword = Required(IsKeyword),
                                types = Required(InheritanceTypes)
                            )
                        ),
                        Separated(
                            name = InheritanceTypes,
                            reference = InheritanceType,
                            separator = Comma
                        ),
                        Struct(
                            name = InheritanceType,
                            fields = (
                                type_name = Required(IdentifierPath),
                                arguments = Optional(reference = ArgumentsDeclaration)
                            )
                        ),
                        Repeated(
                            name = ContractMembers,
                            reference = ContractMember,
                            allow_empty = true
                        ),
                        Enum(
                            name = ContractMember,
                            variants = [
                                EnumVariant(reference = UsingDirective),
                                EnumVariant(reference = FunctionDefinition),
                                EnumVariant(
                                    reference = ConstructorDefinition,
                                    enabled = From("0.4.22")
                                ),
                                EnumVariant(
                                    reference = ReceiveFunctionDefinition,
                                    enabled = From("0.6.0")
                                ),
                                EnumVariant(
                                    reference = FallbackFunctionDefinition,
                                    enabled = From("0.6.0")
                                ),
                                EnumVariant(
                                    reference = UnnamedFunctionDefinition,
                                    enabled = Till("0.6.0")
                                ),
                                EnumVariant(reference = ModifierDefinition),
                                EnumVariant(reference = StructDefinition),
                                EnumVariant(reference = EnumDefinition),
                                EnumVariant(reference = EventDefinition),
                                EnumVariant(reference = ErrorDefinition, enabled = From("0.8.4")),
                                EnumVariant(
                                    reference = UserDefinedValueTypeDefinition,
                                    enabled = From("0.8.8")
                                ),
                                EnumVariant(reference = StateVariableDefinition)
                            ]
                        )
                    ]
                ),
                Topic(
                    title = "Interfaces",
                    items = [
                        Struct(
                            name = InterfaceDefinition,
                            error_recovery = FieldsErrorRecovery(
                                delimiters =
                                    FieldDelimiters(open = open_brace, close = close_brace)
                            ),
                            fields = (
                                interface_keyword = Required(InterfaceKeyword),
                                name = Required(Identifier),
                                inheritance = Optional(reference = InheritanceSpecifier),
                                open_brace = Required(OpenBrace),
                                members = Required(InterfaceMembers),
                                close_brace = Required(CloseBrace)
                            )
                        ),
                        Repeated(
                            name = InterfaceMembers,
                            reference = ContractMember,
                            allow_empty = true
                        )
                    ]
                ),
                Topic(
                    title = "Libraries",
                    items = [
                        Struct(
                            name = LibraryDefinition,
                            error_recovery = FieldsErrorRecovery(
                                delimiters =
                                    FieldDelimiters(open = open_brace, close = close_brace)
                            ),
                            fields = (
                                library_keyword = Required(LibraryKeyword),
                                name = Required(Identifier),
                                open_brace = Required(OpenBrace),
                                members = Required(LibraryMembers),
                                close_brace = Required(CloseBrace)
                            )
                        ),
                        Repeated(
                            name = LibraryMembers,
                            reference = ContractMember,
                            allow_empty = true
                        )
                    ]
                ),
                Topic(
                    title = "Structs",
                    items = [
                        Struct(
                            name = StructDefinition,
                            error_recovery = FieldsErrorRecovery(
                                delimiters =
                                    FieldDelimiters(open = open_brace, close = close_brace)
                            ),
                            fields = (
                                struct_keyword = Required(StructKeyword),
                                name = Required(Identifier),
                                open_brace = Required(OpenBrace),
                                members = Required(StructMembers),
                                close_brace = Required(CloseBrace)
                            )
                        ),
                        Repeated(
                            name = StructMembers,
                            reference = StructMember,
                            allow_empty = true
                        ),
                        Struct(
                            name = StructMember,
                            error_recovery = FieldsErrorRecovery(terminator = semicolon),
                            fields = (
                                type_name = Required(TypeName),
                                name = Required(Identifier),
                                semicolon = Required(Semicolon)
                            )
                        )
                    ]
                ),
                Topic(
                    title = "Enums",
                    items = [
                        Struct(
                            name = EnumDefinition,
                            error_recovery = FieldsErrorRecovery(
                                delimiters =
                                    FieldDelimiters(open = open_brace, close = close_brace)
                            ),
                            fields = (
                                enum_keyword = Required(EnumKeyword),
                                name = Required(Identifier),
                                open_brace = Required(OpenBrace),
                                members = Required(EnumMembers),
                                close_brace = Required(CloseBrace)
                            )
                        ),
                        Separated(
                            name = EnumMembers,
                            reference = Identifier,
                            separator = Comma,
                            allow_empty = true
                        )
                    ]
                ),
                Topic(
                    title = "Constants",
                    items = [Struct(
                        name = ConstantDefinition,
                        enabled = From("0.7.4"),
                        error_recovery = FieldsErrorRecovery(terminator = semicolon),
                        fields = (
                            type_name = Required(TypeName),
                            constant_keyword = Required(ConstantKeyword),
                            name = Required(Identifier),
                            equal = Required(Equal),
                            value = Required(Expression),
                            semicolon = Required(Semicolon)
                        )
                    )]
                ),
                Topic(
                    title = "State Variables",
                    items = [
                        Struct(
                            name = StateVariableDefinition,
                            error_recovery = FieldsErrorRecovery(terminator = semicolon),
                            fields = (
                                type_name = Required(TypeName),
                                attributes = Required(StateVariableAttributes),
                                name = Required(Identifier),
                                value = Optional(reference = StateVariableDefinitionValue),
                                semicolon = Required(Semicolon)
                            )
                        ),
                        Struct(
                            name = StateVariableDefinitionValue,
                            fields = (equal = Required(Equal), value = Required(Expression))
                        ),
                        Repeated(
                            name = StateVariableAttributes,
                            reference = StateVariableAttribute,
                            allow_empty = true
                        ),
                        Enum(
                            name = StateVariableAttribute,
                            variants = [
                                EnumVariant(reference = OverrideSpecifier, enabled = From("0.6.0")),
                                EnumVariant(reference = ConstantKeyword),
                                EnumVariant(reference = InternalKeyword),
                                EnumVariant(reference = PrivateKeyword),
                                EnumVariant(reference = PublicKeyword),
                                EnumVariant(reference = ImmutableKeyword, enabled = From("0.6.5")),
                                EnumVariant(reference = TransientKeyword, enabled = From("0.8.27"))
                            ]
                        )
                    ]
                ),
                Topic(
                    title = "Functions",
                    items = [
                        Struct(
                            name = FunctionDefinition,
                            fields = (
                                function_keyword = Required(FunctionKeyword),
                                name = Required(FunctionName),
                                parameters = Required(ParametersDeclaration),
                                attributes = Required(FunctionAttributes),
                                returns = Optional(reference = ReturnsDeclaration),
                                body = Required(FunctionBody)
                            )
                        ),
                        Enum(
                            name = FunctionName,
                            variants = [
                                EnumVariant(reference = Identifier),
                                EnumVariant(reference = FallbackKeyword),
                                EnumVariant(reference = ReceiveKeyword)
                            ]
                        ),
                        Struct(
                            name = ParametersDeclaration,
                            error_recovery = FieldsErrorRecovery(
                                delimiters =
                                    FieldDelimiters(open = open_paren, close = close_paren)
                            ),
                            fields = (
                                open_paren = Required(OpenParen),
                                parameters = Required(Parameters),
                                close_paren = Required(CloseParen)
                            )
                        ),
                        Separated(
                            name = Parameters,
                            reference = Parameter,
                            separator = Comma,
                            allow_empty = true
                        ),
                        Struct(
                            name = Parameter,
                            fields = (
                                type_name = Required(TypeName),
                                storage_location = Optional(reference = StorageLocation),
                                name = Optional(reference = Identifier)
                            )
                        ),
                        Repeated(
                            name = FunctionAttributes,
                            reference = FunctionAttribute,
                            allow_empty = true
                        ),
                        Enum(
                            name = FunctionAttribute,
                            variants = [
                                EnumVariant(reference = ModifierInvocation),
                                EnumVariant(reference = OverrideSpecifier, enabled = From("0.6.0")),
                                EnumVariant(reference = ConstantKeyword, enabled = Till("0.5.0")),
                                EnumVariant(reference = ExternalKeyword),
                                EnumVariant(reference = InternalKeyword),
                                EnumVariant(reference = PayableKeyword),
                                EnumVariant(reference = PrivateKeyword),
                                EnumVariant(reference = PublicKeyword),
                                EnumVariant(reference = PureKeyword, enabled = From("0.4.16")),
                                EnumVariant(reference = ViewKeyword, enabled = From("0.4.16")),
                                EnumVariant(reference = VirtualKeyword, enabled = From("0.6.0"))
                            ]
                        ),
                        Struct(
                            name = OverrideSpecifier,
                            enabled = From("0.6.0"),
                            fields = (
                                override_keyword = Required(OverrideKeyword),
                                overridden = Optional(reference = OverridePathsDeclaration)
                            )
                        ),
                        Struct(
                            name = OverridePathsDeclaration,
                            enabled = From("0.6.0"),
                            error_recovery = FieldsErrorRecovery(
                                delimiters =
                                    FieldDelimiters(open = open_paren, close = close_paren)
                            ),
                            fields = (
                                open_paren = Required(OpenParen),
                                paths = Required(OverridePaths),
                                close_paren = Required(CloseParen)
                            )
                        ),
                        Separated(
                            name = OverridePaths,
                            reference = IdentifierPath,
                            separator = Comma,
                            enabled = From("0.6.0")
                        ),
                        Struct(
                            name = ReturnsDeclaration,
                            fields = (
                                returns_keyword = Required(ReturnsKeyword),
                                variables = Required(ParametersDeclaration)
                            )
                        ),
                        Enum(
                            name = FunctionBody,
                            variants = [
                                EnumVariant(reference = Block),
                                EnumVariant(reference = Semicolon)
                            ]
                        ),
                        Struct(
                            name = ConstructorDefinition,
                            enabled = From("0.4.22"),
                            fields = (
                                constructor_keyword = Required(ConstructorKeyword),
                                parameters = Required(ParametersDeclaration),
                                attributes = Required(ConstructorAttributes),
                                body = Required(Block)
                            )
                        ),
                        Repeated(
                            name = ConstructorAttributes,
                            reference = ConstructorAttribute,
                            enabled = From("0.4.22"),
                            allow_empty = true
                        ),
                        Enum(
                            name = ConstructorAttribute,
                            enabled = From("0.4.22"),
                            variants = [
                                EnumVariant(reference = ModifierInvocation),
                                EnumVariant(reference = InternalKeyword),
                                EnumVariant(
                                    reference = OverrideKeyword,
                                    enabled = Range(from = "0.6.0", till = "0.6.7")
                                ),
                                EnumVariant(reference = PayableKeyword),
                                EnumVariant(reference = PublicKeyword),
                                EnumVariant(
                                    reference = VirtualKeyword,
                                    enabled = Range(from = "0.6.0", till = "0.6.7")
                                )
                            ]
                        ),
                        Struct(
                            name = UnnamedFunctionDefinition,
                            enabled = Till("0.6.0"),
                            fields = (
                                function_keyword = Required(FunctionKeyword),
                                parameters = Required(ParametersDeclaration),
                                attributes = Required(UnnamedFunctionAttributes),
                                body = Required(FunctionBody)
                            )
                        ),
                        Repeated(
                            name = UnnamedFunctionAttributes,
                            reference = UnnamedFunctionAttribute,
                            enabled = Till("0.6.0"),
                            allow_empty = true
                        ),
                        Enum(
                            name = UnnamedFunctionAttribute,
                            enabled = Till("0.6.0"),
                            variants = [
                                EnumVariant(reference = ModifierInvocation),
                                EnumVariant(reference = ConstantKeyword, enabled = Till("0.5.0")),
                                EnumVariant(reference = ExternalKeyword),
                                EnumVariant(reference = InternalKeyword, enabled = Till("0.5.0")),
                                EnumVariant(reference = PayableKeyword),
                                EnumVariant(reference = PrivateKeyword, enabled = Till("0.5.0")),
                                EnumVariant(reference = PublicKeyword, enabled = Till("0.5.0")),
                                EnumVariant(
                                    reference = PureKeyword,
                                    enabled = Range(from = "0.4.16", till = "0.6.0")
                                ),
                                EnumVariant(
                                    reference = ViewKeyword,
                                    enabled = Range(from = "0.4.16", till = "0.6.0")
                                )
                            ]
                        ),
                        Struct(
                            name = FallbackFunctionDefinition,
                            enabled = From("0.6.0"),
                            fields = (
                                fallback_keyword = Required(FallbackKeyword),
                                parameters = Required(ParametersDeclaration),
                                attributes = Required(FallbackFunctionAttributes),
                                returns = Optional(reference = ReturnsDeclaration),
                                body = Required(FunctionBody)
                            )
                        ),
                        Repeated(
                            name = FallbackFunctionAttributes,
                            reference = FallbackFunctionAttribute,
                            enabled = From("0.6.0"),
                            allow_empty = true
                        ),
                        Enum(
                            name = FallbackFunctionAttribute,
                            enabled = From("0.6.0"),
                            variants = [
                                EnumVariant(reference = ModifierInvocation),
                                EnumVariant(reference = OverrideSpecifier),
                                EnumVariant(reference = ExternalKeyword),
                                EnumVariant(reference = PayableKeyword),
                                EnumVariant(reference = PureKeyword),
                                EnumVariant(reference = ViewKeyword),
                                EnumVariant(reference = VirtualKeyword)
                            ]
                        ),
                        Struct(
                            name = ReceiveFunctionDefinition,
                            enabled = From("0.6.0"),
                            fields = (
                                receive_keyword = Required(ReceiveKeyword),
                                parameters = Required(ParametersDeclaration),
                                attributes = Required(ReceiveFunctionAttributes),
                                body = Required(FunctionBody)
                            )
                        ),
                        Repeated(
                            name = ReceiveFunctionAttributes,
                            reference = ReceiveFunctionAttribute,
                            enabled = From("0.6.0"),
                            allow_empty = true
                        ),
                        Enum(
                            name = ReceiveFunctionAttribute,
                            enabled = From("0.6.0"),
                            variants = [
                                EnumVariant(reference = ModifierInvocation),
                                EnumVariant(reference = OverrideSpecifier),
                                EnumVariant(reference = ExternalKeyword),
                                EnumVariant(reference = PayableKeyword),
                                EnumVariant(reference = VirtualKeyword)
                            ]
                        )
                    ]
                ),
                Topic(
                    title = "Modifiers",
                    items = [
                        Struct(
                            name = ModifierDefinition,
                            fields = (
                                modifier_keyword = Required(ModifierKeyword),
                                name = Required(Identifier),
                                parameters = Optional(reference = ParametersDeclaration),
                                attributes = Required(ModifierAttributes),
                                body = Required(FunctionBody)
                            )
                        ),
                        Repeated(
                            name = ModifierAttributes,
                            reference = ModifierAttribute,
                            allow_empty = true
                        ),
                        Enum(
                            name = ModifierAttribute,
                            variants = [
                                EnumVariant(reference = OverrideSpecifier, enabled = From("0.6.0")),
                                EnumVariant(reference = VirtualKeyword, enabled = From("0.6.0"))
                            ]
                        ),
                        Struct(
                            name = ModifierInvocation,
                            fields = (
                                name = Required(IdentifierPath),
                                arguments = Optional(reference = ArgumentsDeclaration)
                            )
                        )
                    ]
                ),
                Topic(
                    title = "Events",
                    items = [
                        Struct(
                            name = EventDefinition,
                            error_recovery = FieldsErrorRecovery(terminator = semicolon),
                            fields = (
                                event_keyword = Required(EventKeyword),
                                name = Required(Identifier),
                                parameters = Required(EventParametersDeclaration),
                                anonymous_keyword = Optional(reference = AnonymousKeyword),
                                semicolon = Required(Semicolon)
                            )
                        ),
                        Struct(
                            name = EventParametersDeclaration,
                            error_recovery = FieldsErrorRecovery(
                                delimiters =
                                    FieldDelimiters(open = open_paren, close = close_paren)
                            ),
                            fields = (
                                open_paren = Required(OpenParen),
                                parameters = Required(EventParameters),
                                close_paren = Required(CloseParen)
                            )
                        ),
                        Separated(
                            name = EventParameters,
                            reference = EventParameter,
                            separator = Comma,
                            allow_empty = true
                        ),
                        Struct(
                            name = EventParameter,
                            fields = (
                                type_name = Required(TypeName),
                                indexed_keyword = Optional(reference = IndexedKeyword),
                                name = Optional(reference = Identifier)
                            )
                        )
                    ]
                ),
                Topic(
                    title = "User Defined Value Types",
                    items = [Struct(
                        name = UserDefinedValueTypeDefinition,
                        enabled = From("0.8.8"),
                        error_recovery = FieldsErrorRecovery(terminator = semicolon),
                        fields = (
                            type_keyword = Required(TypeKeyword),
                            name = Required(Identifier),
                            is_keyword = Required(IsKeyword),
                            value_type = Required(ElementaryType),
                            semicolon = Required(Semicolon)
                        )
                    )]
                ),
                Topic(
                    title = "Errors",
                    items = [
                        Struct(
                            name = ErrorDefinition,
                            enabled = From("0.8.4"),
                            error_recovery = FieldsErrorRecovery(terminator = semicolon),
                            fields = (
                                error_keyword = Required(ErrorKeyword),
                                name = Required(Identifier),
                                members = Required(ErrorParametersDeclaration),
                                semicolon = Required(Semicolon)
                            )
                        ),
                        Struct(
                            name = ErrorParametersDeclaration,
                            enabled = From("0.8.4"),
                            error_recovery = FieldsErrorRecovery(
                                delimiters =
                                    FieldDelimiters(open = open_paren, close = close_paren)
                            ),
                            fields = (
                                open_paren = Required(OpenParen),
                                parameters = Required(ErrorParameters),
                                close_paren = Required(CloseParen)
                            )
                        ),
                        Separated(
                            name = ErrorParameters,
                            reference = ErrorParameter,
                            separator = Comma,
                            enabled = From("0.8.4"),
                            allow_empty = true
                        ),
                        Struct(
                            name = ErrorParameter,
                            enabled = From("0.8.4"),
                            fields = (
                                type_name = Required(TypeName),
                                name = Optional(reference = Identifier)
                            )
                        )
                    ]
                )
            ]
        ),
        Section(
            title = "Types",
            topics = [
                Topic(
                    title = "Advanced Types",
                    items = [
                        Precedence(
                            name = TypeName,
                            precedence_expressions = [PrecedenceExpression(
                                name = ArrayTypeName,
                                operators = [PrecedenceOperator(
                                    model = Postfix,
                                    error_recovery = FieldsErrorRecovery(
                                        delimiters = FieldDelimiters(
                                            open = open_bracket,
                                            close = close_bracket
                                        )
                                    ),
                                    fields = (
                                        open_bracket = Required(OpenBracket),
                                        index = Optional(reference = Expression),
                                        close_bracket = Required(CloseBracket)
                                    )
                                )]
                            )],
                            primary_expressions = [
                                PrimaryExpression(reference = FunctionType),
                                PrimaryExpression(reference = MappingType),
                                PrimaryExpression(reference = ElementaryType),
                                PrimaryExpression(reference = IdentifierPath)
                            ]
                        ),
                        Struct(
                            name = FunctionType,
                            fields = (
                                function_keyword = Required(FunctionKeyword),
                                parameters = Required(ParametersDeclaration),
                                attributes = Required(FunctionTypeAttributes),
                                returns = Optional(reference = ReturnsDeclaration)
                            )
                        ),
                        Repeated(
                            name = FunctionTypeAttributes,
                            reference = FunctionTypeAttribute,
                            allow_empty = true
                        ),
                        Enum(
                            name = FunctionTypeAttribute,
                            variants = [
                                EnumVariant(reference = InternalKeyword),
                                EnumVariant(reference = ExternalKeyword),
                                EnumVariant(reference = PrivateKeyword),
                                EnumVariant(reference = PublicKeyword),
                                EnumVariant(reference = ConstantKeyword, enabled = Till("0.5.0")),
                                EnumVariant(reference = PureKeyword, enabled = From("0.4.16")),
                                EnumVariant(reference = ViewKeyword, enabled = From("0.4.16")),
                                EnumVariant(reference = PayableKeyword)
                            ]
                        ),
                        Struct(
                            name = MappingType,
                            error_recovery = FieldsErrorRecovery(
                                delimiters =
                                    FieldDelimiters(open = open_paren, close = close_paren)
                            ),
                            fields = (
                                mapping_keyword = Required(MappingKeyword),
                                open_paren = Required(OpenParen),
                                key_type = Required(MappingKey),
                                equal_greater_than = Required(EqualGreaterThan),
                                value_type = Required(MappingValue),
                                close_paren = Required(CloseParen)
                            )
                        ),
                        Struct(
                            name = MappingKey,
                            fields = (
                                key_type = Required(MappingKeyType),
                                name = Optional(reference = Identifier, enabled = From("0.8.18"))
                            )
                        ),
                        Enum(
                            name = MappingKeyType,
                            variants = [
                                EnumVariant(reference = ElementaryType),
                                EnumVariant(reference = IdentifierPath)
                            ]
                        ),
                        Struct(
                            name = MappingValue,
                            fields = (
                                type_name = Required(TypeName),
                                name = Optional(reference = Identifier, enabled = From("0.8.18"))
                            )
                        )
                    ]
                ),
                Topic(
                    title = "Elementary Types",
                    items = [
                        Enum(
                            name = ElementaryType,
                            variants = [
                                EnumVariant(reference = BoolKeyword),
                                EnumVariant(reference = ByteKeyword, enabled = Till("0.8.0")),
                                EnumVariant(reference = StringKeyword),
                                EnumVariant(reference = AddressType),
                                EnumVariant(reference = BytesKeyword),
                                EnumVariant(reference = IntKeyword),
                                EnumVariant(reference = UintKeyword),
                                EnumVariant(reference = FixedKeyword),
                                EnumVariant(reference = UfixedKeyword)
                            ]
                        ),
                        Struct(
                            name = AddressType,
                            fields = (
                                address_keyword = Required(AddressKeyword),
                                payable_keyword =
                                    Optional(reference = PayableKeyword, enabled = From("0.5.0"))
                            )
                        )
                    ]
                )
            ]
        ),
        Section(
            title = "Statements",
            topics = [
                Topic(
                    title = "Blocks",
                    items = [
                        Struct(
                            name = Block,
                            error_recovery = FieldsErrorRecovery(
                                delimiters =
                                    FieldDelimiters(open = open_brace, close = close_brace)
                            ),
                            fields = (
                                open_brace = Required(OpenBrace),
                                statements = Required(Statements),
                                close_brace = Required(CloseBrace)
                            )
                        ),
                        Repeated(name = Statements, reference = Statement, allow_empty = true),
                        Enum(
                            name = Statement,
                            variants = [
                                EnumVariant(reference = IfStatement),
                                EnumVariant(reference = ForStatement),
                                EnumVariant(reference = WhileStatement),
                                EnumVariant(reference = DoWhileStatement),
                                EnumVariant(reference = ContinueStatement),
                                EnumVariant(reference = BreakStatement),
                                EnumVariant(reference = ReturnStatement),
                                EnumVariant(reference = ThrowStatement, enabled = Till("0.5.0")),
                                EnumVariant(reference = EmitStatement, enabled = From("0.4.21")),
                                EnumVariant(reference = TryStatement, enabled = From("0.6.0")),
                                EnumVariant(reference = RevertStatement, enabled = From("0.8.4")),
                                EnumVariant(reference = AssemblyStatement),
                                EnumVariant(reference = Block),
                                EnumVariant(reference = UncheckedBlock, enabled = From("0.8.0")),
                                EnumVariant(reference = TupleDeconstructionStatement),
                                EnumVariant(reference = VariableDeclarationStatement),
                                EnumVariant(reference = ExpressionStatement)
                            ]
                        ),
                        Struct(
                            name = UncheckedBlock,
                            enabled = From("0.8.0"),
                            fields = (
                                unchecked_keyword = Required(UncheckedKeyword),
                                block = Required(Block)
                            )
                        ),
                        Struct(
                            name = ExpressionStatement,
                            error_recovery = FieldsErrorRecovery(terminator = semicolon),
                            fields = (
                                expression = Required(Expression),
                                semicolon = Required(Semicolon)
                            )
                        ),
                        Struct(
                            name = AssemblyStatement,
                            fields = (
                                assembly_keyword = Required(AssemblyKeyword),
                                label = Optional(reference = StringLiteral),
                                flags = Optional(
                                    reference = AssemblyFlagsDeclaration,
                                    enabled = From("0.8.13")
                                ),
                                body = Required(YulBlock)
                            )
                        ),
                        Struct(
                            name = AssemblyFlagsDeclaration,
                            enabled = From("0.8.13"),
                            error_recovery = FieldsErrorRecovery(
                                delimiters =
                                    FieldDelimiters(open = open_paren, close = close_paren)
                            ),
                            fields = (
                                open_paren = Required(OpenParen),
                                flags = Required(AssemblyFlags),
                                close_paren = Required(CloseParen)
                            )
                        ),
                        Separated(
                            name = AssemblyFlags,
                            reference = StringLiteral,
                            separator = Comma,
                            enabled = From("0.8.13")
                        )
                    ]
                ),
                Topic(
                    title = "Declaration Statements",
                    items = [
                        Struct(
                            name = TupleDeconstructionStatement,
                            error_recovery = FieldsErrorRecovery(
                                terminator = semicolon,
                                delimiters =
                                    FieldDelimiters(open = open_paren, close = close_paren)
                            ),
                            fields = (
                                var_keyword =
                                    Optional(reference = VarKeyword, enabled = Till("0.5.0")),
                                open_paren = Required(OpenParen),
                                elements = Required(TupleDeconstructionElements),
                                close_paren = Required(CloseParen),
                                equal = Required(Equal),
                                expression = Required(Expression),
                                semicolon = Required(Semicolon)
                            )
                        ),
                        Separated(
                            name = TupleDeconstructionElements,
                            reference = TupleDeconstructionElement,
                            separator = Comma
                        ),
                        Struct(
                            name = TupleDeconstructionElement,
                            fields = (member = Optional(reference = TupleMember))
                        ),
                        Enum(
                            name = TupleMember,
                            variants = [
                                EnumVariant(reference = TypedTupleMember),
                                EnumVariant(reference = UntypedTupleMember)
                            ]
                        ),
                        Struct(
                            name = TypedTupleMember,
                            fields = (
                                type_name = Required(TypeName),
                                storage_location = Optional(reference = StorageLocation),
                                name = Required(Identifier)
                            )
                        ),
                        Struct(
                            name = UntypedTupleMember,
                            fields = (
                                storage_location = Optional(reference = StorageLocation),
                                name = Required(Identifier)
                            )
                        ),
                        Struct(
                            name = VariableDeclarationStatement,
                            error_recovery = FieldsErrorRecovery(terminator = semicolon),
                            fields = (
                                variable_type = Required(VariableDeclarationType),
                                storage_location = Optional(reference = StorageLocation),
                                name = Required(Identifier),
                                value = Optional(reference = VariableDeclarationValue),
                                semicolon = Required(Semicolon)
                            )
                        ),
                        Enum(
                            name = VariableDeclarationType,
                            variants = [
                                EnumVariant(reference = TypeName),
                                EnumVariant(reference = VarKeyword, enabled = Till("0.5.0"))
                            ]
                        ),
                        Struct(
                            name = VariableDeclarationValue,
                            fields = (equal = Required(Equal), expression = Required(Expression))
                        ),
                        Enum(
                            name = StorageLocation,
                            variants = [
                                EnumVariant(reference = MemoryKeyword),
                                EnumVariant(reference = StorageKeyword),
                                EnumVariant(reference = CallDataKeyword, enabled = From("0.5.0"))
                            ]
                        )
                    ]
                ),
                Topic(
                    title = "Control Statements",
                    items = [
                        Struct(
                            name = IfStatement,
                            error_recovery = FieldsErrorRecovery(
                                delimiters =
                                    FieldDelimiters(open = open_paren, close = close_paren)
                            ),
                            fields = (
                                if_keyword = Required(IfKeyword),
                                open_paren = Required(OpenParen),
                                condition = Required(Expression),
                                close_paren = Required(CloseParen),
                                body = Required(Statement),
                                else_branch = Optional(reference = ElseBranch)
                            )
                        ),
                        Struct(
                            name = ElseBranch,
                            fields = (
                                else_keyword = Required(ElseKeyword),
                                body = Required(Statement)
                            )
                        ),
                        Struct(
                            name = ForStatement,
                            error_recovery = FieldsErrorRecovery(
                                delimiters =
                                    FieldDelimiters(open = open_paren, close = close_paren)
                            ),
                            fields = (
                                for_keyword = Required(ForKeyword),
                                open_paren = Required(OpenParen),
                                initialization = Required(ForStatementInitialization),
                                condition = Required(ForStatementCondition),
                                iterator = Optional(reference = Expression),
                                close_paren = Required(CloseParen),
                                body = Required(Statement)
                            )
                        ),
                        Enum(
                            name = ForStatementInitialization,
                            variants = [
                                EnumVariant(reference = TupleDeconstructionStatement),
                                EnumVariant(reference = VariableDeclarationStatement),
                                EnumVariant(reference = ExpressionStatement),
                                EnumVariant(reference = Semicolon)
                            ]
                        ),
                        Enum(
                            name = ForStatementCondition,
                            variants = [
                                EnumVariant(reference = ExpressionStatement),
                                EnumVariant(reference = Semicolon)
                            ]
                        ),
                        Struct(
                            name = WhileStatement,
                            error_recovery = FieldsErrorRecovery(
                                delimiters =
                                    FieldDelimiters(open = open_paren, close = close_paren)
                            ),
                            fields = (
                                while_keyword = Required(WhileKeyword),
                                open_paren = Required(OpenParen),
                                condition = Required(Expression),
                                close_paren = Required(CloseParen),
                                body = Required(Statement)
                            )
                        ),
                        Struct(
                            name = DoWhileStatement,
                            error_recovery = FieldsErrorRecovery(
                                terminator = semicolon,
                                delimiters =
                                    FieldDelimiters(open = open_paren, close = close_paren)
                            ),
                            fields = (
                                do_keyword = Required(DoKeyword),
                                body = Required(Statement),
                                while_keyword = Required(WhileKeyword),
                                open_paren = Required(OpenParen),
                                condition = Required(Expression),
                                close_paren = Required(CloseParen),
                                semicolon = Required(Semicolon)
                            )
                        ),
                        Struct(
                            name = ContinueStatement,
                            error_recovery = FieldsErrorRecovery(terminator = semicolon),
                            fields = (
                                continue_keyword = Required(ContinueKeyword),
                                semicolon = Required(Semicolon)
                            )
                        ),
                        Struct(
                            name = BreakStatement,
                            error_recovery = FieldsErrorRecovery(terminator = semicolon),
                            fields = (
                                break_keyword = Required(BreakKeyword),
                                semicolon = Required(Semicolon)
                            )
                        ),
                        Struct(
                            name = ReturnStatement,
                            error_recovery = FieldsErrorRecovery(terminator = semicolon),
                            fields = (
                                return_keyword = Required(ReturnKeyword),
                                expression = Optional(reference = Expression),
                                semicolon = Required(Semicolon)
                            )
                        ),
                        Struct(
                            name = EmitStatement,
                            enabled = From("0.4.21"),
                            error_recovery = FieldsErrorRecovery(terminator = semicolon),
                            fields = (
                                emit_keyword = Required(EmitKeyword),
                                event = Required(IdentifierPath),
                                arguments = Required(ArgumentsDeclaration),
                                semicolon = Required(Semicolon)
                            )
                        )
                    ]
                ),
                Topic(
                    title = "Error Handling",
                    items = [
                        Struct(
                            name = TryStatement,
                            enabled = From("0.6.0"),
                            fields = (
                                try_keyword = Required(TryKeyword),
                                expression = Required(Expression),
                                returns = Optional(reference = ReturnsDeclaration),
                                body = Required(Block),
                                catch_clauses = Required(CatchClauses)
                            )
                        ),
                        Repeated(
                            name = CatchClauses,
                            reference = CatchClause,
                            enabled = From("0.6.0")
                        ),
                        Struct(
                            name = CatchClause,
                            enabled = From("0.6.0"),
                            fields = (
                                catch_keyword = Required(CatchKeyword),
                                error = Optional(reference = CatchClauseError),
                                body = Required(Block)
                            )
                        ),
                        Struct(
                            name = CatchClauseError,
                            enabled = From("0.6.0"),
                            fields = (
                                name = Optional(reference = Identifier),
                                parameters = Required(ParametersDeclaration)
                            )
                        ),
                        Struct(
                            name = RevertStatement,
                            enabled = From("0.8.4"),
                            error_recovery = FieldsErrorRecovery(terminator = semicolon),
                            fields = (
                                revert_keyword = Required(RevertKeyword),
                                error = Optional(reference = IdentifierPath),
                                arguments = Required(ArgumentsDeclaration),
                                semicolon = Required(Semicolon)
                            )
                        ),
                        Struct(
                            name = ThrowStatement,
                            enabled = Till("0.5.0"),
                            error_recovery = FieldsErrorRecovery(terminator = semicolon),
                            fields = (
                                throw_keyword = Required(ThrowKeyword),
                                semicolon = Required(Semicolon)
                            )
                        )
                    ]
                )
            ]
        ),
        Section(
            title = "Expressions",
            topics = [
                Topic(
                    title = "Base Expressions",
                    items = [
                        Precedence(
                            name = Expression,
                            precedence_expressions = [
                                PrecedenceExpression(
                                    name = AssignmentExpression,
                                    operators = [
                                        PrecedenceOperator(
                                            model = BinaryLeftAssociative,
                                            fields = (operator = Required(Equal))
                                        ),
                                        PrecedenceOperator(
                                            model = BinaryLeftAssociative,
                                            fields = (operator = Required(BarEqual))
                                        ),
                                        PrecedenceOperator(
                                            model = BinaryLeftAssociative,
                                            fields = (operator = Required(PlusEqual))
                                        ),
                                        PrecedenceOperator(
                                            model = BinaryLeftAssociative,
                                            fields = (operator = Required(MinusEqual))
                                        ),
                                        PrecedenceOperator(
                                            model = BinaryLeftAssociative,
                                            fields = (operator = Required(CaretEqual))
                                        ),
                                        PrecedenceOperator(
                                            model = BinaryLeftAssociative,
                                            fields = (operator = Required(SlashEqual))
                                        ),
                                        PrecedenceOperator(
                                            model = BinaryLeftAssociative,
                                            fields = (operator = Required(PercentEqual))
                                        ),
                                        PrecedenceOperator(
                                            model = BinaryLeftAssociative,
                                            fields = (operator = Required(AsteriskEqual))
                                        ),
                                        PrecedenceOperator(
                                            model = BinaryLeftAssociative,
                                            fields = (operator = Required(AmpersandEqual))
                                        ),
                                        PrecedenceOperator(
                                            model = BinaryLeftAssociative,
                                            fields = (operator = Required(LessThanLessThanEqual))
                                        ),
                                        PrecedenceOperator(
                                            model = BinaryLeftAssociative,
                                            fields =
                                                (operator = Required(GreaterThanGreaterThanEqual))
                                        ),
                                        PrecedenceOperator(
                                            model = BinaryLeftAssociative,
                                            fields = (operator =
                                                Required(GreaterThanGreaterThanGreaterThanEqual))
                                        )
                                    ]
                                ),
                                PrecedenceExpression(
                                    name = ConditionalExpression,
                                    operators = [PrecedenceOperator(
                                        model = Postfix,
                                        fields = (
                                            question_mark = Required(QuestionMark),
                                            true_expression = Required(Expression),
                                            colon = Required(Colon),
                                            false_expression = Required(Expression)
                                        )
                                    )]
                                ),
                                PrecedenceExpression(
                                    name = OrExpression,
                                    operators = [PrecedenceOperator(
                                        model = BinaryLeftAssociative,
                                        fields = (operator = Required(BarBar))
                                    )]
                                ),
                                PrecedenceExpression(
                                    name = AndExpression,
                                    operators = [PrecedenceOperator(
                                        model = BinaryLeftAssociative,
                                        fields = (operator = Required(AmpersandAmpersand))
                                    )]
                                ),
                                PrecedenceExpression(
                                    name = EqualityExpression,
                                    operators = [
                                        PrecedenceOperator(
                                            model = BinaryLeftAssociative,
                                            fields = (operator = Required(EqualEqual))
                                        ),
                                        PrecedenceOperator(
                                            model = BinaryLeftAssociative,
                                            fields = (operator = Required(BangEqual))
                                        )
                                    ]
                                ),
                                PrecedenceExpression(
                                    name = ComparisonExpression,
                                    operators = [
                                        PrecedenceOperator(
                                            model = BinaryLeftAssociative,
                                            fields = (operator = Required(LessThan))
                                        ),
                                        PrecedenceOperator(
                                            model = BinaryLeftAssociative,
                                            fields = (operator = Required(GreaterThan))
                                        ),
                                        PrecedenceOperator(
                                            model = BinaryLeftAssociative,
                                            fields = (operator = Required(LessThanEqual))
                                        ),
                                        PrecedenceOperator(
                                            model = BinaryLeftAssociative,
                                            fields = (operator = Required(GreaterThanEqual))
                                        )
                                    ]
                                ),
                                PrecedenceExpression(
                                    name = BitwiseOrExpression,
                                    operators = [PrecedenceOperator(
                                        model = BinaryLeftAssociative,
                                        fields = (operator = Required(Bar))
                                    )]
                                ),
                                PrecedenceExpression(
                                    name = BitwiseXorExpression,
                                    operators = [PrecedenceOperator(
                                        model = BinaryLeftAssociative,
                                        fields = (operator = Required(Caret))
                                    )]
                                ),
                                PrecedenceExpression(
                                    name = BitwiseAndExpression,
                                    operators = [PrecedenceOperator(
                                        model = BinaryLeftAssociative,
                                        fields = (operator = Required(Ampersand))
                                    )]
                                ),
                                PrecedenceExpression(
                                    name = ShiftExpression,
                                    operators = [
                                        PrecedenceOperator(
                                            model = BinaryLeftAssociative,
                                            fields = (operator = Required(LessThanLessThan))
                                        ),
                                        PrecedenceOperator(
                                            model = BinaryLeftAssociative,
                                            fields = (operator = Required(GreaterThanGreaterThan))
                                        ),
                                        PrecedenceOperator(
                                            model = BinaryLeftAssociative,
                                            fields = (operator =
                                                Required(GreaterThanGreaterThanGreaterThan))
                                        )
                                    ]
                                ),
                                PrecedenceExpression(
                                    name = AdditiveExpression,
                                    operators = [
                                        PrecedenceOperator(
                                            model = BinaryLeftAssociative,
                                            fields = (operator = Required(Plus))
                                        ),
                                        PrecedenceOperator(
                                            model = BinaryLeftAssociative,
                                            fields = (operator = Required(Minus))
                                        )
                                    ]
                                ),
                                PrecedenceExpression(
                                    name = MultiplicativeExpression,
                                    operators = [
                                        PrecedenceOperator(
                                            model = BinaryLeftAssociative,
                                            fields = (operator = Required(Asterisk))
                                        ),
                                        PrecedenceOperator(
                                            model = BinaryLeftAssociative,
                                            fields = (operator = Required(Slash))
                                        ),
                                        PrecedenceOperator(
                                            model = BinaryLeftAssociative,
                                            fields = (operator = Required(Percent))
                                        )
                                    ]
                                ),
                                PrecedenceExpression(
                                    name = ExponentiationExpression,
                                    operators = [
                                        // Before '0.8.0', it was left-associative:
                                        PrecedenceOperator(
                                            model = BinaryLeftAssociative,
                                            enabled = Till("0.8.0"),
                                            fields = (operator = Required(AsteriskAsterisk))
                                        ),
                                        // In '0.8.0', it became right-associative:
                                        PrecedenceOperator(
                                            model = BinaryRightAssociative,
                                            enabled = From("0.8.0"),
                                            fields = (operator = Required(AsteriskAsterisk))
                                        )
                                    ]
                                ),
                                PrecedenceExpression(
                                    name = PostfixExpression,
                                    operators = [
                                        PrecedenceOperator(
                                            model = Postfix,
                                            fields = (operator = Required(PlusPlus))
                                        ),
                                        PrecedenceOperator(
                                            model = Postfix,
                                            fields = (operator = Required(MinusMinus))
                                        )
                                    ]
                                ),
                                PrecedenceExpression(
                                    name = PrefixExpression,
                                    operators = [
                                        PrecedenceOperator(
                                            model = Prefix,
                                            fields = (operator = Required(PlusPlus))
                                        ),
                                        PrecedenceOperator(
                                            model = Prefix,
                                            fields = (operator = Required(MinusMinus))
                                        ),
                                        PrecedenceOperator(
                                            model = Prefix,
                                            fields = (operator = Required(Tilde))
                                        ),
                                        PrecedenceOperator(
                                            model = Prefix,
                                            fields = (operator = Required(Bang))
                                        ),
                                        PrecedenceOperator(
                                            model = Prefix,
                                            fields = (operator = Required(Minus))
                                        ),
                                        PrecedenceOperator(
                                            model = Prefix,
                                            enabled = Till("0.5.0"),
                                            fields = (operator = Required(Plus))
                                        ),
                                        PrecedenceOperator(
                                            model = Prefix,
                                            fields = (operator = Required(DeleteKeyword))
                                        )
                                    ]
                                ),
                                PrecedenceExpression(
                                    name = FunctionCallExpression,
                                    operators = [PrecedenceOperator(
                                        model = Postfix,
                                        fields = (arguments = Required(ArgumentsDeclaration))
                                    )]
                                ),
                                PrecedenceExpression(
                                    name = CallOptionsExpression,
                                    operators = [PrecedenceOperator(
                                        model = Postfix,
                                        enabled = From("0.6.2"),
                                        error_recovery = FieldsErrorRecovery(
                                            delimiters = FieldDelimiters(
                                                open = open_brace,
                                                close = close_brace,
                                                // NOTE: Despite `CallOptions` requiring at least one element,
                                                // we can only recover if we found at least two tokens (`ident:`)
                                                // in the body, as this may be otherwise ambiguous with
                                                // `try <EXPR> { func() } catch {}`.
                                                terminals_matched_acceptance_threshold = 2
                                            )
                                        ),
                                        fields = (
                                            open_brace = Required(OpenBrace),
                                            options = Required(CallOptions),
                                            close_brace = Required(CloseBrace)
                                        )
                                    )]
                                ),
                                PrecedenceExpression(
                                    name = MemberAccessExpression,
                                    operators = [PrecedenceOperator(
                                        model = Postfix,
                                        fields = (
                                            period = Required(Period),
                                            member = Required(Identifier)
                                        )
                                    )]
                                ),
                                PrecedenceExpression(
                                    name = IndexAccessExpression,
                                    operators = [PrecedenceOperator(
                                        model = Postfix,
                                        error_recovery = FieldsErrorRecovery(
                                            delimiters = FieldDelimiters(
                                                open = open_bracket,
                                                close = close_bracket
                                            )
                                        ),
                                        fields = (
                                            open_bracket = Required(OpenBracket),
                                            start = Optional(reference = Expression),
                                            end = Optional(reference = IndexAccessEnd),
                                            close_bracket = Required(CloseBracket)
                                        )
                                    )]
                                )
                            ],
                            primary_expressions = [
                                PrimaryExpression(reference = NewExpression),
                                PrimaryExpression(reference = TupleExpression),
                                PrimaryExpression(
                                    reference = TypeExpression,
                                    enabled = From("0.5.3")
                                ),
                                PrimaryExpression(reference = ArrayExpression),
                                PrimaryExpression(reference = HexNumberExpression),
                                PrimaryExpression(reference = DecimalNumberExpression),
                                PrimaryExpression(reference = StringExpression),
                                PrimaryExpression(reference = ElementaryType),
                                PrimaryExpression(
                                    reference = PayableKeyword,
                                    enabled = From("0.6.0")
                                ),
                                PrimaryExpression(reference = ThisKeyword),
                                PrimaryExpression(reference = SuperKeyword),
                                PrimaryExpression(reference = TrueKeyword),
                                PrimaryExpression(reference = FalseKeyword),
                                PrimaryExpression(reference = Identifier)
                            ]
                        ),
                        Struct(
                            name = IndexAccessEnd,
                            fields = (
                                colon = Required(Colon),
                                end = Optional(reference = Expression)
                            )
                        )
                    ]
                ),
                Topic(
                    title = "Function Calls",
                    items = [
                        Enum(
                            name = ArgumentsDeclaration,
                            variants = [
                                EnumVariant(reference = PositionalArgumentsDeclaration),
                                EnumVariant(reference = NamedArgumentsDeclaration)
                            ]
                        ),
                        Struct(
                            name = PositionalArgumentsDeclaration,
                            error_recovery = FieldsErrorRecovery(
                                delimiters =
                                    FieldDelimiters(open = open_paren, close = close_paren)
                            ),
                            fields = (
                                open_paren = Required(OpenParen),
                                arguments = Required(PositionalArguments),
                                close_paren = Required(CloseParen)
                            )
                        ),
                        Separated(
                            name = PositionalArguments,
                            reference = Expression,
                            separator = Comma,
                            allow_empty = true
                        ),
                        Struct(
                            name = NamedArgumentsDeclaration,
                            error_recovery = FieldsErrorRecovery(
                                delimiters =
                                    FieldDelimiters(open = open_paren, close = close_paren)
                            ),
                            fields = (
                                open_paren = Required(OpenParen),
                                arguments = Optional(reference = NamedArgumentGroup),
                                close_paren = Required(CloseParen)
                            )
                        ),
                        Struct(
                            name = NamedArgumentGroup,
                            error_recovery = FieldsErrorRecovery(
                                delimiters =
                                    FieldDelimiters(open = open_brace, close = close_brace)
                            ),
                            fields = (
                                open_brace = Required(OpenBrace),
                                arguments = Required(NamedArguments),
                                close_brace = Required(CloseBrace)
                            )
                        ),
                        Separated(
                            name = NamedArguments,
                            reference = NamedArgument,
                            separator = Comma,
                            allow_empty = true
                        ),
                        Separated(
                            name = CallOptions,
                            reference = NamedArgument,
                            separator = Comma,
                            enabled = From("0.6.2"),
                            // These cannot be empty as they're ambiguous with `try <EXPR> {} catch {}`
                            allow_empty = false
                        ),
                        Struct(
                            name = NamedArgument,
                            fields = (
                                name = Required(Identifier),
                                colon = Required(Colon),
                                value = Required(Expression)
                            )
                        )
                    ]
                ),
                Topic(
                    title = "Primary Expressions",
                    items = [
                        Struct(
                            name = TypeExpression,
                            enabled = From("0.5.3"),
                            error_recovery = FieldsErrorRecovery(
                                delimiters =
                                    FieldDelimiters(open = open_paren, close = close_paren)
                            ),
                            fields = (
                                type_keyword = Required(TypeKeyword),
                                open_paren = Required(OpenParen),
                                type_name = Required(TypeName),
                                close_paren = Required(CloseParen)
                            )
                        ),
                        Struct(
                            name = NewExpression,
                            fields = (
                                new_keyword = Required(NewKeyword),
                                type_name = Required(TypeName)
                            )
                        ),
                        Struct(
                            name = TupleExpression,
                            error_recovery = FieldsErrorRecovery(
                                delimiters =
                                    FieldDelimiters(open = open_paren, close = close_paren)
                            ),
                            fields = (
                                open_paren = Required(OpenParen),
                                items = Required(TupleValues),
                                close_paren = Required(CloseParen)
                            )
                        ),
                        Separated(
                            name = TupleValues,
                            reference = TupleValue,
                            separator = Comma
                        ),
                        Struct(
                            name = TupleValue,
                            fields = (expression = Optional(reference = Expression))
                        ),
                        Struct(
                            name = ArrayExpression,
                            error_recovery = FieldsErrorRecovery(
                                delimiters =
                                    FieldDelimiters(open = open_bracket, close = close_bracket)
                            ),
                            fields = (
                                open_bracket = Required(OpenBracket),
                                items = Required(ArrayValues),
                                close_bracket = Required(CloseBracket)
                            )
                        ),
                        Separated(
                            name = ArrayValues,
                            reference = Expression,
                            separator = Comma
                        )
                    ]
                ),
                Topic(
                    title = "Numbers",
                    items = [
                        Struct(
                            name = HexNumberExpression,
                            fields = (
                                literal = Required(HexLiteral),
                                unit = Optional(reference = NumberUnit, enabled = Till("0.5.0"))
                            )
                        ),
                        Struct(
                            name = DecimalNumberExpression,
                            fields = (
                                literal = Required(DecimalLiteral),
                                unit = Optional(reference = NumberUnit)
                            )
                        ),
                        Token(
                            name = HexLiteral,
                            definitions = [
                                // Lowercase "0x" enabled in all versions:
                                TokenDefinition(
                                    scanner = TrailingContext(
                                        scanner = Sequence([
                                            Atom("0x"),
                                            OneOrMore(Fragment(HexCharacter)),
                                            ZeroOrMore(Sequence([
                                                Atom("_"),
                                                OneOrMore(Fragment(HexCharacter))
                                            ]))
                                        ]),
                                        not_followed_by = Fragment(IdentifierStart)
                                    )
                                ),
                                // Uppercase "0X" only enabled before "0.5.0":
                                TokenDefinition(
                                    enabled = Till("0.5.0"),
                                    scanner = TrailingContext(
                                        scanner = Sequence([
                                            Atom("0X"),
                                            OneOrMore(Fragment(HexCharacter)),
                                            ZeroOrMore(Sequence([
                                                Atom("_"),
                                                OneOrMore(Fragment(HexCharacter))
                                            ]))
                                        ]),
                                        not_followed_by = Fragment(IdentifierStart)
                                    )
                                )
                            ]
                        ),
                        Token(
                            name = DecimalLiteral,
                            definitions = [
                                // A dot and a fraction (without an integer) is enabled in all versions:
                                TokenDefinition(
                                    scanner = TrailingContext(
                                        scanner = Sequence([
                                            Atom("."),
                                            Fragment(DecimalDigits),
                                            Optional(Fragment(DecimalExponent))
                                        ]),
                                        not_followed_by = Fragment(IdentifierStart)
                                    )
                                ),
                                // A bare integer (without a dot or a fraction) is enabled in all versions:
                                TokenDefinition(
                                    scanner = TrailingContext(
                                        scanner = Sequence([
                                            TrailingContext(
                                                scanner = Fragment(DecimalDigits),
                                                not_followed_by = Atom(".")
                                            ),
                                            Optional(Fragment(DecimalExponent))
                                        ]),
                                        not_followed_by = Fragment(IdentifierStart)
                                    )
                                ),
                                // Till 0.5.0, the following lone dot was considered a part of the literal:
                                TokenDefinition(
                                    enabled = Till("0.5.0"),
                                    scanner = TrailingContext(
                                        scanner = Sequence([
                                            TrailingContext(
                                                scanner =
                                                    Sequence([Fragment(DecimalDigits), Atom(".")]),
                                                not_followed_by = Fragment(DecimalDigits)
                                            ),
                                            Optional(Fragment(DecimalExponent))
                                        ]),
                                        not_followed_by = Fragment(IdentifierStart)
                                    )
                                ),
                                // As well as the full form of digits followed by a dot followed by digits...
                                TokenDefinition(
                                    enabled = Till("0.5.0"),
                                    scanner = TrailingContext(
                                        scanner = Sequence([
                                            Fragment(DecimalDigits),
                                            Atom("."),
                                            Fragment(DecimalDigits),
                                            Optional(Fragment(DecimalExponent))
                                        ]),
                                        not_followed_by = Fragment(IdentifierStart)
                                    )
                                ),
                                // ...both of which was subsumed by a more general form that only included
                                // the dot if it was followed by a fraction:
                                TokenDefinition(
                                    enabled = From("0.5.0"),
                                    scanner = TrailingContext(
                                        scanner = Sequence([
                                            Fragment(DecimalDigits),
                                            Optional(Sequence([
                                                Atom("."),
                                                Fragment(DecimalDigits)
                                            ])),
                                            Optional(Fragment(DecimalExponent))
                                        ]),
                                        not_followed_by = Fragment(IdentifierStart)
                                    )
                                )
                            ]
                        ),
                        Fragment(
                            name = DecimalDigits,
                            scanner = Sequence([
                                OneOrMore(Range(inclusive_start = '0', inclusive_end = '9')),
                                ZeroOrMore(Sequence([
                                    Atom("_"),
                                    OneOrMore(Range(inclusive_start = '0', inclusive_end = '9'))
                                ]))
                            ])
                        ),
                        Fragment(
                            name = DecimalExponent,
                            scanner = Sequence([
                                Choice([Atom("e"), Atom("E")]),
                                Optional(Atom("-")),
                                Fragment(DecimalDigits)
                            ])
                        ),
                        Enum(
                            name = NumberUnit,
                            variants = [
                                // 1e-18 ETH
                                EnumVariant(reference = WeiKeyword),
                                // 1e-9 ETH
                                EnumVariant(reference = GweiKeyword, enabled = From("0.6.11")),
                                // 1e-6 ETH
                                EnumVariant(reference = SzaboKeyword, enabled = Till("0.7.0")),
                                // 1e-3 ETH
                                EnumVariant(reference = FinneyKeyword, enabled = Till("0.7.0")),
                                // 1 ETH
                                EnumVariant(reference = EtherKeyword),
                                EnumVariant(reference = SecondsKeyword),
                                EnumVariant(reference = MinutesKeyword),
                                EnumVariant(reference = HoursKeyword),
                                EnumVariant(reference = DaysKeyword),
                                EnumVariant(reference = WeeksKeyword),
                                EnumVariant(reference = YearsKeyword, enabled = Till("0.5.0"))
                            ]
                        )
                    ]
                ),
                Topic(
                    title = "Strings",
                    items = [
                        Enum(
                            name = StringExpression,
                            variants = [
                                EnumVariant(reference = StringLiteral, enabled = Till("0.5.14")),
                                EnumVariant(reference = StringLiterals, enabled = From("0.5.14")),
                                EnumVariant(reference = HexStringLiteral, enabled = Till("0.5.14")),
                                EnumVariant(
                                    reference = HexStringLiterals,
                                    enabled = From("0.5.14")
                                ),
                                EnumVariant(
                                    reference = UnicodeStringLiterals,
                                    enabled = From("0.7.0")
                                )
                            ]
                        ),
                        Repeated(
                            name = StringLiterals,
                            reference = StringLiteral,
                            enabled = From("0.5.14")
                        ),
                        Enum(
                            name = StringLiteral,
                            variants = [
                                EnumVariant(reference = SingleQuotedStringLiteral),
                                EnumVariant(reference = DoubleQuotedStringLiteral)
                            ]
                        ),
                        Token(
                            name = SingleQuotedStringLiteral,
                            definitions = [
                                // Allows unicode characters and arbitrary escape sequences:
                                TokenDefinition(
                                    enabled = Till("0.4.25"),
                                    scanner = Sequence([
                                        Atom("'"),
                                        ZeroOrMore(Choice([
                                            Fragment(EscapeSequenceArbitrary),
                                            Not(['\'', '\\', '\r', '\n'])
                                        ])),
                                        Atom("'")
                                    ])
                                ),
                                // Allows unicode characters but allows only known ASCII escape sequences:
                                TokenDefinition(
                                    enabled = Range(from = "0.4.25", till = "0.7.0"),
                                    scanner = Sequence([
                                        Atom("'"),
                                        ZeroOrMore(Choice([
                                            Fragment(EscapeSequence),
                                            Not(['\'', '\\', '\r', '\n'])
                                        ])),
                                        Atom("'")
                                    ])
                                ),
                                // Rejects unicode characters:
                                TokenDefinition(
                                    scanner = Sequence([
                                        Atom("'"),
                                        ZeroOrMore(Choice([
                                            Fragment(EscapeSequence),
                                            Range(inclusive_start = ' ', inclusive_end = '&'),
                                            Range(inclusive_start = '(', inclusive_end = '['),
                                            Range(inclusive_start = ']', inclusive_end = '~')
                                        ])),
                                        Atom("'")
                                    ])
                                )
                            ]
                        ),
                        Token(
                            name = DoubleQuotedStringLiteral,
                            definitions = [
                                // Allows unicode characters and arbitrary escape sequences:
                                TokenDefinition(
                                    enabled = Till("0.4.25"),
                                    scanner = Sequence([
                                        Atom("\""),
                                        ZeroOrMore(Choice([
                                            Fragment(EscapeSequenceArbitrary),
                                            Not(['"', '\\', '\r', '\n'])
                                        ])),
                                        Atom("\"")
                                    ])
                                ),
                                // Allows unicode characters but allows only known ASCII escape sequences:
                                TokenDefinition(
                                    enabled = Range(from = "0.4.25", till = "0.7.0"),
                                    scanner = Sequence([
                                        Atom("\""),
                                        ZeroOrMore(Choice([
                                            Fragment(EscapeSequence),
                                            Not(['"', '\\', '\r', '\n'])
                                        ])),
                                        Atom("\"")
                                    ])
                                ),
                                // Rejects unicode characters:
                                TokenDefinition(
                                    scanner = Sequence([
                                        Atom("\""),
                                        ZeroOrMore(Choice([
                                            Fragment(EscapeSequence),
                                            Range(inclusive_start = ' ', inclusive_end = '!'),
                                            Range(inclusive_start = '#', inclusive_end = '['),
                                            Range(inclusive_start = ']', inclusive_end = '~')
                                        ])),
                                        Atom("\"")
                                    ])
                                )
                            ]
                        ),
                        Repeated(
                            name = HexStringLiterals,
                            reference = HexStringLiteral,
                            enabled = From("0.5.14")
                        ),
                        Enum(
                            name = HexStringLiteral,
                            variants = [
                                EnumVariant(reference = SingleQuotedHexStringLiteral),
                                EnumVariant(reference = DoubleQuotedHexStringLiteral)
                            ]
                        ),
                        Token(
                            name = SingleQuotedHexStringLiteral,
                            definitions = [TokenDefinition(
                                scanner = Sequence([
                                    Atom("hex'"),
                                    Optional(Fragment(HexStringContents)),
                                    Atom("'")
                                ])
                            )]
                        ),
                        Token(
                            name = DoubleQuotedHexStringLiteral,
                            definitions = [TokenDefinition(
                                scanner = Sequence([
                                    Atom("hex\""),
                                    Optional(Fragment(HexStringContents)),
                                    Atom("\"")
                                ])
                            )]
                        ),
                        Fragment(
                            name = HexStringContents,
                            scanner = Sequence([
                                Fragment(HexCharacter),
                                Fragment(HexCharacter),
                                ZeroOrMore(Sequence([
                                    Optional(Atom("_")),
                                    Fragment(HexCharacter),
                                    Fragment(HexCharacter)
                                ]))
                            ])
                        ),
                        Fragment(
                            name = HexCharacter,
                            scanner = Choice([
                                Range(inclusive_start = '0', inclusive_end = '9'),
                                Range(inclusive_start = 'a', inclusive_end = 'f'),
                                Range(inclusive_start = 'A', inclusive_end = 'F')
                            ])
                        ),
                        Repeated(
                            name = UnicodeStringLiterals,
                            reference = UnicodeStringLiteral,
                            enabled = From("0.7.0")
                        ),
                        Enum(
                            name = UnicodeStringLiteral,
                            enabled = From("0.7.0"),
                            variants = [
                                EnumVariant(reference = SingleQuotedUnicodeStringLiteral),
                                EnumVariant(reference = DoubleQuotedUnicodeStringLiteral)
                            ]
                        ),
                        Token(
                            name = SingleQuotedUnicodeStringLiteral,
                            definitions = [TokenDefinition(
                                enabled = From("0.7.0"),
                                scanner = Sequence([
                                    Atom("unicode'"),
                                    ZeroOrMore(Choice([
                                        Fragment(EscapeSequence),
                                        Not(['\'', '\\', '\r', '\n'])
                                    ])),
                                    Atom("'")
                                ])
                            )]
                        ),
                        Token(
                            name = DoubleQuotedUnicodeStringLiteral,
                            definitions = [TokenDefinition(
                                enabled = From("0.7.0"),
                                scanner = Sequence([
                                    Atom("unicode\""),
                                    ZeroOrMore(Choice([
                                        Fragment(EscapeSequence),
                                        Not(['"', '\\', '\r', '\n'])
                                    ])),
                                    Atom("\"")
                                ])
                            )]
                        ),
                        Fragment(
                            name = EscapeSequence,
                            scanner = Sequence([
                                Atom("\\"),
                                Choice([
                                    Fragment(AsciiEscape),
                                    Fragment(HexByteEscape),
                                    Fragment(UnicodeEscape)
                                ])
                            ])
                        ),
                        Fragment(
                            name = EscapeSequenceArbitrary,
                            enabled = Till("0.4.25"),
                            scanner = Sequence([
                                Atom("\\"),
                                Choice([
                                    // Prior to 0.4.25, it was legal to "escape" any character (incl. unicode),
                                    // however only the ones from `AsciiEscape` were escaped in practice.
                                    Not(['x', 'u']),
                                    Fragment(HexByteEscape),
                                    Fragment(UnicodeEscape)
                                ])
                            ])
                        ),
                        Fragment(
                            name = AsciiEscape,
                            scanner = Choice([
                                Atom("n"),
                                Atom("r"),
                                Atom("t"),
                                Atom("'"),
                                Atom("\""),
                                Atom("\\"),
                                Atom("\r\n"),
                                Atom("\r"),
                                Atom("\n")
                            ])
                        ),
                        Fragment(
                            name = HexByteEscape,
                            scanner = Sequence([
                                Atom("x"),
                                Fragment(HexCharacter),
                                Fragment(HexCharacter)
                            ])
                        ),
                        Fragment(
                            name = UnicodeEscape,
                            scanner = Sequence([
                                Atom("u"),
                                Fragment(HexCharacter),
                                Fragment(HexCharacter),
                                Fragment(HexCharacter),
                                Fragment(HexCharacter)
                            ])
                        )
                    ]
                ),
                Topic(
                    title = "Identifiers",
                    items = [
                        Separated(
                            name = IdentifierPath,
                            reference = Identifier,
                            separator = Period
                        ),
                        Token(
                            name = Identifier,
                            definitions = [TokenDefinition(
                                scanner = Sequence([
                                    Fragment(IdentifierStart),
                                    ZeroOrMore(Fragment(IdentifierPart))
                                ])
                            )]
                        ),
                        Fragment(
                            name = IdentifierStart,
                            scanner = Choice([
                                Atom("_"),
                                Atom("$"),
                                Range(inclusive_start = 'a', inclusive_end = 'z'),
                                Range(inclusive_start = 'A', inclusive_end = 'Z')
                            ])
                        ),
                        Fragment(
                            name = IdentifierPart,
                            scanner = Choice([
                                Fragment(IdentifierStart),
                                Range(inclusive_start = '0', inclusive_end = '9')
                            ])
                        )
                    ]
                )
            ]
        ),
        Section(
            title = "Yul",
            topics = [
                Topic(
                    title = "Yul Statements",
                    lexical_context = Yul,
                    items = [
                        Struct(
                            name = YulBlock,
                            error_recovery = FieldsErrorRecovery(
                                delimiters =
                                    FieldDelimiters(open = open_brace, close = close_brace)
                            ),
                            fields = (
                                open_brace = Required(OpenBrace),
                                statements = Required(YulStatements),
                                close_brace = Required(CloseBrace)
                            )
                        ),
                        Repeated(
                            name = YulStatements,
                            reference = YulStatement,
                            allow_empty = true
                        ),
                        Enum(
                            name = YulStatement,
                            variants = [
                                EnumVariant(reference = YulBlock),
                                EnumVariant(reference = YulFunctionDefinition),
                                EnumVariant(
                                    reference = YulStackAssignmentStatement,
                                    enabled = Till("0.5.0")
                                ),
                                EnumVariant(reference = YulIfStatement),
                                EnumVariant(reference = YulForStatement),
                                EnumVariant(reference = YulSwitchStatement),
                                EnumVariant(reference = YulLeaveStatement, enabled = From("0.6.0")),
                                EnumVariant(reference = YulBreakStatement),
                                EnumVariant(reference = YulContinueStatement),
                                EnumVariant(reference = YulVariableAssignmentStatement),
                                EnumVariant(reference = YulLabel, enabled = Till("0.5.0")),
                                EnumVariant(reference = YulVariableDeclarationStatement),
                                EnumVariant(reference = YulExpression)
                            ]
                        ),
                        Struct(
                            name = YulFunctionDefinition,
                            fields = (
                                function_keyword = Required(YulFunctionKeyword),
                                name = Required(YulIdentifier),
                                parameters = Required(YulParametersDeclaration),
                                returns = Optional(reference = YulReturnsDeclaration),
                                body = Required(YulBlock)
                            )
                        ),
                        Struct(
                            name = YulParametersDeclaration,
                            error_recovery = FieldsErrorRecovery(
                                delimiters =
                                    FieldDelimiters(open = open_paren, close = close_paren)
                            ),
                            fields = (
                                open_paren = Required(OpenParen),
                                parameters = Required(YulParameters),
                                close_paren = Required(CloseParen)
                            )
                        ),
                        Separated(
                            name = YulParameters,
                            reference = YulIdentifier,
                            separator = Comma,
                            allow_empty = true
                        ),
                        Struct(
                            name = YulReturnsDeclaration,
                            fields = (
                                minus_greater_than = Required(MinusGreaterThan),
                                variables = Required(YulVariableNames)
                            )
                        ),
                        Separated(
                            name = YulVariableNames,
                            reference = YulIdentifier,
                            separator = Comma
                        ),
                        Struct(
                            name = YulVariableDeclarationStatement,
                            fields = (
                                let_keyword = Required(YulLetKeyword),
                                variables = Required(YulVariableNames),
                                value = Optional(reference = YulVariableDeclarationValue)
                            )
                        ),
                        Struct(
                            name = YulVariableDeclarationValue,
                            fields = (
                                assignment = Required(YulAssignmentOperator),
                                expression = Required(YulExpression)
                            )
                        ),
                        Struct(
                            name = YulVariableAssignmentStatement,
                            fields = (
                                variables = Required(YulPaths),
                                assignment = Required(YulAssignmentOperator),
                                expression = Required(YulExpression)
                            )
                        ),
                        Enum(
                            name = YulAssignmentOperator,
                            variants = [
                                EnumVariant(reference = ColonEqual),
                                EnumVariant(reference = YulColonAndEqual, enabled = Till("0.5.5"))
                            ]
                        ),
                        Struct(
                            name = YulColonAndEqual,
                            enabled = Till("0.5.5"),
                            fields = (colon = Required(Colon), equal = Required(Equal))
                        ),
                        Struct(
                            name = YulStackAssignmentStatement,
                            enabled = Till("0.5.0"),
                            fields = (
                                assignment = Required(YulStackAssignmentOperator),
                                variable = Required(YulIdentifier)
                            )
                        ),
                        Enum(
                            name = YulStackAssignmentOperator,
                            enabled = Till("0.5.0"),
                            variants = [
                                EnumVariant(reference = EqualColon),
                                EnumVariant(reference = YulEqualAndColon)
                            ]
                        ),
                        Struct(
                            name = YulEqualAndColon,
                            enabled = Till("0.5.0"),
                            fields = (equal = Required(Equal), colon = Required(Colon))
                        ),
                        Struct(
                            name = YulIfStatement,
                            fields = (
                                if_keyword = Required(YulIfKeyword),
                                condition = Required(YulExpression),
                                body = Required(YulBlock)
                            )
                        ),
                        Struct(
                            name = YulForStatement,
                            fields = (
                                for_keyword = Required(YulForKeyword),
                                initialization = Required(YulBlock),
                                condition = Required(YulExpression),
                                iterator = Required(YulBlock),
                                body = Required(YulBlock)
                            )
                        ),
                        Struct(
                            name = YulSwitchStatement,
                            fields = (
                                switch_keyword = Required(YulSwitchKeyword),
                                expression = Required(YulExpression),
                                cases = Required(YulSwitchCases)
                            )
                        ),
                        Repeated(name = YulSwitchCases, reference = YulSwitchCase),
                        Enum(
                            name = YulSwitchCase,
                            variants = [
                                EnumVariant(reference = YulDefaultCase),
                                EnumVariant(reference = YulValueCase)
                            ]
                        ),
                        Struct(
                            name = YulDefaultCase,
                            fields = (
                                default_keyword = Required(YulDefaultKeyword),
                                body = Required(YulBlock)
                            )
                        ),
                        Struct(
                            name = YulValueCase,
                            fields = (
                                case_keyword = Required(YulCaseKeyword),
                                value = Required(YulLiteral),
                                body = Required(YulBlock)
                            )
                        ),
                        Struct(
                            name = YulLeaveStatement,
                            enabled = From("0.6.0"),
                            fields = (leave_keyword = Required(YulLeaveKeyword))
                        ),
                        Struct(
                            name = YulBreakStatement,
                            fields = (break_keyword = Required(YulBreakKeyword))
                        ),
                        Struct(
                            name = YulContinueStatement,
                            fields = (continue_keyword = Required(YulContinueKeyword))
                        ),
                        Struct(
                            name = YulLabel,
                            enabled = Till("0.5.0"),
                            fields = (label = Required(YulIdentifier), colon = Required(Colon))
                        )
                    ]
                ),
                Topic(
                    title = "Yul Expressions",
                    lexical_context = Yul,
                    items = [
                        Precedence(
                            name = YulExpression,
                            precedence_expressions = [PrecedenceExpression(
                                name = YulFunctionCallExpression,
                                operators = [PrecedenceOperator(
                                    model = Postfix,
                                    error_recovery = FieldsErrorRecovery(
                                        delimiters =
                                            FieldDelimiters(open = open_paren, close = close_paren)
                                    ),
                                    fields = (
                                        open_paren = Required(OpenParen),
                                        arguments = Required(YulArguments),
                                        close_paren = Required(CloseParen)
                                    )
                                )]
                            )],
                            primary_expressions = [
                                PrimaryExpression(reference = YulLiteral),
                                PrimaryExpression(reference = YulPath)
                            ]
                        ),
                        Separated(
                            name = YulArguments,
                            reference = YulExpression,
                            separator = Comma,
                            allow_empty = true
                        ),
                        Separated(name = YulPaths, reference = YulPath, separator = Comma),
                        Separated(
                            name = YulPath,
                            reference = YulIdentifier,
                            separator = Period
                        ),
                        Token(
                            name = YulIdentifier,
                            definitions = [
                                // Dots were allowed specifically between these versions:
                                TokenDefinition(
                                    enabled = Range(from = "0.5.8", till = "0.7.0"),
                                    scanner = Sequence([
                                        Fragment(IdentifierStart),
                                        ZeroOrMore(Choice([Fragment(IdentifierPart), Atom(".")]))
                                    ])
                                ),
                                // Otherwise, parse as a regular identifier:
                                TokenDefinition(
                                    scanner = Sequence([
                                        Fragment(IdentifierStart),
                                        ZeroOrMore(Fragment(IdentifierPart))
                                    ])
                                )
                            ]
                        ),
                        Enum(
                            name = YulLiteral,
                            variants = [
                                EnumVariant(reference = YulTrueKeyword, enabled = From("0.6.2")),
                                EnumVariant(reference = YulFalseKeyword, enabled = From("0.6.2")),
                                EnumVariant(reference = YulDecimalLiteral),
                                EnumVariant(reference = YulHexLiteral),
                                EnumVariant(reference = HexStringLiteral),
                                EnumVariant(reference = StringLiteral)
                            ]
                        ),
                        Token(
                            name = YulDecimalLiteral,
                            definitions = [TokenDefinition(
                                scanner = TrailingContext(
                                    scanner = Choice([
                                        Atom("0"),
                                        Sequence([
                                            Range(inclusive_start = '1', inclusive_end = '9'),
                                            ZeroOrMore(Range(
                                                inclusive_start = '0',
                                                inclusive_end = '9'
                                            ))
                                        ])
                                    ]),
                                    not_followed_by = Fragment(IdentifierStart)
                                )
                            )]
                        ),
                        Token(
                            name = YulHexLiteral,
                            definitions = [TokenDefinition(
                                scanner = TrailingContext(
                                    scanner =
                                        Sequence([Atom("0x"), OneOrMore(Fragment(HexCharacter))]),
                                    not_followed_by = Fragment(IdentifierStart)
                                )
                            )]
                        )
                    ]
                ),
                Topic(
                    title = "Yul Keywords",
                    lexical_context = Yul,
                    items = [
                        Keyword(
                            name = YulAfterKeyword,
                            identifier = YulIdentifier,
                            definitions = [KeywordDefinition(
                                enabled = Never,
                                reserved = Till("0.7.1"),
                                value = Atom("after")
                            )]
                        ),
                        Keyword(
                            name = YulAliasKeyword,
                            identifier = YulIdentifier,
                            definitions = [KeywordDefinition(
                                enabled = Never,
                                reserved = Range(from = "0.5.0", till = "0.7.1"),
                                value = Atom("alias")
                            )]
                        ),
                        Keyword(
                            name = YulAnonymousKeyword,
                            identifier = YulIdentifier,
                            definitions = [KeywordDefinition(
                                enabled = Never,
                                reserved = Till("0.7.1"),
                                value = Atom("anonymous")
                            )]
                        ),
                        Keyword(
                            name = YulApplyKeyword,
                            identifier = YulIdentifier,
                            definitions = [KeywordDefinition(
                                enabled = Never,
                                reserved = Range(from = "0.5.0", till = "0.7.1"),
                                value = Atom("apply")
                            )]
                        ),
                        Keyword(
                            name = YulAsKeyword,
                            identifier = YulIdentifier,
                            definitions = [KeywordDefinition(
                                enabled = Never,
                                reserved = Till("0.7.1"),
                                value = Atom("as")
                            )]
                        ),
                        Keyword(
                            name = YulAssemblyKeyword,
                            identifier = YulIdentifier,
                            definitions = [KeywordDefinition(
                                enabled = Never,
                                reserved = Till("0.7.1"),
                                value = Atom("assembly")
                            )]
                        ),
                        Keyword(
                            name = YulAutoKeyword,
                            identifier = YulIdentifier,
                            definitions = [KeywordDefinition(
                                enabled = Never,
                                reserved = Range(from = "0.5.0", till = "0.7.1"),
                                value = Atom("auto")
                            )]
                        ),
                        Keyword(
                            name = YulBoolKeyword,
                            identifier = YulIdentifier,
                            definitions = [KeywordDefinition(
                                enabled = Never,
                                reserved = Till("0.5.10"),
                                value = Atom("bool")
                            )]
                        ),
                        Keyword(
                            name = YulBreakKeyword,
                            identifier = YulIdentifier,
                            definitions = [KeywordDefinition(value = Atom("break"))]
                        ),
                        Keyword(
                            name = YulBytesKeyword,
                            identifier = YulIdentifier,
                            definitions = [KeywordDefinition(
                                enabled = Never,
                                reserved = Till("0.7.1"),
                                value = Sequence([
                                    Atom("bytes"),
                                    Optional(Choice([
                                        Atom("1"),
                                        Atom("2"),
                                        Atom("3"),
                                        Atom("4"),
                                        Atom("5"),
                                        Atom("6"),
                                        Atom("7"),
                                        Atom("8"),
                                        Atom("9"),
                                        Atom("10"),
                                        Atom("11"),
                                        Atom("12"),
                                        Atom("13"),
                                        Atom("14"),
                                        Atom("15"),
                                        Atom("16"),
                                        Atom("17"),
                                        Atom("18"),
                                        Atom("19"),
                                        Atom("20"),
                                        Atom("21"),
                                        Atom("22"),
                                        Atom("23"),
                                        Atom("24"),
                                        Atom("25"),
                                        Atom("26"),
                                        Atom("27"),
                                        Atom("28"),
                                        Atom("29"),
                                        Atom("30"),
                                        Atom("31"),
                                        Atom("32")
                                    ]))
                                ])
                            )]
                        ),
                        Keyword(
                            name = YulCallDataKeyword,
                            identifier = YulIdentifier,
                            definitions = [KeywordDefinition(
                                enabled = Never,
                                reserved = Range(from = "0.5.0", till = "0.7.1"),
                                value = Atom("calldata")
                            )]
                        ),
                        Keyword(
                            name = YulCaseKeyword,
                            identifier = YulIdentifier,
                            definitions = [KeywordDefinition(value = Atom("case"))]
                        ),
                        Keyword(
                            name = YulCatchKeyword,
                            identifier = YulIdentifier,
                            definitions = [KeywordDefinition(
                                enabled = Never,
                                reserved = Till("0.7.1"),
                                value = Atom("catch")
                            )]
                        ),
                        Keyword(
                            name = YulConstantKeyword,
                            identifier = YulIdentifier,
                            definitions = [KeywordDefinition(
                                enabled = Never,
                                reserved = Till("0.7.1"),
                                value = Atom("constant")
                            )]
                        ),
                        Keyword(
                            name = YulConstructorKeyword,
                            identifier = YulIdentifier,
                            definitions = [KeywordDefinition(
                                enabled = Never,
                                reserved = Range(from = "0.5.0", till = "0.7.1"),
                                value = Atom("constructor")
                            )]
                        ),
                        Keyword(
                            name = YulContinueKeyword,
                            identifier = YulIdentifier,
                            definitions = [KeywordDefinition(value = Atom("continue"))]
                        ),
                        Keyword(
                            name = YulContractKeyword,
                            identifier = YulIdentifier,
                            definitions = [KeywordDefinition(
                                enabled = Never,
                                reserved = Till("0.7.1"),
                                value = Atom("contract")
                            )]
                        ),
                        Keyword(
                            name = YulCopyOfKeyword,
                            identifier = YulIdentifier,
                            definitions = [KeywordDefinition(
                                enabled = Never,
                                reserved = Range(from = "0.5.0", till = "0.7.1"),
                                value = Atom("copyof")
                            )]
                        ),
                        Keyword(
                            name = YulDaysKeyword,
                            identifier = YulIdentifier,
                            definitions = [KeywordDefinition(
                                enabled = Never,
                                reserved = Till("0.7.1"),
                                value = Atom("days")
                            )]
                        ),
                        Keyword(
                            name = YulDefaultKeyword,
                            identifier = YulIdentifier,
                            definitions = [KeywordDefinition(value = Atom("default"))]
                        ),
                        Keyword(
                            name = YulDefineKeyword,
                            identifier = YulIdentifier,
                            definitions = [KeywordDefinition(
                                enabled = Never,
                                reserved = Range(from = "0.5.0", till = "0.7.1"),
                                value = Atom("define")
                            )]
                        ),
                        Keyword(
                            name = YulDeleteKeyword,
                            identifier = YulIdentifier,
                            definitions = [KeywordDefinition(
                                enabled = Never,
                                reserved = Till("0.7.1"),
                                value = Atom("delete")
                            )]
                        ),
                        Keyword(
                            name = YulDoKeyword,
                            identifier = YulIdentifier,
                            definitions = [KeywordDefinition(
                                enabled = Never,
                                reserved = Till("0.7.1"),
                                value = Atom("do")
                            )]
                        ),
                        Keyword(
                            name = YulElseKeyword,
                            identifier = YulIdentifier,
                            definitions = [KeywordDefinition(
                                enabled = Never,
                                reserved = Till("0.7.1"),
                                value = Atom("else")
                            )]
                        ),
                        Keyword(
                            name = YulEmitKeyword,
                            identifier = YulIdentifier,
                            definitions = [KeywordDefinition(
                                enabled = Never,
                                reserved = Range(from = "0.5.0", till = "0.7.1"),
                                value = Atom("emit")
                            )]
                        ),
                        Keyword(
                            name = YulEnumKeyword,
                            identifier = YulIdentifier,
                            definitions = [KeywordDefinition(
                                enabled = Never,
                                reserved = Till("0.7.1"),
                                value = Atom("enum")
                            )]
                        ),
                        Keyword(
                            name = YulEtherKeyword,
                            identifier = YulIdentifier,
                            definitions = [KeywordDefinition(
                                enabled = Never,
                                reserved = Till("0.7.1"),
                                value = Atom("ether")
                            )]
                        ),
                        Keyword(
                            name = YulEventKeyword,
                            identifier = YulIdentifier,
                            definitions = [KeywordDefinition(
                                enabled = Never,
                                reserved = Till("0.7.1"),
                                value = Atom("event")
                            )]
                        ),
                        Keyword(
                            name = YulExternalKeyword,
                            identifier = YulIdentifier,
                            definitions = [KeywordDefinition(
                                enabled = Never,
                                reserved = Till("0.7.1"),
                                value = Atom("external")
                            )]
                        ),
                        Keyword(
                            name = YulFallbackKeyword,
                            identifier = YulIdentifier,
                            definitions = [KeywordDefinition(
                                enabled = Never,
                                reserved = Range(from = "0.6.0", till = "0.7.1"),
                                value = Atom("fallback")
                            )]
                        ),
                        Keyword(
                            name = YulFalseKeyword,
                            identifier = YulIdentifier,
                            definitions = [KeywordDefinition(
                                enabled = From("0.6.2"),
                                value = Atom("false")
                            )]
                        ),
                        Keyword(
                            name = YulFinalKeyword,
                            identifier = YulIdentifier,
                            definitions = [KeywordDefinition(
                                enabled = Never,
                                reserved = Till("0.7.1"),
                                value = Atom("final")
                            )]
                        ),
                        Keyword(
                            name = YulFinneyKeyword,
                            identifier = YulIdentifier,
                            definitions = [KeywordDefinition(
                                enabled = Never,
                                reserved = Till("0.7.0"),
                                value = Atom("finney")
                            )]
                        ),
                        Keyword(
                            name = YulFixedKeyword,
                            identifier = YulIdentifier,
                            definitions = [
                                KeywordDefinition(
                                    enabled = Never,
                                    reserved = Till("0.7.1"),
                                    value = Atom("fixed")
                                ),
                                KeywordDefinition(
                                    enabled = Never,
                                    reserved = Till("0.7.1"),
                                    value = Sequence([
                                        Atom("fixed"),
                                        Choice([
                                            Atom("8"),
                                            Atom("16"),
                                            Atom("24"),
                                            Atom("32"),
                                            Atom("40"),
                                            Atom("48"),
                                            Atom("56"),
                                            Atom("64"),
                                            Atom("72"),
                                            Atom("80"),
                                            Atom("88"),
                                            Atom("96"),
                                            Atom("104"),
                                            Atom("112"),
                                            Atom("120"),
                                            Atom("128"),
                                            Atom("136"),
                                            Atom("144"),
                                            Atom("152"),
                                            Atom("160"),
                                            Atom("168"),
                                            Atom("176")
                                        ]),
                                        Atom("x"),
                                        Choice([
                                            Atom("8"),
                                            Atom("16"),
                                            Atom("24"),
                                            Atom("32"),
                                            Atom("40"),
                                            Atom("48"),
                                            Atom("56"),
                                            Atom("64"),
                                            Atom("72"),
                                            Atom("80")
                                        ])
                                    ])
                                ),
                                KeywordDefinition(
                                    enabled = Never,
                                    reserved = Till("0.7.1"),
                                    value = Sequence([
                                        Atom("fixed"),
                                        Choice([
                                            Atom("184x8"),
                                            Atom("184x16"),
                                            Atom("184x24"),
                                            Atom("184x32"),
                                            Atom("184x40"),
                                            Atom("184x48"),
                                            Atom("184x56"),
                                            Atom("184x64"),
                                            Atom("184x72"),
                                            Atom("192x8"),
                                            Atom("192x16"),
                                            Atom("192x24"),
                                            Atom("192x32"),
                                            Atom("192x40"),
                                            Atom("192x48"),
                                            Atom("192x56"),
                                            Atom("192x64"),
                                            Atom("200x8"),
                                            Atom("200x16"),
                                            Atom("200x24"),
                                            Atom("200x32"),
                                            Atom("200x40"),
                                            Atom("200x48"),
                                            Atom("200x56"),
                                            Atom("208x8"),
                                            Atom("208x16"),
                                            Atom("208x24"),
                                            Atom("208x32"),
                                            Atom("208x40"),
                                            Atom("208x48"),
                                            Atom("216x8"),
                                            Atom("216x16"),
                                            Atom("216x24"),
                                            Atom("216x32"),
                                            Atom("216x40"),
                                            Atom("224x8"),
                                            Atom("224x16"),
                                            Atom("224x24"),
                                            Atom("224x32"),
                                            Atom("232x8"),
                                            Atom("232x16"),
                                            Atom("232x24"),
                                            Atom("240x8"),
                                            Atom("240x16"),
                                            Atom("248x8")
                                        ])
                                    ])
                                ),
                                KeywordDefinition(
                                    enabled = Never,
                                    reserved = Range(from = "0.4.14", till = "0.7.1"),
                                    value = Sequence([
                                        Atom("fixed"),
                                        Choice([
                                            Atom("184x80"),
                                            Atom("192x72"),
                                            Atom("192x80"),
                                            Atom("200x64"),
                                            Atom("200x72"),
                                            Atom("200x80"),
                                            Atom("208x56"),
                                            Atom("208x64"),
                                            Atom("208x72"),
                                            Atom("208x80"),
                                            Atom("216x48"),
                                            Atom("216x56"),
                                            Atom("216x64"),
                                            Atom("216x72"),
                                            Atom("216x80"),
                                            Atom("224x40"),
                                            Atom("224x48"),
                                            Atom("224x56"),
                                            Atom("224x64"),
                                            Atom("224x72"),
                                            Atom("224x80"),
                                            Atom("232x32"),
                                            Atom("232x40"),
                                            Atom("232x48"),
                                            Atom("232x56"),
                                            Atom("232x64"),
                                            Atom("232x72"),
                                            Atom("232x80"),
                                            Atom("240x24"),
                                            Atom("240x32"),
                                            Atom("240x40"),
                                            Atom("240x48"),
                                            Atom("240x56"),
                                            Atom("240x64"),
                                            Atom("240x72"),
                                            Atom("240x80"),
                                            Atom("248x16"),
                                            Atom("248x24"),
                                            Atom("248x32"),
                                            Atom("248x40"),
                                            Atom("248x48"),
                                            Atom("248x56"),
                                            Atom("248x64"),
                                            Atom("248x72"),
                                            Atom("248x80"),
                                            Atom("256x8"),
                                            Atom("256x16"),
                                            Atom("256x24"),
                                            Atom("256x32"),
                                            Atom("256x40"),
                                            Atom("256x48"),
                                            Atom("256x56"),
                                            Atom("256x64"),
                                            Atom("256x72"),
                                            Atom("256x80")
                                        ])
                                    ])
                                ),
                                KeywordDefinition(
                                    enabled = Never,
                                    reserved = Range(from = "0.4.14", till = "0.7.1"),
                                    value = Sequence([
                                        Atom("fixed"),
                                        Choice([
                                            Atom("8"),
                                            Atom("16"),
                                            Atom("24"),
                                            Atom("32"),
                                            Atom("40"),
                                            Atom("48"),
                                            Atom("56"),
                                            Atom("64"),
                                            Atom("72"),
                                            Atom("80"),
                                            Atom("88"),
                                            Atom("96"),
                                            Atom("104"),
                                            Atom("112"),
                                            Atom("120"),
                                            Atom("128"),
                                            Atom("136"),
                                            Atom("144"),
                                            Atom("152"),
                                            Atom("160"),
                                            Atom("168"),
                                            Atom("176"),
                                            Atom("184"),
                                            Atom("192"),
                                            Atom("200"),
                                            Atom("208"),
                                            Atom("216"),
                                            Atom("224"),
                                            Atom("232"),
                                            Atom("240"),
                                            Atom("248"),
                                            Atom("256")
                                        ]),
                                        Atom("x"),
                                        Choice([
                                            Atom("0"),
                                            Atom("1"),
                                            Atom("2"),
                                            Atom("3"),
                                            Atom("4"),
                                            Atom("5"),
                                            Atom("6"),
                                            Atom("7"),
                                            Atom("9"),
                                            Atom("10"),
                                            Atom("11"),
                                            Atom("12"),
                                            Atom("13"),
                                            Atom("14"),
                                            Atom("15"),
                                            Atom("17"),
                                            Atom("18"),
                                            Atom("19"),
                                            Atom("20"),
                                            Atom("21"),
                                            Atom("22"),
                                            Atom("23"),
                                            Atom("25"),
                                            Atom("26"),
                                            Atom("27"),
                                            Atom("28"),
                                            Atom("29"),
                                            Atom("30"),
                                            Atom("31"),
                                            Atom("33"),
                                            Atom("34"),
                                            Atom("35"),
                                            Atom("36"),
                                            Atom("37"),
                                            Atom("38"),
                                            Atom("39"),
                                            Atom("41"),
                                            Atom("42"),
                                            Atom("43"),
                                            Atom("44"),
                                            Atom("45"),
                                            Atom("46"),
                                            Atom("47"),
                                            Atom("49"),
                                            Atom("50"),
                                            Atom("51"),
                                            Atom("52"),
                                            Atom("53"),
                                            Atom("54"),
                                            Atom("55"),
                                            Atom("57"),
                                            Atom("58"),
                                            Atom("59"),
                                            Atom("60"),
                                            Atom("61"),
                                            Atom("62"),
                                            Atom("63"),
                                            Atom("65"),
                                            Atom("66"),
                                            Atom("67"),
                                            Atom("68"),
                                            Atom("69"),
                                            Atom("70"),
                                            Atom("71"),
                                            Atom("73"),
                                            Atom("74"),
                                            Atom("75"),
                                            Atom("76"),
                                            Atom("77"),
                                            Atom("78"),
                                            Atom("79")
                                        ])
                                    ])
                                )
                            ]
                        ),
                        Keyword(
                            name = YulForKeyword,
                            identifier = YulIdentifier,
                            definitions = [KeywordDefinition(value = Atom("for"))]
                        ),
                        Keyword(
                            name = YulFunctionKeyword,
                            identifier = YulIdentifier,
                            definitions = [KeywordDefinition(value = Atom("function"))]
                        ),
                        Keyword(
                            name = YulGweiKeyword,
                            identifier = YulIdentifier,
                            definitions = [KeywordDefinition(
                                enabled = Never,
                                reserved = Range(from = "0.7.0", till = "0.7.1"),
                                value = Atom("gwei")
                            )]
                        ),
                        Keyword(
                            name = YulHexKeyword,
                            identifier = YulIdentifier,
                            definitions = [KeywordDefinition(enabled = Never, value = Atom("hex"))]
                        ),
                        Keyword(
                            name = YulHoursKeyword,
                            identifier = YulIdentifier,
                            definitions = [KeywordDefinition(
                                enabled = Never,
                                reserved = Till("0.7.1"),
                                value = Atom("hours")
                            )]
                        ),
                        Keyword(
                            name = YulIfKeyword,
                            identifier = YulIdentifier,
                            definitions = [KeywordDefinition(value = Atom("if"))]
                        ),
                        Keyword(
                            name = YulImmutableKeyword,
                            identifier = YulIdentifier,
                            definitions = [KeywordDefinition(
                                enabled = Never,
                                reserved = Range(from = "0.5.0", till = "0.7.1"),
                                value = Atom("immutable")
                            )]
                        ),
                        Keyword(
                            name = YulImplementsKeyword,
                            identifier = YulIdentifier,
                            definitions = [KeywordDefinition(
                                enabled = Never,
                                reserved = Range(from = "0.5.0", till = "0.7.1"),
                                value = Atom("implements")
                            )]
                        ),
                        Keyword(
                            name = YulImportKeyword,
                            identifier = YulIdentifier,
                            definitions = [KeywordDefinition(
                                enabled = Never,
                                reserved = Till("0.7.1"),
                                value = Atom("import")
                            )]
                        ),
                        Keyword(
                            name = YulIndexedKeyword,
                            identifier = YulIdentifier,
                            definitions = [KeywordDefinition(
                                enabled = Never,
                                reserved = Till("0.7.1"),
                                value = Atom("indexed")
                            )]
                        ),
                        Keyword(
                            name = YulInKeyword,
                            identifier = YulIdentifier,
                            definitions = [KeywordDefinition(
                                enabled = Never,
                                reserved = Till("0.6.8"),
                                value = Atom("in")
                            )]
                        ),
                        Keyword(
                            name = YulInlineKeyword,
                            identifier = YulIdentifier,
                            definitions = [KeywordDefinition(
                                enabled = Never,
                                reserved = Till("0.7.1"),
                                value = Atom("inline")
                            )]
                        ),
                        Keyword(
                            name = YulInterfaceKeyword,
                            identifier = YulIdentifier,
                            definitions = [KeywordDefinition(
                                enabled = Never,
                                reserved = Till("0.7.1"),
                                value = Atom("interface")
                            )]
                        ),
                        Keyword(
                            name = YulInternalKeyword,
                            identifier = YulIdentifier,
                            definitions = [KeywordDefinition(
                                enabled = Never,
                                reserved = Till("0.7.1"),
                                value = Atom("internal")
                            )]
                        ),
                        Keyword(
                            name = YulIntKeyword,
                            identifier = YulIdentifier,
                            definitions = [KeywordDefinition(
                                enabled = Never,
                                reserved = Till("0.7.1"),
                                value = Sequence([
                                    Atom("int"),
                                    Optional(Choice([
                                        Atom("8"),
                                        Atom("16"),
                                        Atom("24"),
                                        Atom("32"),
                                        Atom("40"),
                                        Atom("48"),
                                        Atom("56"),
                                        Atom("64"),
                                        Atom("72"),
                                        Atom("80"),
                                        Atom("88"),
                                        Atom("96"),
                                        Atom("104"),
                                        Atom("112"),
                                        Atom("120"),
                                        Atom("128"),
                                        Atom("136"),
                                        Atom("144"),
                                        Atom("152"),
                                        Atom("160"),
                                        Atom("168"),
                                        Atom("176"),
                                        Atom("184"),
                                        Atom("192"),
                                        Atom("200"),
                                        Atom("208"),
                                        Atom("216"),
                                        Atom("224"),
                                        Atom("232"),
                                        Atom("240"),
                                        Atom("248"),
                                        Atom("256")
                                    ]))
                                ])
                            )]
                        ),
                        Keyword(
                            name = YulIsKeyword,
                            identifier = YulIdentifier,
                            definitions = [KeywordDefinition(
                                enabled = Never,
                                reserved = Till("0.7.1"),
                                value = Atom("is")
                            )]
                        ),
                        Keyword(
<<<<<<< HEAD
=======
                            name = YulIsZeroKeyword,
                            identifier = YulIdentifier,
                            definitions = [KeywordDefinition(value = Atom("iszero"))]
                        ),
                        Keyword(
                            name = YulJumpKeyword,
                            identifier = YulIdentifier,
                            definitions = [
                                // This keyword was introduced in the beginning, and was reserved.
                                // In '0.5.0', it was deprecated.
                                // In '0.6.0', it was unreserved.
                                // In '0.8.0', it was reserved again.
                                KeywordDefinition(
                                    enabled = Till("0.5.0"),
                                    reserved = Till("0.6.0"),
                                    value = Atom("jump")
                                ),
                                KeywordDefinition(
                                    enabled = Never,
                                    reserved = From("0.8.0"),
                                    value = Atom("jump")
                                )
                            ]
                        ),
                        Keyword(
                            name = YulJumpiKeyword,
                            identifier = YulIdentifier,
                            definitions = [
                                // This keyword was introduced in the beginning, and was reserved.
                                // In '0.5.0', it was deprecated.
                                // In '0.6.0', it was unreserved.
                                // In '0.8.0', it was reserved again.
                                KeywordDefinition(
                                    enabled = Till("0.5.0"),
                                    reserved = Till("0.6.0"),
                                    value = Atom("jumpi")
                                ),
                                KeywordDefinition(
                                    enabled = Never,
                                    reserved = From("0.8.0"),
                                    value = Atom("jumpi")
                                )
                            ]
                        ),
                        Keyword(
                            name = YulKeccak256Keyword,
                            identifier = YulIdentifier,
                            definitions = [KeywordDefinition(
                                enabled = From("0.4.12"),
                                reserved = From("0.4.12"),
                                value = Atom("keccak256")
                            )]
                        ),
                        Keyword(
>>>>>>> aea2dd04
                            name = YulLeaveKeyword,
                            identifier = YulIdentifier,
                            definitions = [KeywordDefinition(
                                enabled = From("0.6.0"),
                                reserved = From("0.7.1"),
                                value = Atom("leave")
                            )]
                        ),
                        Keyword(
                            name = YulLetKeyword,
                            identifier = YulIdentifier,
                            definitions = [KeywordDefinition(value = Atom("let"))]
                        ),
                        Keyword(
                            name = YulLibraryKeyword,
                            identifier = YulIdentifier,
                            definitions = [KeywordDefinition(
                                enabled = Never,
                                reserved = Till("0.7.1"),
                                value = Atom("library")
                            )]
                        ),
                        Keyword(
                            name = YulMacroKeyword,
                            identifier = YulIdentifier,
                            definitions = [KeywordDefinition(
                                enabled = Never,
                                reserved = Range(from = "0.5.0", till = "0.7.1"),
                                value = Atom("macro")
                            )]
                        ),
                        Keyword(
                            name = YulMappingKeyword,
                            identifier = YulIdentifier,
                            definitions = [KeywordDefinition(
                                enabled = Never,
                                reserved = Till("0.7.1"),
                                value = Atom("mapping")
                            )]
                        ),
                        Keyword(
                            name = YulMatchKeyword,
                            identifier = YulIdentifier,
                            definitions = [KeywordDefinition(
                                enabled = Never,
                                reserved = Till("0.7.1"),
                                value = Atom("match")
                            )]
                        ),
                        Keyword(
                            name = YulMemoryKeyword,
                            identifier = YulIdentifier,
                            definitions = [KeywordDefinition(
                                enabled = Never,
                                reserved = Till("0.7.1"),
                                value = Atom("memory")
                            )]
                        ),
                        Keyword(
                            name = YulMinutesKeyword,
                            identifier = YulIdentifier,
                            definitions = [KeywordDefinition(
                                enabled = Never,
                                reserved = Till("0.7.1"),
                                value = Atom("minutes")
                            )]
                        ),
                        Keyword(
                            name = YulModifierKeyword,
                            identifier = YulIdentifier,
                            definitions = [KeywordDefinition(
                                enabled = Never,
                                reserved = Till("0.7.1"),
                                value = Atom("modifier")
                            )]
                        ),
                        Keyword(
                            name = YulMutableKeyword,
                            identifier = YulIdentifier,
                            definitions = [KeywordDefinition(
                                enabled = Never,
                                reserved = Range(from = "0.5.0", till = "0.7.1"),
                                value = Atom("mutable")
                            )]
                        ),
                        Keyword(
                            name = YulNewKeyword,
                            identifier = YulIdentifier,
                            definitions = [KeywordDefinition(
                                enabled = Never,
                                reserved = Till("0.7.1"),
                                value = Atom("new")
                            )]
                        ),
                        Keyword(
                            name = YulNullKeyword,
                            identifier = YulIdentifier,
                            definitions = [KeywordDefinition(
                                enabled = Never,
                                reserved = Till("0.7.1"),
                                value = Atom("null")
                            )]
                        ),
                        Keyword(
                            name = YulOfKeyword,
                            identifier = YulIdentifier,
                            definitions = [KeywordDefinition(
                                enabled = Never,
                                reserved = Till("0.7.1"),
                                value = Atom("of")
                            )]
                        ),
                        Keyword(
                            name = YulOverrideKeyword,
                            identifier = YulIdentifier,
                            definitions = [KeywordDefinition(
                                enabled = Never,
                                reserved = Range(from = "0.5.0", till = "0.7.1"),
                                value = Atom("override")
                            )]
                        ),
                        Keyword(
                            name = YulPartialKeyword,
                            identifier = YulIdentifier,
                            definitions = [KeywordDefinition(
                                enabled = Never,
                                reserved = Range(from = "0.5.0", till = "0.7.1"),
                                value = Atom("partial")
                            )]
                        ),
                        Keyword(
                            name = YulPayableKeyword,
                            identifier = YulIdentifier,
                            definitions = [KeywordDefinition(
                                enabled = Never,
                                reserved = Till("0.7.1"),
                                value = Atom("payable")
                            )]
                        ),
                        Keyword(
                            name = YulPragmaKeyword,
                            identifier = YulIdentifier,
                            definitions = [KeywordDefinition(
                                enabled = Never,
                                reserved = Till("0.7.1"),
                                value = Atom("pragma")
                            )]
                        ),
                        Keyword(
                            name = YulPrivateKeyword,
                            identifier = YulIdentifier,
                            definitions = [KeywordDefinition(
                                enabled = Never,
                                reserved = Till("0.7.1"),
                                value = Atom("private")
                            )]
                        ),
                        Keyword(
                            name = YulPromiseKeyword,
                            identifier = YulIdentifier,
                            definitions = [KeywordDefinition(
                                enabled = Never,
                                reserved = Range(from = "0.5.0", till = "0.7.1"),
                                value = Atom("promise")
                            )]
                        ),
                        Keyword(
                            name = YulPublicKeyword,
                            identifier = YulIdentifier,
                            definitions = [KeywordDefinition(
                                enabled = Never,
                                reserved = Till("0.7.1"),
                                value = Atom("public")
                            )]
                        ),
                        Keyword(
                            name = YulPureKeyword,
                            identifier = YulIdentifier,
                            definitions = [KeywordDefinition(
                                enabled = Never,
                                reserved = Till("0.7.1"),
                                value = Atom("pure")
                            )]
                        ),
                        Keyword(
                            name = YulReceiveKeyword,
                            identifier = YulIdentifier,
                            definitions = [KeywordDefinition(
                                enabled = Never,
                                reserved = Range(from = "0.6.0", till = "0.7.1"),
                                value = Atom("receive")
                            )]
                        ),
                        Keyword(
                            name = YulReferenceKeyword,
                            identifier = YulIdentifier,
                            definitions = [KeywordDefinition(
                                enabled = Never,
                                reserved = Range(from = "0.5.0", till = "0.7.1"),
                                value = Atom("reference")
                            )]
                        ),
                        Keyword(
                            name = YulRelocatableKeyword,
                            identifier = YulIdentifier,
                            definitions = [KeywordDefinition(
                                enabled = Never,
                                reserved = Till("0.7.1"),
                                value = Atom("relocatable")
                            )]
                        ),
                        Keyword(
                            name = YulReturnsKeyword,
                            identifier = YulIdentifier,
                            definitions = [KeywordDefinition(
                                enabled = Never,
                                reserved = Till("0.7.1"),
                                value = Atom("returns")
                            )]
                        ),
                        Keyword(
                            name = YulSealedKeyword,
                            identifier = YulIdentifier,
                            definitions = [KeywordDefinition(
                                enabled = Never,
                                reserved = Range(from = "0.5.0", till = "0.7.1"),
                                value = Atom("sealed")
                            )]
                        ),
                        Keyword(
                            name = YulSecondsKeyword,
                            identifier = YulIdentifier,
                            definitions = [KeywordDefinition(
                                enabled = Never,
                                reserved = Till("0.7.1"),
                                value = Atom("seconds")
                            )]
                        ),
                        Keyword(
                            name = YulSizeOfKeyword,
                            identifier = YulIdentifier,
                            definitions = [KeywordDefinition(
                                enabled = Never,
                                reserved = Range(from = "0.5.0", till = "0.7.1"),
                                value = Atom("sizeof")
                            )]
                        ),
                        Keyword(
                            name = YulStaticKeyword,
                            identifier = YulIdentifier,
                            definitions = [KeywordDefinition(
                                enabled = Never,
                                reserved = Till("0.7.1"),
                                value = Atom("static")
                            )]
                        ),
                        Keyword(
                            name = YulStorageKeyword,
                            identifier = YulIdentifier,
                            definitions = [KeywordDefinition(
                                enabled = Never,
                                reserved = Till("0.7.1"),
                                value = Atom("storage")
                            )]
                        ),
                        Keyword(
                            name = YulStringKeyword,
                            identifier = YulIdentifier,
                            definitions = [KeywordDefinition(
                                enabled = Never,
                                reserved = Till("0.7.1"),
                                value = Atom("string")
                            )]
                        ),
                        Keyword(
                            name = YulStructKeyword,
                            identifier = YulIdentifier,
                            definitions = [KeywordDefinition(
                                enabled = Never,
                                reserved = Till("0.7.1"),
                                value = Atom("struct")
                            )]
                        ),
                        Keyword(
                            name = YulSuperKeyword,
                            identifier = YulIdentifier,
                            definitions = [KeywordDefinition(
                                enabled = Never,
                                reserved = From("0.8.0"),
                                value = Atom("super")
                            )]
                        ),
                        Keyword(
                            name = YulSupportsKeyword,
                            identifier = YulIdentifier,
                            definitions = [KeywordDefinition(
                                enabled = Never,
                                reserved = Range(from = "0.5.0", till = "0.7.1"),
                                value = Atom("supports")
                            )]
                        ),
                        Keyword(
                            name = YulSwitchKeyword,
                            identifier = YulIdentifier,
                            definitions = [KeywordDefinition(value = Atom("switch"))]
                        ),
                        Keyword(
                            name = YulSzaboKeyword,
                            identifier = YulIdentifier,
                            definitions = [KeywordDefinition(
                                enabled = Never,
                                reserved = Till("0.7.0"),
                                value = Atom("szabo")
                            )]
                        ),
                        Keyword(
                            name = YulThisKeyword,
                            identifier = YulIdentifier,
                            definitions = [KeywordDefinition(
                                enabled = Never,
                                reserved = From("0.8.0"),
                                value = Atom("this")
                            )]
                        ),
                        Keyword(
                            name = YulThrowKeyword,
                            identifier = YulIdentifier,
                            definitions = [KeywordDefinition(
                                enabled = Never,
                                reserved = Till("0.7.1"),
                                value = Atom("throw")
                            )]
                        ),
                        Keyword(
                            name = YulTrueKeyword,
                            identifier = YulIdentifier,
                            definitions = [KeywordDefinition(
                                enabled = From("0.6.2"),
                                value = Atom("true")
                            )]
                        ),
                        Keyword(
                            name = YulTryKeyword,
                            identifier = YulIdentifier,
                            definitions = [KeywordDefinition(
                                enabled = Never,
                                reserved = Till("0.7.1"),
                                value = Atom("try")
                            )]
                        ),
                        Keyword(
                            name = YulTypeDefKeyword,
                            identifier = YulIdentifier,
                            definitions = [KeywordDefinition(
                                enabled = Never,
                                reserved = Range(from = "0.5.0", till = "0.7.1"),
                                value = Atom("typedef")
                            )]
                        ),
                        Keyword(
                            name = YulTypeKeyword,
                            identifier = YulIdentifier,
                            definitions = [KeywordDefinition(
                                enabled = Never,
                                reserved = Till("0.7.1"),
                                value = Atom("type")
                            )]
                        ),
                        Keyword(
                            name = YulTypeOfKeyword,
                            identifier = YulIdentifier,
                            definitions = [KeywordDefinition(
                                enabled = Never,
                                reserved = Till("0.7.1"),
                                value = Atom("typeof")
                            )]
                        ),
                        Keyword(
                            name = YulUfixedKeyword,
                            identifier = YulIdentifier,
                            definitions = [
                                KeywordDefinition(
                                    enabled = Never,
                                    reserved = Till("0.7.1"),
                                    value = Atom("ufixed")
                                ),
                                KeywordDefinition(
                                    enabled = Never,
                                    reserved = Till("0.7.1"),
                                    value = Sequence([
                                        Atom("ufixed"),
                                        Choice([
                                            Atom("8"),
                                            Atom("16"),
                                            Atom("24"),
                                            Atom("32"),
                                            Atom("40"),
                                            Atom("48"),
                                            Atom("56"),
                                            Atom("64"),
                                            Atom("72"),
                                            Atom("80"),
                                            Atom("88"),
                                            Atom("96"),
                                            Atom("104"),
                                            Atom("112"),
                                            Atom("120"),
                                            Atom("128"),
                                            Atom("136"),
                                            Atom("144"),
                                            Atom("152"),
                                            Atom("160"),
                                            Atom("168"),
                                            Atom("176")
                                        ]),
                                        Atom("x"),
                                        Choice([
                                            Atom("8"),
                                            Atom("16"),
                                            Atom("24"),
                                            Atom("32"),
                                            Atom("40"),
                                            Atom("48"),
                                            Atom("56"),
                                            Atom("64"),
                                            Atom("72"),
                                            Atom("80")
                                        ])
                                    ])
                                ),
                                KeywordDefinition(
                                    enabled = Never,
                                    reserved = Till("0.7.1"),
                                    value = Sequence([
                                        Atom("ufixed"),
                                        Choice([
                                            Atom("184x8"),
                                            Atom("184x16"),
                                            Atom("184x24"),
                                            Atom("184x32"),
                                            Atom("184x40"),
                                            Atom("184x48"),
                                            Atom("184x56"),
                                            Atom("184x64"),
                                            Atom("184x72"),
                                            Atom("192x8"),
                                            Atom("192x16"),
                                            Atom("192x24"),
                                            Atom("192x32"),
                                            Atom("192x40"),
                                            Atom("192x48"),
                                            Atom("192x56"),
                                            Atom("192x64"),
                                            Atom("200x8"),
                                            Atom("200x16"),
                                            Atom("200x24"),
                                            Atom("200x32"),
                                            Atom("200x40"),
                                            Atom("200x48"),
                                            Atom("200x56"),
                                            Atom("208x8"),
                                            Atom("208x16"),
                                            Atom("208x24"),
                                            Atom("208x32"),
                                            Atom("208x40"),
                                            Atom("208x48"),
                                            Atom("216x8"),
                                            Atom("216x16"),
                                            Atom("216x24"),
                                            Atom("216x32"),
                                            Atom("216x40"),
                                            Atom("224x8"),
                                            Atom("224x16"),
                                            Atom("224x24"),
                                            Atom("224x32"),
                                            Atom("232x8"),
                                            Atom("232x16"),
                                            Atom("232x24"),
                                            Atom("240x8"),
                                            Atom("240x16"),
                                            Atom("248x8")
                                        ])
                                    ])
                                ),
                                KeywordDefinition(
                                    enabled = Never,
                                    reserved = Range(from = "0.4.14", till = "0.7.1"),
                                    value = Sequence([
                                        Atom("ufixed"),
                                        Choice([
                                            Atom("184x80"),
                                            Atom("192x72"),
                                            Atom("192x80"),
                                            Atom("200x64"),
                                            Atom("200x72"),
                                            Atom("200x80"),
                                            Atom("208x56"),
                                            Atom("208x64"),
                                            Atom("208x72"),
                                            Atom("208x80"),
                                            Atom("216x48"),
                                            Atom("216x56"),
                                            Atom("216x64"),
                                            Atom("216x72"),
                                            Atom("216x80"),
                                            Atom("224x40"),
                                            Atom("224x48"),
                                            Atom("224x56"),
                                            Atom("224x64"),
                                            Atom("224x72"),
                                            Atom("224x80"),
                                            Atom("232x32"),
                                            Atom("232x40"),
                                            Atom("232x48"),
                                            Atom("232x56"),
                                            Atom("232x64"),
                                            Atom("232x72"),
                                            Atom("232x80"),
                                            Atom("240x24"),
                                            Atom("240x32"),
                                            Atom("240x40"),
                                            Atom("240x48"),
                                            Atom("240x56"),
                                            Atom("240x64"),
                                            Atom("240x72"),
                                            Atom("240x80"),
                                            Atom("248x16"),
                                            Atom("248x24"),
                                            Atom("248x32"),
                                            Atom("248x40"),
                                            Atom("248x48"),
                                            Atom("248x56"),
                                            Atom("248x64"),
                                            Atom("248x72"),
                                            Atom("248x80"),
                                            Atom("256x8"),
                                            Atom("256x16"),
                                            Atom("256x24"),
                                            Atom("256x32"),
                                            Atom("256x40"),
                                            Atom("256x48"),
                                            Atom("256x56"),
                                            Atom("256x64"),
                                            Atom("256x72"),
                                            Atom("256x80")
                                        ])
                                    ])
                                ),
                                KeywordDefinition(
                                    enabled = Never,
                                    reserved = Range(from = "0.4.14", till = "0.7.1"),
                                    value = Sequence([
                                        Atom("ufixed"),
                                        Choice([
                                            Atom("8"),
                                            Atom("16"),
                                            Atom("24"),
                                            Atom("32"),
                                            Atom("40"),
                                            Atom("48"),
                                            Atom("56"),
                                            Atom("64"),
                                            Atom("72"),
                                            Atom("80"),
                                            Atom("88"),
                                            Atom("96"),
                                            Atom("104"),
                                            Atom("112"),
                                            Atom("120"),
                                            Atom("128"),
                                            Atom("136"),
                                            Atom("144"),
                                            Atom("152"),
                                            Atom("160"),
                                            Atom("168"),
                                            Atom("176"),
                                            Atom("184"),
                                            Atom("192"),
                                            Atom("200"),
                                            Atom("208"),
                                            Atom("216"),
                                            Atom("224"),
                                            Atom("232"),
                                            Atom("240"),
                                            Atom("248"),
                                            Atom("256")
                                        ]),
                                        Atom("x"),
                                        Choice([
                                            Atom("0"),
                                            Atom("1"),
                                            Atom("2"),
                                            Atom("3"),
                                            Atom("4"),
                                            Atom("5"),
                                            Atom("6"),
                                            Atom("7"),
                                            Atom("9"),
                                            Atom("10"),
                                            Atom("11"),
                                            Atom("12"),
                                            Atom("13"),
                                            Atom("14"),
                                            Atom("15"),
                                            Atom("17"),
                                            Atom("18"),
                                            Atom("19"),
                                            Atom("20"),
                                            Atom("21"),
                                            Atom("22"),
                                            Atom("23"),
                                            Atom("25"),
                                            Atom("26"),
                                            Atom("27"),
                                            Atom("28"),
                                            Atom("29"),
                                            Atom("30"),
                                            Atom("31"),
                                            Atom("33"),
                                            Atom("34"),
                                            Atom("35"),
                                            Atom("36"),
                                            Atom("37"),
                                            Atom("38"),
                                            Atom("39"),
                                            Atom("41"),
                                            Atom("42"),
                                            Atom("43"),
                                            Atom("44"),
                                            Atom("45"),
                                            Atom("46"),
                                            Atom("47"),
                                            Atom("49"),
                                            Atom("50"),
                                            Atom("51"),
                                            Atom("52"),
                                            Atom("53"),
                                            Atom("54"),
                                            Atom("55"),
                                            Atom("57"),
                                            Atom("58"),
                                            Atom("59"),
                                            Atom("60"),
                                            Atom("61"),
                                            Atom("62"),
                                            Atom("63"),
                                            Atom("65"),
                                            Atom("66"),
                                            Atom("67"),
                                            Atom("68"),
                                            Atom("69"),
                                            Atom("70"),
                                            Atom("71"),
                                            Atom("73"),
                                            Atom("74"),
                                            Atom("75"),
                                            Atom("76"),
                                            Atom("77"),
                                            Atom("78"),
                                            Atom("79")
                                        ])
                                    ])
                                )
                            ]
                        ),
                        Keyword(
                            name = YulUintKeyword,
                            identifier = YulIdentifier,
                            definitions = [KeywordDefinition(
                                enabled = Never,
                                reserved = Till("0.7.1"),
                                value = Sequence([
                                    Atom("uint"),
                                    Optional(Choice([
                                        Atom("8"),
                                        Atom("16"),
                                        Atom("24"),
                                        Atom("32"),
                                        Atom("40"),
                                        Atom("48"),
                                        Atom("56"),
                                        Atom("64"),
                                        Atom("72"),
                                        Atom("80"),
                                        Atom("88"),
                                        Atom("96"),
                                        Atom("104"),
                                        Atom("112"),
                                        Atom("120"),
                                        Atom("128"),
                                        Atom("136"),
                                        Atom("144"),
                                        Atom("152"),
                                        Atom("160"),
                                        Atom("168"),
                                        Atom("176"),
                                        Atom("184"),
                                        Atom("192"),
                                        Atom("200"),
                                        Atom("208"),
                                        Atom("216"),
                                        Atom("224"),
                                        Atom("232"),
                                        Atom("240"),
                                        Atom("248"),
                                        Atom("256")
                                    ]))
                                ])
                            )]
                        ),
                        Keyword(
                            name = YulUncheckedKeyword,
                            identifier = YulIdentifier,
                            definitions = [KeywordDefinition(
                                enabled = Never,
                                reserved = Range(from = "0.5.0", till = "0.7.1"),
                                value = Atom("unchecked")
                            )]
                        ),
                        Keyword(
                            name = YulUsingKeyword,
                            identifier = YulIdentifier,
                            definitions = [KeywordDefinition(
                                enabled = Never,
                                reserved = Till("0.7.1"),
                                value = Atom("using")
                            )]
                        ),
                        Keyword(
                            name = YulVarKeyword,
                            identifier = YulIdentifier,
                            definitions = [KeywordDefinition(
                                enabled = Never,
                                reserved = Till("0.6.5"),
                                value = Atom("var")
                            )]
                        ),
                        Keyword(
                            name = YulViewKeyword,
                            identifier = YulIdentifier,
                            definitions = [KeywordDefinition(
                                enabled = Never,
                                reserved = Till("0.7.1"),
                                value = Atom("view")
                            )]
                        ),
                        Keyword(
                            name = YulVirtualKeyword,
                            identifier = YulIdentifier,
                            definitions = [KeywordDefinition(
                                enabled = Never,
                                reserved = Range(from = "0.6.0", till = "0.7.1"),
                                value = Atom("virtual")
                            )]
                        ),
                        Keyword(
                            name = YulWeeksKeyword,
                            identifier = YulIdentifier,
                            definitions = [KeywordDefinition(
                                enabled = Never,
                                reserved = Till("0.7.1"),
                                value = Atom("weeks")
                            )]
                        ),
                        Keyword(
                            name = YulWeiKeyword,
                            identifier = YulIdentifier,
                            definitions = [KeywordDefinition(
                                enabled = Never,
                                reserved = Till("0.7.1"),
                                value = Atom("wei")
                            )]
                        ),
                        Keyword(
                            name = YulWhileKeyword,
                            identifier = YulIdentifier,
                            definitions = [KeywordDefinition(
                                enabled = Never,
                                reserved = Till("0.7.1"),
                                value = Atom("while")
                            )]
                        ),
                        Keyword(
                            name = YulYearsKeyword,
                            identifier = YulIdentifier,
                            definitions = [KeywordDefinition(
                                enabled = Never,
                                reserved = Till("0.7.1"),
                                value = Atom("years")
                            )]
                        )
                    ]
                )
            ]
        )
    ],
    built_ins = [
        BuiltInContext(
            name = "SolidityBuiltIns",
            definitions = [
                BuiltInFunction(
                    name = "addmod",
                    parameters = ["uint x", "uint y", "uint k"],
                    return_type = "uint"
                ),
                BuiltInFunction(name = "assert", parameters = ["bool condition"]),
                BuiltInFunction(
                    name = "blockhash",
                    parameters = ["uint blockNumber"],
                    return_type = "bytes32",
                    enabled = From("0.4.22")
                ),
                BuiltInFunction(
                    name = "blobhash",
                    parameters = ["uint index"],
                    return_type = "bytes32",
                    enabled = From("0.8.24")
                ),
                BuiltInFunction(
                    name = "ecrecover",
                    parameters = ["bytes32 hash", "uint8 v", "bytes32 r", "bytes32 s"],
                    return_type = "address"
                ),
                BuiltInFunction(
                    name = "gasleft",
                    parameters = [],
                    return_type = "uint256",
                    enabled = From("0.4.22")
                ),
                BuiltInFunction(
                    name = "keccak256",
                    parameters = ["bytes memory"],
                    return_type = "bytes32"
                ),
                BuiltInFunction(
                    name = "log0",
                    parameters = ["bytes32"],
                    enabled = Till("0.8.0")
                ),
                BuiltInFunction(
                    name = "log1",
                    parameters = ["bytes32", "bytes32"],
                    enabled = Till("0.8.0")
                ),
                BuiltInFunction(
                    name = "log2",
                    parameters = ["bytes32", "bytes32", "bytes32"],
                    enabled = Till("0.8.0")
                ),
                BuiltInFunction(
                    name = "log3",
                    parameters = ["bytes32", "bytes32", "bytes32", "bytes32"],
                    enabled = Till("0.8.0")
                ),
                BuiltInFunction(
                    name = "log4",
                    parameters = ["bytes32", "bytes32", "bytes32", "bytes32", "bytes32"],
                    enabled = Till("0.8.0")
                ),
                BuiltInFunction(
                    name = "mulmod",
                    parameters = ["uint x", "uint y", "uint k"],
                    return_type = "uint"
                ),
                BuiltInFunction(name = "require", parameters = ["bool condition"]),
                BuiltInFunction(
                    name = "require",
                    parameters = ["bool condition", "string memory message"],
                    enabled = From("0.4.22")
                ),
                BuiltInFunction(
                    name = "require",
                    parameters = ["bool condition", "Error error"],
                    enabled = From("0.8.26")
                ),
                BuiltInFunction(name = "revert", parameters = []),
                BuiltInFunction(
                    name = "revert",
                    parameters = ["string memory reason"],
                    enabled = From("0.4.22")
                ),
                BuiltInFunction(
                    name = "ripemd160",
                    parameters = ["bytes memory"],
                    return_type = "bytes20"
                ),
                BuiltInFunction(
                    name = "selfdestruct",
                    parameters = ["address payable recipient"]
                ),
                BuiltInFunction(
                    name = "sha256",
                    parameters = ["bytes memory"],
                    return_type = "bytes32"
                ),
                BuiltInFunction(
                    name = "sha3",
                    parameters = ["bytes memory"],
                    return_type = "bytes32",
                    enabled = Till("0.5.0")
                ),
                BuiltInFunction(
                    name = "suicide",
                    parameters = ["address payable recipient"],
                    enabled = Till("0.5.0")
                ),
                BuiltInType(
                    name = "%AbiType",
                    fields = [],
                    functions = [
                        BuiltInFunction(
                            name = "decode",
                            parameters = ["bytes memory encodedData", "%Type[] encodedTypesTuple"],
                            return_type = "%Any[]",
                            enabled = From("0.5.0")
                        ),
                        BuiltInFunction(
                            name = "encode",
                            parameters = ["%Any[] valuesToEncode"],
                            return_type = "bytes memory",
                            enabled = From("0.4.22")
                        ),
                        BuiltInFunction(
                            name = "encodeCall",
                            parameters = [
                                "function() functionPointer",
                                "%Any[] functionArgumentsTuple"
                            ],
                            return_type = "bytes memory",
                            enabled = From("0.8.11")
                        ),
                        BuiltInFunction(
                            name = "encodePacked",
                            parameters = ["%Any[] valuesToEncode"],
                            return_type = "bytes memory",
                            enabled = From("0.4.22")
                        ),
                        BuiltInFunction(
                            name = "encodeWithSelector",
                            parameters = ["bytes4 selector", "%Any[] functionArgumentsTuple"],
                            return_type = "bytes memory",
                            enabled = From("0.4.22")
                        ),
                        BuiltInFunction(
                            name = "encodeWithSignature",
                            parameters = ["string memory signature", "%Any[] valuesToEncode"],
                            return_type = "bytes memory",
                            enabled = From("0.4.22")
                        )
                    ]
                ),
                BuiltInType(
                    name = "address",
                    fields = [
                        BuiltInField(definition = "uint256 balance"),
                        BuiltInField(definition = "bytes code", enabled = From("0.8.0")),
                        BuiltInField(definition = "bytes32 codehash", enabled = From("0.8.0"))
                    ],
                    functions = [
                        BuiltInFunction(
                            name = "call",
                            parameters = ["bytes memory"],
                            return_type = "bool",
                            enabled = Till("0.5.0")
                        ),
                        BuiltInFunction(
                            name = "call",
                            parameters = ["bytes memory"],
                            return_type = "bool, bytes memory",
                            enabled = From("0.5.0")
                        ),
                        BuiltInFunction(
                            name = "callcode",
                            parameters = ["bytes memory"],
                            return_type = "bool, bytes memory",
                            enabled = Till("0.5.0")
                        ),
                        BuiltInFunction(
                            name = "delegatecall",
                            parameters = ["bytes memory"],
                            return_type = "bool",
                            enabled = Till("0.5.0")
                        ),
                        BuiltInFunction(
                            name = "delegatecall",
                            parameters = ["bytes memory"],
                            return_type = "bool, bytes memory",
                            enabled = From("0.5.0")
                        ),
                        BuiltInFunction(
                            name = "send",
                            parameters = ["uint256 amount"],
                            return_type = "bool"
                        ),
                        BuiltInFunction(
                            name = "staticcall",
                            parameters = ["bytes memory"],
                            return_type = "bool, bytes memory",
                            enabled = From("0.5.0")
                        ),
                        BuiltInFunction(
                            name = "transfer",
                            parameters = ["uint256 amount"],
                            enabled = Till("0.5.0")
                        )
                    ]
                ),
                BuiltInType(
                    name = "address payable",
                    fields = [
                        BuiltInField(definition = "uint256 balance"),
                        BuiltInField(definition = "bytes code", enabled = From("0.8.0")),
                        BuiltInField(definition = "bytes32 codehash", enabled = From("0.8.0"))
                    ],
                    functions = [
                        BuiltInFunction(
                            name = "call",
                            parameters = ["bytes memory"],
                            return_type = "bool, bytes memory"
                        ),
                        BuiltInFunction(
                            name = "delegatecall",
                            parameters = ["bytes memory"],
                            return_type = "bool, bytes memory"
                        ),
                        BuiltInFunction(
                            name = "send",
                            parameters = ["uint256 amount"],
                            return_type = "bool"
                        ),
                        BuiltInFunction(
                            name = "staticcall",
                            parameters = ["bytes memory"],
                            return_type = "bool, bytes memory"
                        ),
                        BuiltInFunction(name = "transfer", parameters = ["uint256 amount"])
                    ],
                    enabled = From("0.5.0")
                ),
                BuiltInType(
                    name = "%Array",
                    fields = [BuiltInField(definition = "uint length")],
                    functions = [
                        BuiltInFunction(
                            name = "push",
                            parameters = [],
                            return_type = "%ValueType",
                            enabled = From("0.6.0")
                        ),
                        BuiltInFunction(
                            name = "push",
                            parameters = ["%ValueType element"],
                            return_type = "uint",
                            enabled = Till("0.6.0")
                        ),
                        BuiltInFunction(
                            name = "push",
                            parameters = ["%ValueType element"],
                            enabled = From("0.6.0")
                        ),
                        BuiltInFunction(name = "pop", parameters = [])
                    ]
                ),
                BuiltInType(
                    name = "%FixedArray",
                    fields = [BuiltInField(definition = "uint length")],
                    functions = []
                ),
                BuiltInType(
                    name = "%BlockType",
                    fields = [
                        BuiltInField(definition = "uint basefee", enabled = From("0.8.7")),
                        BuiltInField(definition = "uint blobbasefee", enabled = From("0.8.24")),
                        BuiltInField(definition = "uint chainid", enabled = From("0.8.0")),
                        BuiltInField(definition = "address payable coinbase"),
                        BuiltInField(definition = "uint difficulty"),
                        BuiltInField(definition = "uint gaslimit"),
                        BuiltInField(definition = "uint number"),
                        BuiltInField(definition = "uint prevrandao", enabled = From("0.8.18")),
                        BuiltInField(definition = "uint timestamp")
                    ],
                    functions = [BuiltInFunction(
                        name = "blockhash",
                        parameters = ["uint"],
                        return_type = "bytes32",
                        enabled = Till("0.5.0")
                    )]
                ),
                BuiltInType(
                    name = "bytes",
                    fields = [BuiltInField(definition = "uint length")],
                    functions = []
                ),
                BuiltInType(
                    name = "%BytesType",
                    fields = [],
                    functions = [BuiltInFunction(
                        name = "concat",
                        parameters = ["bytes[] bytesToConcatenate"],
                        return_type = "bytes memory"
                    )]
                ),
                BuiltInType(
                    name = "%CallOptions",
                    fields = [
                        BuiltInField(definition = "uint gas"),
                        BuiltInField(definition = "uint salt"),
                        BuiltInField(definition = "uint value")
                    ],
                    functions = [],
                    enabled = From("0.6.2")
                ),
                BuiltInType(
                    name = "Error",
                    fields = [BuiltInField(definition = "string reason")],
                    functions = [],
                    enabled = From("0.6.0")
                ),
                BuiltInType(
                    name = "%ErrorType",
                    fields = [BuiltInField(definition = "bytes4 selector")],
                    functions = [],
                    enabled = From("0.8.4")
                ),
                BuiltInType(
                    name = "%Function",
                    fields = [],
                    functions = [
                        BuiltInFunction(
                            name = "gas",
                            parameters = ["uint amount"],
                            return_type = "function()",
                            enabled = Till("0.7.0")
                        ),
                        BuiltInFunction(
                            name = "value",
                            parameters = ["uint amount"],
                            return_type = "function()",
                            enabled = Till("0.7.0")
                        )
                    ]
                ),
                BuiltInType(
                    name = "%ExternalFunction",
                    fields = [
                        BuiltInField(definition = "address address", enabled = From("0.8.2")),
                        BuiltInField(definition = "bytes4 selector", enabled = From("0.4.17"))
                    ],
                    functions = [
                        BuiltInFunction(
                            name = "gas",
                            parameters = ["uint amount"],
                            return_type = "function()",
                            enabled = Till("0.7.0")
                        ),
                        BuiltInFunction(
                            name = "value",
                            parameters = ["uint amount"],
                            return_type = "function()",
                            enabled = Till("0.7.0")
                        )
                    ]
                ),
                BuiltInType(
                    name = "%MessageType",
                    fields = [
                        BuiltInField(definition = "bytes data"),
                        BuiltInField(definition = "uint256 gas", enabled = Till("0.5.0")),
                        BuiltInField(
                            definition = "address payable sender",
                            enabled = Till("0.8.0")
                        ),
                        BuiltInField(definition = "address sender", enabled = From("0.8.0")),
                        BuiltInField(definition = "bytes4 sig"),
                        BuiltInField(definition = "uint value")
                    ],
                    functions = []
                ),
                BuiltInType(
                    name = "Panic",
                    fields = [BuiltInField(definition = "uint errorCode")],
                    functions = [],
                    enabled = From("0.6.0")
                ),
                BuiltInType(
                    name = "%StringType",
                    fields = [],
                    functions = [BuiltInFunction(
                        name = "concat",
                        parameters = ["string[] stringsToConcatenate"],
                        return_type = "string memory"
                    )]
                ),
                BuiltInType(
                    name = "%TransactionType",
                    fields = [
                        BuiltInField(definition = "uint gasprice"),
                        BuiltInField(
                            definition = "address payable origin",
                            enabled = Till("0.8.0")
                        ),
                        BuiltInField(definition = "address origin", enabled = From("0.8.0"))
                    ],
                    functions = []
                ),
                BuiltInType(
                    name = "%ContractTypeType",
                    fields = [
                        BuiltInField(definition = "string name"),
                        BuiltInField(definition = "bytes creationCode", enabled = From("0.5.3")),
                        BuiltInField(definition = "bytes runtimeCode", enabled = From("0.5.3")),
                        BuiltInField(definition = "bytes4 interfaceId", enabled = From("0.6.7"))
                    ],
                    functions = []
                ),
                BuiltInType(
                    name = "%InterfaceTypeType",
                    fields = [
                        BuiltInField(definition = "string name"),
                        BuiltInField(definition = "bytes4 interfaceId", enabled = From("0.6.7"))
                    ],
                    functions = []
                ),
                BuiltInType(
                    name = "%IntTypeType",
                    fields = [
                        BuiltInField(definition = "int min", enabled = From("0.6.8")),
                        BuiltInField(definition = "int max", enabled = From("0.6.8"))
                    ],
                    functions = []
                ),
                BuiltInType(
                    name = "%UserDefinedValueType",
                    fields = [],
                    functions = [
                        BuiltInFunction(
                            name = "wrap",
                            parameters = ["%WrappedType elementaryType"],
                            return_type = "%UserType"
                        ),
                        BuiltInFunction(
                            name = "unwrap",
                            parameters = ["%UserType userType"],
                            return_type = "%WrappedType"
                        )
                    ],
                    enabled = From("0.8.8")
                ),
                BuiltInVariable(definition = "%Function _"),
                BuiltInVariable(definition = "%AbiType abi"),
                BuiltInVariable(definition = "%BlockType block"),
                BuiltInVariable(definition = "%BytesType bytes"),
                BuiltInVariable(definition = "%MessageType msg"),
                BuiltInVariable(definition = "uint now", enabled = Till("0.7.0")),
                BuiltInVariable(definition = "%StringType string"),
                BuiltInVariable(definition = "%TransactionType tx")
            ]
        ),
        BuiltInContext(
            // __SLANG_YUL_BUILT_INS_CONTEXT_NAME__ keep in sync with built-ins code generation
            name = "YulBuiltIns",
            definitions = [
                BuiltInType(
                    name = "%YulExternal",
                    fields = [
                        // These apply to state and storage variables
                        BuiltInField(definition = "uint256 slot"),
                        BuiltInField(definition = "uint256 offset"),
                        // Dynamic calldata arrays also have a length
                        BuiltInField(definition = "uint256 length")
                    ],
                    functions = []
                ),
                BuiltInFunction(
                    name = "add",
                    parameters = ["uint256 x", "uint256 y"],
                    return_type = "uint256"
                ),
                BuiltInFunction(
                    name = "addmod",
                    parameters = ["uint256 x", "uint256 y", "uint256 m"],
                    return_type = "uint256"
                ),
                BuiltInFunction(name = "address", parameters = [], return_type = "uint256"),
                BuiltInFunction(
                    name = "and",
                    parameters = ["uint256 x", "uint256 y"],
                    return_type = "uint256"
                ),
                BuiltInFunction(
                    name = "balance",
                    parameters = ["uint256 a"],
                    return_type = "uint256"
                ),
                BuiltInFunction(
                    name = "blockhash",
                    parameters = ["uint256 b"],
                    return_type = "uint256"
                ),
                BuiltInFunction(
                    name = "byte",
                    parameters = ["uint256 n", "uint256 x"],
                    return_type = "uint256"
                ),
                BuiltInFunction(
                    name = "callcode",
                    parameters = [
                        "uint256 g",
                        "uint256 a",
                        "uint256 v",
                        "uint256 in_",
                        "uint256 insize",
                        "uint256 out",
                        "uint256 outsize"
                    ],
                    return_type = "uint256"
                ),
                BuiltInFunction(
                    name = "calldatacopy",
                    parameters = ["uint256 t", "uint256 f", "uint256 s"]
                ),
                BuiltInFunction(
                    name = "calldataload",
                    parameters = ["uint256 p"],
                    return_type = "uint256"
                ),
                BuiltInFunction(
                    name = "calldatasize",
                    parameters = [],
                    return_type = "uint256"
                ),
                BuiltInFunction(name = "caller", parameters = [], return_type = "uint256"),
                BuiltInFunction(
                    name = "call",
                    parameters = [
                        "uint256 g",
                        "uint256 a",
                        "uint256 v",
                        "uint256 in_",
                        "uint256 insize",
                        "uint256 out",
                        "uint256 outsize"
                    ],
                    return_type = "uint256"
                ),
                BuiltInFunction(name = "callvalue", parameters = [], return_type = "uint256"),
                BuiltInFunction(name = "coinbase", parameters = [], return_type = "uint256"),
                BuiltInFunction(
                    name = "create",
                    parameters = ["uint256 v", "uint256 p", "uint256 n"],
                    return_type = "uint256"
                ),
                BuiltInFunction(
                    name = "delegatecall",
                    parameters = [
                        "uint256 g",
                        "uint256 a",
                        "uint256 in_",
                        "uint256 insize",
                        "uint256 out",
                        "uint256 outsize"
                    ],
                    return_type = "uint256"
                ),
                BuiltInFunction(
                    name = "div",
                    parameters = ["uint256 x", "uint256 y"],
                    return_type = "uint256"
                ),
                BuiltInFunction(
                    name = "eq",
                    parameters = ["uint256 x", "uint256 y"],
                    return_type = "uint256"
                ),
                BuiltInFunction(
                    name = "exp",
                    parameters = ["uint256 x", "uint256 y"],
                    return_type = "uint256"
                ),
                BuiltInFunction(
                    name = "extcodecopy",
                    parameters = ["uint256 a", "uint256 t", "uint256 f", "uint256 s"]
                ),
                BuiltInFunction(
                    name = "extcodesize",
                    parameters = ["uint256 a"],
                    return_type = "uint256"
                ),
                BuiltInFunction(name = "gas", parameters = [], return_type = "uint256"),
                BuiltInFunction(name = "gaslimit", parameters = [], return_type = "uint256"),
                BuiltInFunction(name = "gasprice", parameters = [], return_type = "uint256"),
                BuiltInFunction(
                    name = "gt",
                    parameters = ["uint256 x", "uint256 y"],
                    return_type = "uint256"
                ),
                BuiltInFunction(name = "invalid", parameters = []),
                BuiltInFunction(
                    name = "iszero",
                    parameters = ["uint256 x"],
                    return_type = "uint256"
                ),
                BuiltInFunction(name = "jump", parameters = [], enabled = Till("0.5.0")),
                BuiltInFunction(name = "jumpi", parameters = [], enabled = Till("0.5.0")),
                BuiltInFunction(name = "log0", parameters = ["uint256 p", "uint256 s"]),
                BuiltInFunction(
                    name = "log1",
                    parameters = ["uint256 p", "uint256 s", "uint256 t1"]
                ),
                BuiltInFunction(
                    name = "log2",
                    parameters = ["uint256 p", "uint256 s", "uint256 t1", "uint256 t2"]
                ),
                BuiltInFunction(
                    name = "log3",
                    parameters = [
                        "uint256 p",
                        "uint256 s",
                        "uint256 t1",
                        "uint256 t2",
                        "uint256 t3"
                    ]
                ),
                BuiltInFunction(
                    name = "log4",
                    parameters = [
                        "uint256 p",
                        "uint256 s",
                        "uint256 t1",
                        "uint256 t2",
                        "uint256 t3"
                    ]
                ),
                BuiltInFunction(
                    name = "lt",
                    parameters = ["uint256 x", "uint256 y"],
                    return_type = "uint256"
                ),
                BuiltInFunction(
                    name = "mload",
                    parameters = ["uint256 p"],
                    return_type = "uint256"
                ),
                BuiltInFunction(
                    name = "mod",
                    parameters = ["uint256 x", "uint256 y"],
                    return_type = "uint256"
                ),
                BuiltInFunction(name = "msize", parameters = [], return_type = "uint256"),
                BuiltInFunction(name = "mstore8", parameters = ["uint256 p", "uint256 v"]),
                BuiltInFunction(name = "mstore", parameters = ["uint256 p", "uint256 v"]),
                BuiltInFunction(
                    name = "mul",
                    parameters = ["uint256 x", "uint256 y"],
                    return_type = "uint256"
                ),
                BuiltInFunction(
                    name = "mulmod",
                    parameters = ["uint256 x", "uint256 y", "uint256 m"],
                    return_type = "uint256"
                ),
                BuiltInFunction(
                    name = "not",
                    parameters = ["uint256 x"],
                    return_type = "uint256"
                ),
                BuiltInFunction(
                    name = "number",
                    parameters = ["uint256 x"],
                    return_type = "uint256"
                ),
                BuiltInFunction(name = "origin", parameters = [], return_type = "uint256"),
                BuiltInFunction(
                    name = "or",
                    parameters = ["uint256 x", "uint256 y"],
                    return_type = "uint256"
                ),
                BuiltInFunction(
                    name = "pop",
                    parameters = ["uint256 x"],
                    return_type = "uint256"
                ),
                BuiltInFunction(name = "return", parameters = ["uint256 p", "uint256 s"]),
                BuiltInFunction(name = "revert", parameters = ["uint256 p", "uint256 s"]),
                BuiltInFunction(
                    name = "sdiv",
                    parameters = ["uint256 x", "uint256 y"],
                    return_type = "uint256"
                ),
                BuiltInFunction(name = "selfdestruct", parameters = ["uint256 a"]),
                BuiltInFunction(
                    name = "sgt",
                    parameters = ["uint256 x", "uint256 y"],
                    return_type = "uint256"
                ),
                BuiltInFunction(
                    name = "signextend",
                    parameters = ["uint256 i", "uint256 x"],
                    return_type = "uint256"
                ),
                BuiltInFunction(
                    name = "sload",
                    parameters = ["uint256 p"],
                    return_type = "uint256"
                ),
                BuiltInFunction(
                    name = "slt",
                    parameters = ["uint256 x", "uint256 y"],
                    return_type = "uint256"
                ),
                BuiltInFunction(
                    name = "smod",
                    parameters = ["uint256 x", "uint256 y"],
                    return_type = "uint256"
                ),
                BuiltInFunction(name = "sstore", parameters = ["uint256 p", "uint256 v"]),
                BuiltInFunction(name = "stop", parameters = []),
                BuiltInFunction(
                    name = "sub",
                    parameters = ["uint256 x", "uint256 y"],
                    return_type = "uint256"
                ),
                BuiltInFunction(name = "timestamp", parameters = [], return_type = "uint256"),
                BuiltInFunction(
                    name = "xor",
                    parameters = ["uint256 x", "uint256 y"],
                    return_type = "uint256"
                ),
                BuiltInFunction(
                    name = "keccak256",
                    parameters = ["uint256 p", "uint256 n"],
                    return_type = "uint256",
                    enabled = From("0.4.12")
                ),
                BuiltInFunction(
                    name = "sha3",
                    parameters = [],
                    return_type = "uint256",
                    enabled = Till("0.5.0")
                ),
                BuiltInFunction(
                    name = "suicide",
                    parameters = [],
                    return_type = "uint256",
                    enabled = Till("0.5.0")
                ),
                // 'Byzantium' hard-fork updates:
                BuiltInFunction(
                    name = "returndatacopy",
                    parameters = ["uint256 t", "uint256 f", "uint256 s"]
                ),
                BuiltInFunction(
                    name = "returndatasize",
                    parameters = [],
                    return_type = "uint256"
                ),
                BuiltInFunction(
                    name = "staticcall",
                    parameters = [
                        "uint256 g",
                        "uint256 a",
                        "uint256 in_",
                        "uint256 insize",
                        "uint256 out",
                        "uint256 outsize"
                    ],
                    return_type = "uint256",
                    enabled = From("0.4.12")
                ),
                // 'Constantinople' hard-fork updates:
                BuiltInFunction(
                    name = "create2",
                    parameters = ["uint256 v", "uint256 p", "uint256 n", "uint256 s"],
                    return_type = "uint256",
                    enabled = From("0.4.12")
                ),
                BuiltInFunction(
                    name = "extcodehash",
                    parameters = ["uint256 a"],
                    return_type = "uint256",
                    enabled = From("0.5.0")
                ),
                BuiltInFunction(
                    name = "sar",
                    parameters = ["uint256 x", "uint256 y"],
                    return_type = "uint256"
                ),
                BuiltInFunction(
                    name = "shl",
                    parameters = ["uint256 x", "uint256 y"],
                    return_type = "uint256"
                ),
                BuiltInFunction(
                    name = "shr",
                    parameters = ["uint256 x", "uint256 y"],
                    return_type = "uint256"
                ),
                // 'Instanbul' hard-fork updates:
                BuiltInFunction(name = "chainid", parameters = [], return_type = "uint256"),
                BuiltInFunction(
                    name = "selfbalance",
                    parameters = [],
                    return_type = "uint256"
                ),
                // 'London' hard-fork updates:
                BuiltInFunction(
                    name = "basefee",
                    parameters = [],
                    return_type = "uint256",
                    enabled = From("0.8.7")
                ),
                // 'Paris' hard-fork updates:
                BuiltInFunction(
                    name = "difficulty",
                    parameters = [],
                    return_type = "uint256",
                    enabled = Till("0.8.18")
                ),
                BuiltInFunction(
                    name = "prevrandao",
                    parameters = [],
                    return_type = "uint256",
                    enabled = From("0.8.18")
                ),
                // 'Cancun' hard-fork updates:
                BuiltInFunction(
                    name = "blobbasefee",
                    parameters = [],
                    return_type = "uint256",
                    enabled = From("0.8.24")
                ),
                BuiltInFunction(
                    name = "blobhash",
                    parameters = ["uint256 i"],
                    return_type = "uint256",
                    enabled = From("0.8.24")
                ),
                BuiltInFunction(
                    name = "tload",
                    parameters = ["uint256 p"],
                    return_type = "uint256",
                    enabled = From("0.8.24")
                ),
                BuiltInFunction(
                    name = "tstore",
                    parameters = ["uint256 p", "uint256 v"],
                    enabled = From("0.8.24")
                ),
                BuiltInFunction(
                    name = "mcopy",
                    parameters = ["uint256 t", "uint256 f", "uint256 s"],
                    enabled = From("0.8.24")
                )
            ]
        )
    ]
));<|MERGE_RESOLUTION|>--- conflicted
+++ resolved
@@ -5232,63 +5232,6 @@
                             )]
                         ),
                         Keyword(
-<<<<<<< HEAD
-=======
-                            name = YulIsZeroKeyword,
-                            identifier = YulIdentifier,
-                            definitions = [KeywordDefinition(value = Atom("iszero"))]
-                        ),
-                        Keyword(
-                            name = YulJumpKeyword,
-                            identifier = YulIdentifier,
-                            definitions = [
-                                // This keyword was introduced in the beginning, and was reserved.
-                                // In '0.5.0', it was deprecated.
-                                // In '0.6.0', it was unreserved.
-                                // In '0.8.0', it was reserved again.
-                                KeywordDefinition(
-                                    enabled = Till("0.5.0"),
-                                    reserved = Till("0.6.0"),
-                                    value = Atom("jump")
-                                ),
-                                KeywordDefinition(
-                                    enabled = Never,
-                                    reserved = From("0.8.0"),
-                                    value = Atom("jump")
-                                )
-                            ]
-                        ),
-                        Keyword(
-                            name = YulJumpiKeyword,
-                            identifier = YulIdentifier,
-                            definitions = [
-                                // This keyword was introduced in the beginning, and was reserved.
-                                // In '0.5.0', it was deprecated.
-                                // In '0.6.0', it was unreserved.
-                                // In '0.8.0', it was reserved again.
-                                KeywordDefinition(
-                                    enabled = Till("0.5.0"),
-                                    reserved = Till("0.6.0"),
-                                    value = Atom("jumpi")
-                                ),
-                                KeywordDefinition(
-                                    enabled = Never,
-                                    reserved = From("0.8.0"),
-                                    value = Atom("jumpi")
-                                )
-                            ]
-                        ),
-                        Keyword(
-                            name = YulKeccak256Keyword,
-                            identifier = YulIdentifier,
-                            definitions = [KeywordDefinition(
-                                enabled = From("0.4.12"),
-                                reserved = From("0.4.12"),
-                                value = Atom("keccak256")
-                            )]
-                        ),
-                        Keyword(
->>>>>>> aea2dd04
                             name = YulLeaveKeyword,
                             identifier = YulIdentifier,
                             definitions = [KeywordDefinition(
