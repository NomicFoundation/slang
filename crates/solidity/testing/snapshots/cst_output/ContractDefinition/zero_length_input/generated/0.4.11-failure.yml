--- conflicted
+++ resolved
@@ -8,8 +8,4 @@
        ─[crates/solidity/testing/snapshots/cst_output/ContractDefinition/zero_length_input/input.sol:0:0]
 
 Tree:
-<<<<<<< HEAD
-  - (root꞉ MISSING): "" # (0..0)
-=======
-  - (ContractDefinition) ► (MISSING): "" # (0..0)
->>>>>>> 63893616
+  - (root꞉ ContractDefinition) ► (missing꞉ MISSING): "" # (0..0)