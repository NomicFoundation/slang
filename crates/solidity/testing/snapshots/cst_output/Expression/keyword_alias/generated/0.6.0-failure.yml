--- conflicted
+++ resolved
@@ -14,8 +14,4 @@
     ───╯
 
 Tree:
-<<<<<<< HEAD
-  - (root꞉ UNRECOGNIZED): "alias" # (0..5)
-=======
-  - (Expression) ► (UNRECOGNIZED): "alias" # (0..5)
->>>>>>> 63893616
+  - (root꞉ Expression) ► (unrecognized꞉ UNRECOGNIZED): "alias" # (0..5)