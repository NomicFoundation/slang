--- conflicted
+++ resolved
@@ -14,8 +14,4 @@
     ───╯
 
 Tree:
-<<<<<<< HEAD
-  - (root꞉ UNRECOGNIZED): "sizeof" # (0..6)
-=======
-  - (Expression) ► (UNRECOGNIZED): "sizeof" # (0..6)
->>>>>>> 63893616
+  - (root꞉ Expression) ► (unrecognized꞉ UNRECOGNIZED): "sizeof" # (0..6)