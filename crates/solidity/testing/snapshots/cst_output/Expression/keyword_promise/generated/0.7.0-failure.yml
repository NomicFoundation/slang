--- conflicted
+++ resolved
@@ -14,8 +14,4 @@
     ───╯
 
 Tree:
-<<<<<<< HEAD
-  - (root꞉ UNRECOGNIZED): "promise" # (0..7)
-=======
-  - (Expression) ► (UNRECOGNIZED): "promise" # (0..7)
->>>>>>> 63893616
+  - (root꞉ Expression) ► (unrecognized꞉ UNRECOGNIZED): "promise" # (0..7)