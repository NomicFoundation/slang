--- conflicted
+++ resolved
@@ -14,8 +14,4 @@
     ───╯
 
 Tree:
-<<<<<<< HEAD
-  - (root꞉ UNRECOGNIZED): "supports" # (0..8)
-=======
-  - (Expression) ► (UNRECOGNIZED): "supports" # (0..8)
->>>>>>> 63893616
+  - (root꞉ Expression) ► (unrecognized꞉ UNRECOGNIZED): "supports" # (0..8)