--- conflicted
+++ resolved
@@ -14,8 +14,4 @@
     ───╯
 
 Tree:
-<<<<<<< HEAD
-  - (root꞉ UNRECOGNIZED): "0X123456789" # (0..11)
-=======
-  - (HexNumberExpression) ► (UNRECOGNIZED): "0X123456789" # (0..11)
->>>>>>> 63893616
+  - (root꞉ HexNumberExpression) ► (unrecognized꞉ UNRECOGNIZED): "0X123456789" # (0..11)