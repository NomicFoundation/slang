# This file is generated automatically by infrastructure scripts. Please don't edit by hand.

Source: >
  1  │ 0x1__2                                                                           │ 0..6

Errors: # 1 total
  - >
    Error: Expected HexLiteral.
       ╭─[crates/solidity/testing/snapshots/cst_output/HexNumberExpression/hex_consecutive_underscores/input.sol:1:1]
       │
     1 │ 0x1__2
       │ ───┬──  
       │    ╰──── Error occurred here.
    ───╯

Tree:
<<<<<<< HEAD
  - (root꞉ UNRECOGNIZED): "0x1__2" # (0..6)
=======
  - (HexNumberExpression) ► (UNRECOGNIZED): "0x1__2" # (0..6)
>>>>>>> 63893616
<|MERGE_RESOLUTION|>--- conflicted
+++ resolved
@@ -14,8 +14,4 @@
     ───╯
 
 Tree:
-<<<<<<< HEAD
-  - (root꞉ UNRECOGNIZED): "0x1__2" # (0..6)
-=======
-  - (HexNumberExpression) ► (UNRECOGNIZED): "0x1__2" # (0..6)
->>>>>>> 63893616
+  - (root꞉ HexNumberExpression) ► (unrecognized꞉ UNRECOGNIZED): "0x1__2" # (0..6)