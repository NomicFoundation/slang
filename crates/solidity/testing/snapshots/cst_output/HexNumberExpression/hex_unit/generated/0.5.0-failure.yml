--- conflicted
+++ resolved
@@ -14,12 +14,7 @@
     ───╯
 
 Tree:
-<<<<<<< HEAD
-  - HexNumberExpression: # 0..7 "0x1 wei"
-      - (literal) HexLiteral: "0x1" # 0..3
-      - SKIPPED: "wei" # 4..7
-=======
   - (HexNumberExpression): # "0x1 wei" (0..7)
       - (literal꞉ HexLiteral): "0x1" # (0..3)
-      - (SKIPPED): " wei" # (3..7)
->>>>>>> 4795e970
+      - (LeadingTrivia) ► (Whitespace): " " # (3..4)
+      - (SKIPPED): "wei" # (4..7)