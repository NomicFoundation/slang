# This file is generated automatically by infrastructure scripts. Please don't edit by hand.

Source: >
  1  │ leave                                                                            │ 0..5

Errors: # 1 total
  - >
    Error: Expected end of file.
       ╭─[crates/solidity/testing/snapshots/cst_output/YulLeaveStatement/leave/input.sol:1:1]
       │
     1 │ leave
       │ ──┬──  
       │   ╰──── Error occurred here.
    ───╯

Tree:
<<<<<<< HEAD
  - (root꞉ UNRECOGNIZED): "leave" # (0..5)
=======
  - (YulLeaveStatement) ► (UNRECOGNIZED): "leave" # (0..5)
>>>>>>> 63893616
<|MERGE_RESOLUTION|>--- conflicted
+++ resolved
@@ -14,8 +14,4 @@
     ───╯
 
 Tree:
-<<<<<<< HEAD
-  - (root꞉ UNRECOGNIZED): "leave" # (0..5)
-=======
-  - (YulLeaveStatement) ► (UNRECOGNIZED): "leave" # (0..5)
->>>>>>> 63893616
+  - (root꞉ YulLeaveStatement) ► (unrecognized꞉ UNRECOGNIZED): "leave" # (0..5)