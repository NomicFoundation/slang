# This file is generated automatically by infrastructure scripts. Please don't edit by hand.

Source: >
  1  │ receive () {}                                                                    │ 0..13

Errors: # 1 total
  - >
    Error: Expected end of file.
       ╭─[crates/solidity/testing/snapshots/cst_output/ReceiveFunctionDefinition/simple/input.sol:1:1]
       │
     1 │ receive () {}
       │ ──────┬──────  
       │       ╰──────── Error occurred here.
    ───╯

Tree:
<<<<<<< HEAD
  - (root꞉ UNRECOGNIZED): "receive () {}" # (0..13)
=======
  - (ReceiveFunctionDefinition) ► (UNRECOGNIZED): "receive () {}" # (0..13)
>>>>>>> 63893616
<|MERGE_RESOLUTION|>--- conflicted
+++ resolved
@@ -14,8 +14,4 @@
     ───╯
 
 Tree:
-<<<<<<< HEAD
-  - (root꞉ UNRECOGNIZED): "receive () {}" # (0..13)
-=======
-  - (ReceiveFunctionDefinition) ► (UNRECOGNIZED): "receive () {}" # (0..13)
->>>>>>> 63893616
+  - (root꞉ ReceiveFunctionDefinition) ► (unrecognized꞉ UNRECOGNIZED): "receive () {}" # (0..13)