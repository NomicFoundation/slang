--- conflicted
+++ resolved
@@ -14,8 +14,4 @@
     ───╯
 
 Tree:
-<<<<<<< HEAD
-  - (root꞉ UNRECOGNIZED): '"दिल"\n' # (0..12)
-=======
-  - (StringLiteral) ► (UNRECOGNIZED): '"दिल"\n' # (0..12)
->>>>>>> 63893616
+  - (root꞉ StringLiteral) ► (unrecognized꞉ UNRECOGNIZED): '"दिल"\n' # (0..12)