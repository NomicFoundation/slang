--- conflicted
+++ resolved
@@ -14,8 +14,4 @@
     ───╯
 
 Tree:
-<<<<<<< HEAD
-  - (root꞉ UNRECOGNIZED): '"\u123"\n' # (0..8)
-=======
-  - (StringLiteral) ► (UNRECOGNIZED): '"\u123"\n' # (0..8)
->>>>>>> 63893616
+  - (root꞉ StringLiteral) ► (unrecognized꞉ UNRECOGNIZED): '"\u123"\n' # (0..8)