--- conflicted
+++ resolved
@@ -14,8 +14,4 @@
     ───╯
 
 Tree:
-<<<<<<< HEAD
-  - (root꞉ UNRECOGNIZED): "function () internal {}\n" # (0..24)
-=======
-  - (UnnamedFunctionDefinition) ► (UNRECOGNIZED): "function () internal {}\n" # (0..24)
->>>>>>> 63893616
+  - (root꞉ UnnamedFunctionDefinition) ► (unrecognized꞉ UNRECOGNIZED): "function () internal {}\n" # (0..24)