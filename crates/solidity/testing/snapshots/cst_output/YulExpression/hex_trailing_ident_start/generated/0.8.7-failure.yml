--- conflicted
+++ resolved
@@ -14,8 +14,4 @@
     ───╯
 
 Tree:
-<<<<<<< HEAD
-  - (root꞉ UNRECOGNIZED): "0x1$\n" # (0..5)
-=======
-  - (YulExpression) ► (UNRECOGNIZED): "0x1$\n" # (0..5)
->>>>>>> 63893616
+  - (root꞉ YulExpression) ► (unrecognized꞉ UNRECOGNIZED): "0x1$\n" # (0..5)