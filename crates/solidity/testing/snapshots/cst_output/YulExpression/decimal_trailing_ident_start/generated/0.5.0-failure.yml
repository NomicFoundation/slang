# This file is generated automatically by infrastructure scripts. Please don't edit by hand.

Source: >
  1  │ 1a                                                                               │ 0..2

Errors: # 1 total
  - >
    Error: Expected DoubleQuotedHexStringLiteral or DoubleQuotedStringLiteral or SingleQuotedHexStringLiteral or SingleQuotedStringLiteral or YulAddKeyword or YulAddModKeyword or YulAddressKeyword or YulAndKeyword or YulBalanceKeyword or YulBlockHashKeyword or YulByteKeyword or YulCallCodeKeyword or YulCallDataCopyKeyword or YulCallDataLoadKeyword or YulCallDataSizeKeyword or YulCallKeyword or YulCallValueKeyword or YulCallerKeyword or YulChainIdKeyword or YulCoinBaseKeyword or YulCreate2Keyword or YulCreateKeyword or YulDecimalLiteral or YulDelegateCallKeyword or YulDifficultyKeyword or YulDivKeyword or YulEqKeyword or YulExpKeyword or YulExtCodeCopyKeyword or YulExtCodeHashKeyword or YulExtCodeSizeKeyword or YulFalseKeyword or YulGasKeyword or YulGasLimitKeyword or YulGasPriceKeyword or YulGtKeyword or YulHexLiteral or YulIdentifier or YulInvalidKeyword or YulIsZeroKeyword or YulKeccak256Keyword or YulLog0Keyword or YulLog1Keyword or YulLog2Keyword or YulLog3Keyword or YulLog4Keyword or YulLtKeyword or YulMLoadKeyword or YulMSizeKeyword or YulMStore8Keyword or YulMStoreKeyword or YulModKeyword or YulMulKeyword or YulMulModKeyword or YulNotKeyword or YulNumberKeyword or YulOrKeyword or YulOriginKeyword or YulPopKeyword or YulReturnDataCopyKeyword or YulReturnDataSizeKeyword or YulReturnKeyword or YulRevertKeyword or YulSDivKeyword or YulSLoadKeyword or YulSModKeyword or YulSStoreKeyword or YulSarKeyword or YulSelfBalanceKeyword or YulSelfDestructKeyword or YulSgtKeyword or YulShlKeyword or YulShrKeyword or YulSignExtendKeyword or YulSltKeyword or YulStaticCallKeyword or YulStopKeyword or YulSubKeyword or YulTimestampKeyword or YulTrueKeyword or YulXorKeyword.
       ╭─[crates/solidity/testing/snapshots/cst_output/YulExpression/decimal_trailing_ident_start/input.sol:1:1]
       │
     1 │ 1a
       │ ─┬─  
       │  ╰─── Error occurred here.
    ───╯

Tree:
<<<<<<< HEAD
  - (root꞉ UNRECOGNIZED): "1a\n" # (0..3)
=======
  - (YulExpression) ► (UNRECOGNIZED): "1a\n" # (0..3)
>>>>>>> 63893616
<|MERGE_RESOLUTION|>--- conflicted
+++ resolved
@@ -14,8 +14,4 @@
     ───╯
 
 Tree:
-<<<<<<< HEAD
-  - (root꞉ UNRECOGNIZED): "1a\n" # (0..3)
-=======
-  - (YulExpression) ► (UNRECOGNIZED): "1a\n" # (0..3)
->>>>>>> 63893616
+  - (root꞉ YulExpression) ► (unrecognized꞉ UNRECOGNIZED): "1a\n" # (0..3)