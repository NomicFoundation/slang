--- conflicted
+++ resolved
@@ -5,11 +5,7 @@
 
 Errors: # 1 total
   - >
-<<<<<<< HEAD
-    Error: Expected DoubleQuotedHexStringLiteral or DoubleQuotedStringLiteral or SingleQuotedHexStringLiteral or SingleQuotedStringLiteral or YulDecimalLiteral or YulFalseKeyword or YulHexLiteral or YulIdentifier or YulTrueKeyword.
-=======
-    Error: Expected DoubleQuotedHexStringLiteral or DoubleQuotedStringLiteral or SingleQuotedHexStringLiteral or SingleQuotedStringLiteral or YulAddKeyword or YulAddModKeyword or YulAddressKeyword or YulAndKeyword or YulBalanceKeyword or YulBlockHashKeyword or YulByteKeyword or YulCallCodeKeyword or YulCallDataCopyKeyword or YulCallDataLoadKeyword or YulCallDataSizeKeyword or YulCallKeyword or YulCallValueKeyword or YulCallerKeyword or YulChainIdKeyword or YulCoinBaseKeyword or YulCreateKeyword or YulDecimalLiteral or YulDelegateCallKeyword or YulDifficultyKeyword or YulDivKeyword or YulEqKeyword or YulExpKeyword or YulExtCodeCopyKeyword or YulExtCodeSizeKeyword or YulGasKeyword or YulGasLimitKeyword or YulGasPriceKeyword or YulGtKeyword or YulHexLiteral or YulIdentifier or YulInvalidKeyword or YulIsZeroKeyword or YulJumpKeyword or YulJumpiKeyword or YulLog0Keyword or YulLog1Keyword or YulLog2Keyword or YulLog3Keyword or YulLog4Keyword or YulLtKeyword or YulMLoadKeyword or YulMSizeKeyword or YulMStore8Keyword or YulMStoreKeyword or YulModKeyword or YulMulKeyword or YulMulModKeyword or YulNotKeyword or YulNumberKeyword or YulOrKeyword or YulOriginKeyword or YulPopKeyword or YulReturnKeyword or YulRevertKeyword or YulSDivKeyword or YulSLoadKeyword or YulSModKeyword or YulSStoreKeyword or YulSarKeyword or YulSelfBalanceKeyword or YulSelfDestructKeyword or YulSgtKeyword or YulSha3Keyword or YulShlKeyword or YulShrKeyword or YulSignExtendKeyword or YulSltKeyword or YulStopKeyword or YulSubKeyword or YulSuicideKeyword or YulTimestampKeyword or YulXorKeyword.
->>>>>>> aea2dd04
+    Error: Expected DoubleQuotedHexStringLiteral or DoubleQuotedStringLiteral or SingleQuotedHexStringLiteral or SingleQuotedStringLiteral or YulDecimalLiteral or YulHexLiteral or YulIdentifier.
        ╭─[crates/solidity/testing/snapshots/cst_output/YulExpression/decimal_trailing_ident_start/input.sol:1:1]
        │
      1 │ 1a
