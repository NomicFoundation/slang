--- conflicted
+++ resolved
@@ -14,9 +14,5 @@
     ───╯
 
 Tree:
-<<<<<<< HEAD
-  - (root꞉ UNRECOGNIZED): '"foo"bar\n' # (0..9)
-=======
-  - (StringLiterals): # '"foo"bar\n' (0..9)
-      - (UNRECOGNIZED): '"foo"bar\n' # (0..9)
->>>>>>> 63893616
+  - (root꞉ StringLiterals): # '"foo"bar\n' (0..9)
+      - (unrecognized꞉ UNRECOGNIZED): '"foo"bar\n' # (0..9)