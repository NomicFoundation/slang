--- conflicted
+++ resolved
@@ -14,9 +14,5 @@
     ───╯
 
 Tree:
-<<<<<<< HEAD
-  - (root꞉ UNRECOGNIZED): "'foo'\n" # (0..6)
-=======
-  - (StringLiterals): # "'foo'\n" (0..6)
-      - (UNRECOGNIZED): "'foo'\n" # (0..6)
->>>>>>> 63893616
+  - (root꞉ StringLiterals): # "'foo'\n" (0..6)
+      - (unrecognized꞉ UNRECOGNIZED): "'foo'\n" # (0..6)