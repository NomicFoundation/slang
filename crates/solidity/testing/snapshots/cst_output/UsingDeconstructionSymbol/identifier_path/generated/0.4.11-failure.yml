# This file is generated automatically by infrastructure scripts. Please don't edit by hand.

Source: >
  1  │ foo.bar                                                                          │ 0..7

Errors: # 1 total
  - >
    Error: Expected end of file.
       ╭─[crates/solidity/testing/snapshots/cst_output/UsingDeconstructionSymbol/identifier_path/input.sol:1:1]
       │
     1 │ foo.bar
       │ ───┬───  
       │    ╰───── Error occurred here.
    ───╯

Tree:
<<<<<<< HEAD
  - (root꞉ UNRECOGNIZED): "foo.bar" # (0..7)
=======
  - (UsingDeconstructionSymbol) ► (UNRECOGNIZED): "foo.bar" # (0..7)
>>>>>>> 63893616
<|MERGE_RESOLUTION|>--- conflicted
+++ resolved
@@ -14,8 +14,4 @@
     ───╯
 
 Tree:
-<<<<<<< HEAD
-  - (root꞉ UNRECOGNIZED): "foo.bar" # (0..7)
-=======
-  - (UsingDeconstructionSymbol) ► (UNRECOGNIZED): "foo.bar" # (0..7)
->>>>>>> 63893616
+  - (root꞉ UsingDeconstructionSymbol) ► (unrecognized꞉ UNRECOGNIZED): "foo.bar" # (0..7)