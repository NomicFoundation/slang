# This file is generated automatically by infrastructure scripts. Please don't edit by hand.

Source: >
  1  │ foo as /                                                                         │ 0..8

Errors: # 1 total
  - >
    Error: Expected Period.
       ╭─[crates/solidity/testing/snapshots/cst_output/UsingDeconstructionSymbol/single_id_as_operator/input.sol:1:5]
       │
     1 │ foo as /
       │     ──┬─  
       │       ╰─── Error occurred here.
    ───╯

Tree:
<<<<<<< HEAD
  - UsingDeconstructionSymbol: # 0..8 "foo as /"
      - (name) IdentifierPath: # 0..3 "foo"
          - (item) Identifier: "foo" # 0..3
      - SKIPPED: "as /" # 4..8
=======
  - (UsingDeconstructionSymbol): # "foo as /" (0..8)
      - (name꞉ IdentifierPath): # "foo" (0..3)
          - (item꞉ Identifier): "foo" # (0..3)
      - (SKIPPED): " as /" # (3..8)
>>>>>>> 4795e970
<|MERGE_RESOLUTION|>--- conflicted
+++ resolved
@@ -14,14 +14,8 @@
     ───╯
 
 Tree:
-<<<<<<< HEAD
-  - UsingDeconstructionSymbol: # 0..8 "foo as /"
-      - (name) IdentifierPath: # 0..3 "foo"
-          - (item) Identifier: "foo" # 0..3
-      - SKIPPED: "as /" # 4..8
-=======
   - (UsingDeconstructionSymbol): # "foo as /" (0..8)
       - (name꞉ IdentifierPath): # "foo" (0..3)
           - (item꞉ Identifier): "foo" # (0..3)
-      - (SKIPPED): " as /" # (3..8)
->>>>>>> 4795e970
+      - (LeadingTrivia) ► (Whitespace): " " # (3..4)
+      - (SKIPPED): "as /" # (4..8)