# This file is generated automatically by infrastructure scripts. Please don't edit by hand.

Source: >
  1  │ foo.bar as /                                                                     │ 0..12

Errors: # 1 total
  - >
    Error: Expected Period.
       ╭─[crates/solidity/testing/snapshots/cst_output/UsingDeconstructionSymbol/identifier_path_as_operator/input.sol:1:9]
       │
     1 │ foo.bar as /
       │         ──┬─  
       │           ╰─── Error occurred here.
    ───╯

Tree:
<<<<<<< HEAD
  - UsingDeconstructionSymbol: # 0..12 "foo.bar as /"
      - (name) IdentifierPath: # 0..7 "foo.bar"
          - (item) Identifier: "foo" # 0..3
          - (separator) Period: "." # 3..4
          - (item) Identifier: "bar" # 4..7
      - SKIPPED: "as /" # 8..12
=======
  - (UsingDeconstructionSymbol): # "foo.bar as /" (0..12)
      - (name꞉ IdentifierPath): # "foo.bar" (0..7)
          - (item꞉ Identifier): "foo" # (0..3)
          - (separator꞉ Period): "." # (3..4)
          - (item꞉ Identifier): "bar" # (4..7)
      - (SKIPPED): " as /" # (7..12)
>>>>>>> 4795e970
<|MERGE_RESOLUTION|>--- conflicted
+++ resolved
@@ -14,18 +14,10 @@
     ───╯
 
 Tree:
-<<<<<<< HEAD
-  - UsingDeconstructionSymbol: # 0..12 "foo.bar as /"
-      - (name) IdentifierPath: # 0..7 "foo.bar"
-          - (item) Identifier: "foo" # 0..3
-          - (separator) Period: "." # 3..4
-          - (item) Identifier: "bar" # 4..7
-      - SKIPPED: "as /" # 8..12
-=======
   - (UsingDeconstructionSymbol): # "foo.bar as /" (0..12)
       - (name꞉ IdentifierPath): # "foo.bar" (0..7)
           - (item꞉ Identifier): "foo" # (0..3)
           - (separator꞉ Period): "." # (3..4)
           - (item꞉ Identifier): "bar" # (4..7)
-      - (SKIPPED): " as /" # (7..12)
->>>>>>> 4795e970
+      - (LeadingTrivia) ► (Whitespace): " " # (7..8)
+      - (SKIPPED): "as /" # (8..12)