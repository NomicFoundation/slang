# This file is generated automatically by infrastructure scripts. Please don't edit by hand.

Source: >
  1  │ int constant foo = 0;                                                            │ 0..21

Errors: # 1 total
  - >
    Error: Expected end of file.
       ╭─[crates/solidity/testing/snapshots/cst_output/ConstantDefinition/int/input.sol:1:1]
       │
     1 │ int constant foo = 0;
       │ ──────────┬──────────  
       │           ╰──────────── Error occurred here.
    ───╯

Tree:
<<<<<<< HEAD
  - (root꞉ UNRECOGNIZED): "int constant foo = 0;" # (0..21)
=======
  - (ConstantDefinition) ► (UNRECOGNIZED): "int constant foo = 0;" # (0..21)
>>>>>>> 63893616
<|MERGE_RESOLUTION|>--- conflicted
+++ resolved
@@ -14,8 +14,4 @@
     ───╯
 
 Tree:
-<<<<<<< HEAD
-  - (root꞉ UNRECOGNIZED): "int constant foo = 0;" # (0..21)
-=======
-  - (ConstantDefinition) ► (UNRECOGNIZED): "int constant foo = 0;" # (0..21)
->>>>>>> 63893616
+  - (root꞉ ConstantDefinition) ► (unrecognized꞉ UNRECOGNIZED): "int constant foo = 0;" # (0..21)