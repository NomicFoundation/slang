# This file is generated automatically by infrastructure scripts. Please don't edit by hand.

Source: >
  1  │ hex"12"b                                                                         │ 0..8

Errors: # 1 total
  - >
    Error: Expected end of file.
       ╭─[crates/solidity/testing/snapshots/cst_output/HexStringLiterals/single_trailing_ident/input.sol:1:1]
       │
     1 │ hex"12"b
       │ ────┬────  
       │     ╰────── Error occurred here.
    ───╯

Tree:
<<<<<<< HEAD
  - (root꞉ UNRECOGNIZED): 'hex"12"b\n' # (0..9)
=======
  - (HexStringLiterals): # 'hex"12"b\n' (0..9)
      - (UNRECOGNIZED): 'hex"12"b\n' # (0..9)
>>>>>>> 63893616
<|MERGE_RESOLUTION|>--- conflicted
+++ resolved
@@ -14,9 +14,5 @@
     ───╯
 
 Tree:
-<<<<<<< HEAD
-  - (root꞉ UNRECOGNIZED): 'hex"12"b\n' # (0..9)
-=======
-  - (HexStringLiterals): # 'hex"12"b\n' (0..9)
-      - (UNRECOGNIZED): 'hex"12"b\n' # (0..9)
->>>>>>> 63893616
+  - (root꞉ HexStringLiterals): # 'hex"12"b\n' (0..9)
+      - (unrecognized꞉ UNRECOGNIZED): 'hex"12"b\n' # (0..9)