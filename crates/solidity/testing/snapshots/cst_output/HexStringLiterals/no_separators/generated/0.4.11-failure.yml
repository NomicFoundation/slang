--- conflicted
+++ resolved
@@ -14,9 +14,5 @@
     ───╯
 
 Tree:
-<<<<<<< HEAD
-  - (root꞉ UNRECOGNIZED): 'hex"1234567890abcdef"' # (0..21)
-=======
-  - (HexStringLiterals): # 'hex"1234567890abcdef"' (0..21)
-      - (UNRECOGNIZED): 'hex"1234567890abcdef"' # (0..21)
->>>>>>> 63893616
+  - (root꞉ HexStringLiterals): # 'hex"1234567890abcdef"' (0..21)
+      - (unrecognized꞉ UNRECOGNIZED): 'hex"1234567890abcdef"' # (0..21)