# This file is generated automatically by infrastructure scripts. Please don't edit by hand.

Source: >
  1  │ hex"1234_"                                                                       │ 0..10

Errors: # 1 total
  - >
    Error: Expected end of file.
       ╭─[crates/solidity/testing/snapshots/cst_output/HexStringLiterals/invalid_trailing_separator/input.sol:1:1]
       │
     1 │ hex"1234_"
       │ ─────┬────  
       │      ╰────── Error occurred here.
    ───╯

Tree:
<<<<<<< HEAD
  - (root꞉ UNRECOGNIZED): 'hex"1234_"' # (0..10)
=======
  - (HexStringLiterals): # 'hex"1234_"' (0..10)
      - (UNRECOGNIZED): 'hex"1234_"' # (0..10)
>>>>>>> 63893616
<|MERGE_RESOLUTION|>--- conflicted
+++ resolved
@@ -14,9 +14,5 @@
     ───╯
 
 Tree:
-<<<<<<< HEAD
-  - (root꞉ UNRECOGNIZED): 'hex"1234_"' # (0..10)
-=======
-  - (HexStringLiterals): # 'hex"1234_"' (0..10)
-      - (UNRECOGNIZED): 'hex"1234_"' # (0..10)
->>>>>>> 63893616
+  - (root꞉ HexStringLiterals): # 'hex"1234_"' (0..10)
+      - (unrecognized꞉ UNRECOGNIZED): 'hex"1234_"' # (0..10)