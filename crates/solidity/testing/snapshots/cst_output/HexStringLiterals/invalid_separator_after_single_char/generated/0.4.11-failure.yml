# This file is generated automatically by infrastructure scripts. Please don't edit by hand.

Source: >
  1  │ hex"1_2"                                                                         │ 0..8

Errors: # 1 total
  - >
    Error: Expected end of file.
       ╭─[crates/solidity/testing/snapshots/cst_output/HexStringLiterals/invalid_separator_after_single_char/input.sol:1:1]
       │
     1 │ hex"1_2"
       │ ────┬───  
       │     ╰───── Error occurred here.
    ───╯

Tree:
<<<<<<< HEAD
  - (root꞉ UNRECOGNIZED): 'hex"1_2"' # (0..8)
=======
  - (HexStringLiterals): # 'hex"1_2"' (0..8)
      - (UNRECOGNIZED): 'hex"1_2"' # (0..8)
>>>>>>> 63893616
<|MERGE_RESOLUTION|>--- conflicted
+++ resolved
@@ -14,9 +14,5 @@
     ───╯
 
 Tree:
-<<<<<<< HEAD
-  - (root꞉ UNRECOGNIZED): 'hex"1_2"' # (0..8)
-=======
-  - (HexStringLiterals): # 'hex"1_2"' (0..8)
-      - (UNRECOGNIZED): 'hex"1_2"' # (0..8)
->>>>>>> 63893616
+  - (root꞉ HexStringLiterals): # 'hex"1_2"' (0..8)
+      - (unrecognized꞉ UNRECOGNIZED): 'hex"1_2"' # (0..8)