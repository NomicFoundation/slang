# This file is generated automatically by infrastructure scripts. Please don't edit by hand.

Source: >
  1  │ constructor () virtual {}                                                        │ 0..25

Errors: # 1 total
  - >
    Error: Expected end of file.
       ╭─[crates/solidity/testing/snapshots/cst_output/ConstructorDefinition/virtual_attribute/input.sol:1:1]
       │
     1 │ constructor () virtual {}
       │ ─────────────┬────────────  
       │              ╰────────────── Error occurred here.
    ───╯

Tree:
<<<<<<< HEAD
  - (root꞉ UNRECOGNIZED): "constructor () virtual {}\n" # (0..26)
=======
  - (ConstructorDefinition) ► (UNRECOGNIZED): "constructor () virtual {}\n" # (0..26)
>>>>>>> 63893616
<|MERGE_RESOLUTION|>--- conflicted
+++ resolved
@@ -14,8 +14,4 @@
     ───╯
 
 Tree:
-<<<<<<< HEAD
-  - (root꞉ UNRECOGNIZED): "constructor () virtual {}\n" # (0..26)
-=======
-  - (ConstructorDefinition) ► (UNRECOGNIZED): "constructor () virtual {}\n" # (0..26)
->>>>>>> 63893616
+  - (root꞉ ConstructorDefinition) ► (unrecognized꞉ UNRECOGNIZED): "constructor () virtual {}\n" # (0..26)