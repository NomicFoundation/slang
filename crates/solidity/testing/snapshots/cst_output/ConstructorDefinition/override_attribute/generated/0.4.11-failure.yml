# This file is generated automatically by infrastructure scripts. Please don't edit by hand.

Source: >
  1  │ constructor () override {}                                                       │ 0..26

Errors: # 1 total
  - >
    Error: Expected end of file.
       ╭─[crates/solidity/testing/snapshots/cst_output/ConstructorDefinition/override_attribute/input.sol:1:1]
       │
     1 │ constructor () override {}
       │ ─────────────┬─────────────  
       │              ╰─────────────── Error occurred here.
    ───╯

Tree:
<<<<<<< HEAD
  - (root꞉ UNRECOGNIZED): "constructor () override {}\n" # (0..27)
=======
  - (ConstructorDefinition) ► (UNRECOGNIZED): "constructor () override {}\n" # (0..27)
>>>>>>> 63893616
<|MERGE_RESOLUTION|>--- conflicted
+++ resolved
@@ -14,8 +14,4 @@
     ───╯
 
 Tree:
-<<<<<<< HEAD
-  - (root꞉ UNRECOGNIZED): "constructor () override {}\n" # (0..27)
-=======
-  - (ConstructorDefinition) ► (UNRECOGNIZED): "constructor () override {}\n" # (0..27)
->>>>>>> 63893616
+  - (root꞉ ConstructorDefinition) ► (unrecognized꞉ UNRECOGNIZED): "constructor () override {}\n" # (0..27)