--- conflicted
+++ resolved
@@ -14,8 +14,4 @@
     ───╯
 
 Tree:
-<<<<<<< HEAD
-  - (root꞉ UNRECOGNIZED): "constructor () {}" # (0..17)
-=======
-  - (ConstructorDefinition) ► (UNRECOGNIZED): "constructor () {}" # (0..17)
->>>>>>> 63893616
+  - (root꞉ ConstructorDefinition) ► (unrecognized꞉ UNRECOGNIZED): "constructor () {}" # (0..17)