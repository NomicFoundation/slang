# This file is generated automatically by infrastructure scripts. Please don't edit by hand.

Source: >
  1  │ 1.a                                                                              │ 0..3

Errors: # 1 total
  - >
    Error: Expected DecimalLiteral.
       ╭─[crates/solidity/testing/snapshots/cst_output/DecimalNumberExpression/integer_ident_after_period/input.sol:1:1]
       │
     1 │ 1.a
       │ ──┬─  
       │   ╰─── Error occurred here.
    ───╯

Tree:
<<<<<<< HEAD
  - (root꞉ UNRECOGNIZED): "1.a\n" # (0..4)
=======
  - (DecimalNumberExpression) ► (UNRECOGNIZED): "1.a\n" # (0..4)
>>>>>>> 63893616
<|MERGE_RESOLUTION|>--- conflicted
+++ resolved
@@ -14,8 +14,4 @@
     ───╯
 
 Tree:
-<<<<<<< HEAD
-  - (root꞉ UNRECOGNIZED): "1.a\n" # (0..4)
-=======
-  - (DecimalNumberExpression) ► (UNRECOGNIZED): "1.a\n" # (0..4)
->>>>>>> 63893616
+  - (root꞉ DecimalNumberExpression) ► (unrecognized꞉ UNRECOGNIZED): "1.a\n" # (0..4)