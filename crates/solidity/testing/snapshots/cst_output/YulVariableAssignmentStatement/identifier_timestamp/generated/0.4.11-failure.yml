--- conflicted
+++ resolved
@@ -14,8 +14,4 @@
     ───╯
 
 Tree:
-<<<<<<< HEAD
-  - (root꞉ UNRECOGNIZED): "timestamp := 0\n" # (0..15)
-=======
-  - (YulVariableAssignmentStatement) ► (UNRECOGNIZED): "timestamp := 0\n" # (0..15)
->>>>>>> 63893616
+  - (root꞉ YulVariableAssignmentStatement) ► (unrecognized꞉ UNRECOGNIZED): "timestamp := 0\n" # (0..15)