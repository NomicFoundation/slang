# This file is generated automatically by infrastructure scripts. Please don't edit by hand.

Source: >
  1  │ keccak256 := 0                                                                   │ 0..14

Errors: # 1 total
  - >
    Error: Expected YulIdentifier.
       ╭─[crates/solidity/testing/snapshots/cst_output/YulVariableAssignmentStatement/identifier_keccak256/input.sol:1:1]
       │
     1 │ keccak256 := 0
       │ ───────┬───────  
       │        ╰───────── Error occurred here.
    ───╯

Tree:
<<<<<<< HEAD
  - (root꞉ UNRECOGNIZED): "keccak256 := 0\n" # (0..15)
=======
  - (YulVariableAssignmentStatement) ► (UNRECOGNIZED): "keccak256 := 0\n" # (0..15)
>>>>>>> 63893616
<|MERGE_RESOLUTION|>--- conflicted
+++ resolved
@@ -14,8 +14,4 @@
     ───╯
 
 Tree:
-<<<<<<< HEAD
-  - (root꞉ UNRECOGNIZED): "keccak256 := 0\n" # (0..15)
-=======
-  - (YulVariableAssignmentStatement) ► (UNRECOGNIZED): "keccak256 := 0\n" # (0..15)
->>>>>>> 63893616
+  - (root꞉ YulVariableAssignmentStatement) ► (unrecognized꞉ UNRECOGNIZED): "keccak256 := 0\n" # (0..15)