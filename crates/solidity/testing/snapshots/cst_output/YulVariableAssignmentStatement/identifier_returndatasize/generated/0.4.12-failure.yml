--- conflicted
+++ resolved
@@ -14,8 +14,4 @@
     ───╯
 
 Tree:
-<<<<<<< HEAD
-  - (root꞉ UNRECOGNIZED): "returndatasize := 0\n" # (0..20)
-=======
-  - (YulVariableAssignmentStatement) ► (UNRECOGNIZED): "returndatasize := 0\n" # (0..20)
->>>>>>> 63893616
+  - (root꞉ YulVariableAssignmentStatement) ► (unrecognized꞉ UNRECOGNIZED): "returndatasize := 0\n" # (0..20)