# This file is generated automatically by infrastructure scripts. Please don't edit by hand.

Source: >
  1  │ log1 := 0                                                                        │ 0..9

Errors: # 1 total
  - >
    Error: Expected YulIdentifier.
       ╭─[crates/solidity/testing/snapshots/cst_output/YulVariableAssignmentStatement/identifier_log1/input.sol:1:1]
       │
     1 │ log1 := 0
       │ ─────┬────  
       │      ╰────── Error occurred here.
    ───╯

Tree:
<<<<<<< HEAD
  - (root꞉ UNRECOGNIZED): "log1 := 0\n" # (0..10)
=======
  - (YulVariableAssignmentStatement) ► (UNRECOGNIZED): "log1 := 0\n" # (0..10)
>>>>>>> 63893616
<|MERGE_RESOLUTION|>--- conflicted
+++ resolved
@@ -14,8 +14,4 @@
     ───╯
 
 Tree:
-<<<<<<< HEAD
-  - (root꞉ UNRECOGNIZED): "log1 := 0\n" # (0..10)
-=======
-  - (YulVariableAssignmentStatement) ► (UNRECOGNIZED): "log1 := 0\n" # (0..10)
->>>>>>> 63893616
+  - (root꞉ YulVariableAssignmentStatement) ► (unrecognized꞉ UNRECOGNIZED): "log1 := 0\n" # (0..10)