# This file is generated automatically by infrastructure scripts. Please don't edit by hand.

Source: >
  1  │ callcode := 0                                                                    │ 0..13

Errors: # 1 total
  - >
    Error: Expected YulIdentifier.
       ╭─[crates/solidity/testing/snapshots/cst_output/YulVariableAssignmentStatement/identifier_callcode/input.sol:1:1]
       │
     1 │ callcode := 0
       │ ───────┬──────  
       │        ╰──────── Error occurred here.
    ───╯

Tree:
<<<<<<< HEAD
  - (root꞉ UNRECOGNIZED): "callcode := 0\n" # (0..14)
=======
  - (YulVariableAssignmentStatement) ► (UNRECOGNIZED): "callcode := 0\n" # (0..14)
>>>>>>> 63893616
<|MERGE_RESOLUTION|>--- conflicted
+++ resolved
@@ -14,8 +14,4 @@
     ───╯
 
 Tree:
-<<<<<<< HEAD
-  - (root꞉ UNRECOGNIZED): "callcode := 0\n" # (0..14)
-=======
-  - (YulVariableAssignmentStatement) ► (UNRECOGNIZED): "callcode := 0\n" # (0..14)
->>>>>>> 63893616
+  - (root꞉ YulVariableAssignmentStatement) ► (unrecognized꞉ UNRECOGNIZED): "callcode := 0\n" # (0..14)