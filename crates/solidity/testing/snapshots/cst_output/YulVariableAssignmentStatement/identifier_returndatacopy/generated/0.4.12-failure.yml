--- conflicted
+++ resolved
@@ -14,8 +14,4 @@
     ───╯
 
 Tree:
-<<<<<<< HEAD
-  - (root꞉ UNRECOGNIZED): "returndatacopy := 0\n" # (0..20)
-=======
-  - (YulVariableAssignmentStatement) ► (UNRECOGNIZED): "returndatacopy := 0\n" # (0..20)
->>>>>>> 63893616
+  - (root꞉ YulVariableAssignmentStatement) ► (unrecognized꞉ UNRECOGNIZED): "returndatacopy := 0\n" # (0..20)