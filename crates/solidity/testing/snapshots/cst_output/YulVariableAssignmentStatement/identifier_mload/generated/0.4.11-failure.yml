# This file is generated automatically by infrastructure scripts. Please don't edit by hand.

Source: >
  1  │ mload := 0                                                                       │ 0..10

Errors: # 1 total
  - >
    Error: Expected YulIdentifier.
       ╭─[crates/solidity/testing/snapshots/cst_output/YulVariableAssignmentStatement/identifier_mload/input.sol:1:1]
       │
     1 │ mload := 0
       │ ─────┬─────  
       │      ╰─────── Error occurred here.
    ───╯

Tree:
<<<<<<< HEAD
  - (root꞉ UNRECOGNIZED): "mload := 0\n" # (0..11)
=======
  - (YulVariableAssignmentStatement) ► (UNRECOGNIZED): "mload := 0\n" # (0..11)
>>>>>>> 63893616
<|MERGE_RESOLUTION|>--- conflicted
+++ resolved
@@ -14,8 +14,4 @@
     ───╯
 
 Tree:
-<<<<<<< HEAD
-  - (root꞉ UNRECOGNIZED): "mload := 0\n" # (0..11)
-=======
-  - (YulVariableAssignmentStatement) ► (UNRECOGNIZED): "mload := 0\n" # (0..11)
->>>>>>> 63893616
+  - (root꞉ YulVariableAssignmentStatement) ► (unrecognized꞉ UNRECOGNIZED): "mload := 0\n" # (0..11)