# This file is generated automatically by infrastructure scripts. Please don't edit by hand.

Source: >
  1  │ extcodesize := 0                                                                 │ 0..16

Errors: # 1 total
  - >
    Error: Expected YulIdentifier.
       ╭─[crates/solidity/testing/snapshots/cst_output/YulVariableAssignmentStatement/identifier_extcodesize/input.sol:1:1]
       │
     1 │ extcodesize := 0
       │ ────────┬────────  
       │         ╰────────── Error occurred here.
    ───╯

Tree:
<<<<<<< HEAD
  - (root꞉ UNRECOGNIZED): "extcodesize := 0\n" # (0..17)
=======
  - (YulVariableAssignmentStatement) ► (UNRECOGNIZED): "extcodesize := 0\n" # (0..17)
>>>>>>> 63893616
<|MERGE_RESOLUTION|>--- conflicted
+++ resolved
@@ -14,8 +14,4 @@
     ───╯
 
 Tree:
-<<<<<<< HEAD
-  - (root꞉ UNRECOGNIZED): "extcodesize := 0\n" # (0..17)
-=======
-  - (YulVariableAssignmentStatement) ► (UNRECOGNIZED): "extcodesize := 0\n" # (0..17)
->>>>>>> 63893616
+  - (root꞉ YulVariableAssignmentStatement) ► (unrecognized꞉ UNRECOGNIZED): "extcodesize := 0\n" # (0..17)