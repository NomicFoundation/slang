--- conflicted
+++ resolved
@@ -14,8 +14,4 @@
     ───╯
 
 Tree:
-<<<<<<< HEAD
-  - (root꞉ UNRECOGNIZED): "selfbalance := 0\n" # (0..17)
-=======
-  - (YulVariableAssignmentStatement) ► (UNRECOGNIZED): "selfbalance := 0\n" # (0..17)
->>>>>>> 63893616
+  - (root꞉ YulVariableAssignmentStatement) ► (unrecognized꞉ UNRECOGNIZED): "selfbalance := 0\n" # (0..17)