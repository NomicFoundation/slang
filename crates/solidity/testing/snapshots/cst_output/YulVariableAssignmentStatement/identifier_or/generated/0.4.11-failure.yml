--- conflicted
+++ resolved
@@ -14,8 +14,4 @@
     ───╯
 
 Tree:
-<<<<<<< HEAD
-  - (root꞉ UNRECOGNIZED): "or := 0\n" # (0..8)
-=======
-  - (YulVariableAssignmentStatement) ► (UNRECOGNIZED): "or := 0\n" # (0..8)
->>>>>>> 63893616
+  - (root꞉ YulVariableAssignmentStatement) ► (unrecognized꞉ UNRECOGNIZED): "or := 0\n" # (0..8)