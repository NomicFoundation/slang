--- conflicted
+++ resolved
@@ -14,8 +14,4 @@
     ───╯
 
 Tree:
-<<<<<<< HEAD
-  - (root꞉ UNRECOGNIZED): "log2 := 0\n" # (0..10)
-=======
-  - (YulVariableAssignmentStatement) ► (UNRECOGNIZED): "log2 := 0\n" # (0..10)
->>>>>>> 63893616
+  - (root꞉ YulVariableAssignmentStatement) ► (unrecognized꞉ UNRECOGNIZED): "log2 := 0\n" # (0..10)