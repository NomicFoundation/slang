--- conflicted
+++ resolved
@@ -19,8 +19,4 @@
     ───╯
 
 Tree:
-<<<<<<< HEAD
-  - (root꞉ UNRECOGNIZED): "try foo() { x: 1 } {\n  bar();\n} catch {\n}\n" # (0..42)
-=======
-  - (TryStatement) ► (UNRECOGNIZED): "try foo() { x: 1 } {\n  bar();\n} catch {\n}\n" # (0..42)
->>>>>>> 63893616
+  - (root꞉ TryStatement) ► (unrecognized꞉ UNRECOGNIZED): "try foo() { x: 1 } {\n  bar();\n} catch {\n}\n" # (0..42)