use std::{cmp::max, fmt::Write};

use anyhow::Result;
use slang_solidity::{
    cst,
    cursor::Cursor,
    kinds::TokenKind,
    text_index::{TextRange, TextRangeExtensions},
};

use crate::node_extensions::NodeExtensions;

pub struct CstSnapshots;

impl CstSnapshots {
    pub fn render(source: &str, errors: &Vec<String>, cursor: Cursor) -> Result<String> {
        let mut w = String::new();

        write_source(&mut w, source)?;
        writeln!(&mut w)?;

        write_errors(&mut w, errors)?;
        writeln!(&mut w)?;

        write_tree(&mut w, cursor, source)?;

        return Ok(w);
    }
}

fn write_source<W: Write>(w: &mut W, source: &str) -> Result<()> {
    if source.is_empty() {
        writeln!(w, "Source: \"\"")?;
        return Ok(());
    }

    let line_data = source
        .lines()
        .enumerate()
        .map(|(index, line)| (index, line, line.bytes().len(), line.chars().count()))
        .collect::<Vec<_>>();

    let source_width = {
        let source_width = line_data
            .iter()
            .map(|(_, _, _, chars)| *chars)
            .max()
            .unwrap_or(0);

        max(source_width, 80)
    };

    writeln!(w, "Source: >")?;

    let mut offset = 0;
    for (index, line, bytes, chars) in line_data.iter() {
        let range = offset..(offset + bytes);
        writeln!(
            w,
            "  {line_number: <2} │ {line}{padding} │ {range:?}",
            line_number = index + 1,
            padding = " ".repeat(source_width - chars),
        )?;

        offset = range.end + 1;
    }

    return Ok(());
}

fn write_errors<W: Write>(w: &mut W, errors: &Vec<String>) -> Result<()> {
    if errors.len() == 0 {
        writeln!(w, "Errors: []")?;
        return Ok(());
    }

    writeln!(w, "Errors: # {count} total", count = errors.len())?;

    for error in errors {
        writeln!(w, "  - >")?;
        for line in error.lines() {
            writeln!(w, "    {line}")?;
        }
    }

    return Ok(());
}

fn write_tree<W: Write>(w: &mut W, mut cursor: Cursor, source: &str) -> Result<()> {
    write!(w, "Tree:")?;
    writeln!(w)?;

    let significant_nodes_with_range = std::iter::from_fn(|| loop {
        let (depth, range) = (cursor.depth(), cursor.text_range());

        // Skip whitespace and trivia rules containing only those tokens
        match cursor.next() {
            Some(cst::Node::Rule(rule))
                if rule.is_trivia()
                    && rule.children.iter().all(|node| {
                        node.as_token_matching(|t| is_whitespace(t.kind)).is_some()
                    }) =>
            {
                continue
            }
            Some(cst::Node::Token(token)) if is_whitespace(token.kind) => continue,
            next => break next.map(|item| (item, depth, range)),
        }
    });

    for (node, depth, range) in significant_nodes_with_range {
        write_node(w, &node, &range, source, depth)?;
    }

    Ok(())
}

fn write_node<W: Write>(
    w: &mut W,
    node: &cst::Node,
    range: &TextRange,
    source: &str,
    indentation: usize,
) -> Result<()> {
    let range_string = format!("{range:?}", range = range.utf8());

<<<<<<< HEAD
    let (node_value, node_comment) = if node.range.is_empty() {
        let preview = match node.kind {
            TestNodeKind::Rule(_) if !node.children.is_empty() => "",
            TestNodeKind::Rule(_) => " []",
            TestNodeKind::Token(_) | TestNodeKind::Trivia(_) => " \"\"",
=======
    let (node_value, node_comment) = if range.is_empty() {
        let preview = match node {
            cst::Node::Rule(_) => " []",
            cst::Node::Token(_) => " \"\"",
>>>>>>> 4b5f8b46
        };

        (preview.to_owned(), range_string)
    } else {
        let preview = render_source_preview(source, &range)?;

        if node.children().is_empty() {
            // "foo" # 1..2
            (format!(" {preview}"), range_string)
        } else {
            // # 1..2 "foo"
            ("".to_owned(), format!("{range_string} {preview}"))
        }
    };

    let name = match node {
        cst::Node::Rule(rule) => format!("{:?} (Rule)", rule.kind),
        cst::Node::Token(token) if is_comment(token.kind) => format!("{:?} (Trivia)", token.kind),
        cst::Node::Token(token) => format!("{:?} (Token)", token.kind),
    };

    writeln!(
        w,
        "{indentation}  - {name}:{node_value} # {node_comment}",
        indentation = " ".repeat(4 * indentation),
    )?;

    Ok(())
}

pub fn render_source_preview(source: &str, range: &TextRange) -> Result<String> {
    let max_length = 50;
    let length = range.end.utf8 - range.start.utf8;

    // Trim long values:
    let contents = source
        .bytes()
        .skip(range.start.utf8)
        .take(length.clamp(0, max_length))
        .collect();

    // Add terminator if trimmed:
    let mut contents = String::from_utf8(contents)?;
    if length > max_length {
        contents.push_str("...");
    }

    // Escape line breaks:
    let contents = contents
        .replace("\t", "\\t")
        .replace("\r", "\\r")
        .replace("\n", "\\n");

    // Surround by quotes for use in yaml:
    let contents = {
        if contents.contains("\"") {
            let contents = contents.replace("'", "''");
            format!("'{contents}'")
        } else {
            let contents = contents.replace("\"", "\\\"");
            format!("\"{contents}\"")
        }
    };

    return Ok(contents);
}

fn is_whitespace(kind: TokenKind) -> bool {
    matches!(kind, TokenKind::Whitespace | TokenKind::EndOfLine)
}

fn is_comment(kind: TokenKind) -> bool {
    matches!(
        kind,
        TokenKind::SingleLineComment | TokenKind::MultilineComment
    )
}<|MERGE_RESOLUTION|>--- conflicted
+++ resolved
@@ -124,18 +124,11 @@
 ) -> Result<()> {
     let range_string = format!("{range:?}", range = range.utf8());
 
-<<<<<<< HEAD
-    let (node_value, node_comment) = if node.range.is_empty() {
-        let preview = match node.kind {
-            TestNodeKind::Rule(_) if !node.children.is_empty() => "",
-            TestNodeKind::Rule(_) => " []",
-            TestNodeKind::Token(_) | TestNodeKind::Trivia(_) => " \"\"",
-=======
     let (node_value, node_comment) = if range.is_empty() {
         let preview = match node {
+            cst::Node::Rule(_) if !node.children().is_empty() => "",
             cst::Node::Rule(_) => " []",
             cst::Node::Token(_) => " \"\"",
->>>>>>> 4b5f8b46
         };
 
         (preview.to_owned(), range_string)
