--- conflicted
+++ resolved
@@ -27,30 +27,15 @@
                 crate::tests::$name::run(payload);
             }
         };
-        ($name:ident, empty_payload) => {
-            #[test]
-            fn $name() {
-                crate::tests::$name::run();
-            }
-        };
     }
 
     /*
      * __SLANG_INFRA_BENCHMARKS_LIST__ (keep in sync)
      */
-<<<<<<< HEAD
-    define_test!(parser);
-    define_test!(cursor);
-    define_test!(query);
-    define_test!(init_bindings, empty_payload);
-    define_test!(definitions);
-    define_test!(references);
-=======
     define_payload_test!(parser);
     define_payload_test!(cursor);
     define_payload_test!(query);
     define_test!(init_bindings);
     define_payload_test!(definitions);
     define_payload_test!(references);
->>>>>>> 7a25d637
 }