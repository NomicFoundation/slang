--- conflicted
+++ resolved
@@ -8,11 +8,7 @@
 }
 
 pub fn setup() -> Dependencies {
-<<<<<<< HEAD
-    let bindings = super::init_bindings::run();
-=======
     let binding_graph = super::init_bindings::run();
->>>>>>> 7a25d637
     let files = super::parser::run(super::parser::setup());
 
     Dependencies {
