--- conflicted
+++ resolved
@@ -7,11 +7,7 @@
     library_benchmark, library_benchmark_group, main, Direction, FlamegraphConfig,
     LibraryBenchmarkConfig, Tool, ValgrindTool,
 };
-<<<<<<< HEAD
-use slang_solidity::bindings::Bindings;
-=======
 use slang_solidity::bindings::BindingGraph;
->>>>>>> 7a25d637
 use solidity_testing_perf::dataset::SourceFile;
 use solidity_testing_perf::tests::definitions::Dependencies;
 use solidity_testing_perf::tests::parser::ParsedFile;
@@ -22,20 +18,13 @@
 
 macro_rules! define_benchmark {
     ($name:ident) => {
-<<<<<<< HEAD
-        #[library_benchmark()]
-=======
         #[library_benchmark]
->>>>>>> 7a25d637
         fn $name() {
             black_box(solidity_testing_perf::tests::$name::run());
         }
     };
-<<<<<<< HEAD
-=======
 }
 macro_rules! define_payload_benchmark {
->>>>>>> 7a25d637
     ($name:ident, $payload:ty) => {
         #[library_benchmark(setup = solidity_testing_perf::tests::$name::setup)]
         fn $name(payload: $payload) {
@@ -51,21 +40,12 @@
  *
  * __SLANG_INFRA_BENCHMARKS_LIST__ (keep in sync)
  */
-<<<<<<< HEAD
-define_benchmark!(parser, Vec<SourceFile>);
-define_benchmark!(cursor, Vec<ParsedFile>);
-define_benchmark!(query, Vec<ParsedFile>);
-define_benchmark!(init_bindings);
-define_benchmark!(definitions, Dependencies);
-define_benchmark!(references, Bindings);
-=======
 define_payload_benchmark!(parser, Vec<SourceFile>);
 define_payload_benchmark!(cursor, Vec<ParsedFile>);
 define_payload_benchmark!(query, Vec<ParsedFile>);
 define_benchmark!(init_bindings);
 define_payload_benchmark!(definitions, Dependencies);
 define_payload_benchmark!(references, BindingGraph);
->>>>>>> 7a25d637
 
 library_benchmark_group!(
     name = benchmarks;
