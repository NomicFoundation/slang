--- conflicted
+++ resolved
@@ -1,11 +1,6 @@
-<<<<<<< HEAD
 #![allow(missing_docs)]
 
-#[path = "l1_typed_cst/generated/mod.rs"]
-pub mod l1_typed_cst;
-=======
 pub mod l1_structured_ast;
 pub mod l2_flat_contracts;
->>>>>>> 8a4f342f
 
 pub mod passes;