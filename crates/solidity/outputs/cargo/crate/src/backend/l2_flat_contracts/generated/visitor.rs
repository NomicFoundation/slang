// This file is generated automatically by infrastructure scripts. Please don't edit by hand.

use std::rc::Rc;

#[allow(clippy::wildcard_imports)]
use super::nodes::*;
use crate::cst::TerminalNode;

pub trait Visitor {
    fn enter_source_unit(&mut self, _node: &SourceUnit) -> bool {
        true
    }
    fn leave_source_unit(&mut self, _node: &SourceUnit) {}

    fn enter_pragma_directive(&mut self, _node: &PragmaDirective) -> bool {
        true
    }
    fn leave_pragma_directive(&mut self, _node: &PragmaDirective) {}

    fn enter_abicoder_pragma(&mut self, _node: &AbicoderPragma) -> bool {
        true
    }
    fn leave_abicoder_pragma(&mut self, _node: &AbicoderPragma) {}

    fn enter_experimental_pragma(&mut self, _node: &ExperimentalPragma) -> bool {
        true
    }
    fn leave_experimental_pragma(&mut self, _node: &ExperimentalPragma) {}

    fn enter_version_pragma(&mut self, _node: &VersionPragma) -> bool {
        true
    }
    fn leave_version_pragma(&mut self, _node: &VersionPragma) {}

    fn enter_version_range(&mut self, _node: &VersionRange) -> bool {
        true
    }
    fn leave_version_range(&mut self, _node: &VersionRange) {}

    fn enter_version_term(&mut self, _node: &VersionTerm) -> bool {
        true
    }
    fn leave_version_term(&mut self, _node: &VersionTerm) {}

    fn enter_import_directive(&mut self, _node: &ImportDirective) -> bool {
        true
    }
    fn leave_import_directive(&mut self, _node: &ImportDirective) {}

    fn enter_path_import(&mut self, _node: &PathImport) -> bool {
        true
    }
    fn leave_path_import(&mut self, _node: &PathImport) {}

    fn enter_named_import(&mut self, _node: &NamedImport) -> bool {
        true
    }
    fn leave_named_import(&mut self, _node: &NamedImport) {}

    fn enter_import_deconstruction(&mut self, _node: &ImportDeconstruction) -> bool {
        true
    }
    fn leave_import_deconstruction(&mut self, _node: &ImportDeconstruction) {}

    fn enter_import_deconstruction_symbol(&mut self, _node: &ImportDeconstructionSymbol) -> bool {
        true
    }
    fn leave_import_deconstruction_symbol(&mut self, _node: &ImportDeconstructionSymbol) {}

    fn enter_import_alias(&mut self, _node: &ImportAlias) -> bool {
        true
    }
    fn leave_import_alias(&mut self, _node: &ImportAlias) {}

    fn enter_using_directive(&mut self, _node: &UsingDirective) -> bool {
        true
    }
    fn leave_using_directive(&mut self, _node: &UsingDirective) {}

    fn enter_using_deconstruction(&mut self, _node: &UsingDeconstruction) -> bool {
        true
    }
    fn leave_using_deconstruction(&mut self, _node: &UsingDeconstruction) {}

    fn enter_using_deconstruction_symbol(&mut self, _node: &UsingDeconstructionSymbol) -> bool {
        true
    }
    fn leave_using_deconstruction_symbol(&mut self, _node: &UsingDeconstructionSymbol) {}

    fn enter_using_alias(&mut self, _node: &UsingAlias) -> bool {
        true
    }
    fn leave_using_alias(&mut self, _node: &UsingAlias) {}

    fn enter_contract_definition(&mut self, _node: &ContractDefinition) -> bool {
        true
    }
    fn leave_contract_definition(&mut self, _node: &ContractDefinition) {}

    fn enter_inheritance_specifier(&mut self, _node: &InheritanceSpecifier) -> bool {
        true
    }
    fn leave_inheritance_specifier(&mut self, _node: &InheritanceSpecifier) {}

    fn enter_inheritance_type(&mut self, _node: &InheritanceType) -> bool {
        true
    }
    fn leave_inheritance_type(&mut self, _node: &InheritanceType) {}

    fn enter_storage_layout_specifier(&mut self, _node: &StorageLayoutSpecifier) -> bool {
        true
    }
    fn leave_storage_layout_specifier(&mut self, _node: &StorageLayoutSpecifier) {}

    fn enter_interface_definition(&mut self, _node: &InterfaceDefinition) -> bool {
        true
    }
    fn leave_interface_definition(&mut self, _node: &InterfaceDefinition) {}

    fn enter_library_definition(&mut self, _node: &LibraryDefinition) -> bool {
        true
    }
    fn leave_library_definition(&mut self, _node: &LibraryDefinition) {}

    fn enter_struct_definition(&mut self, _node: &StructDefinition) -> bool {
        true
    }
    fn leave_struct_definition(&mut self, _node: &StructDefinition) {}

    fn enter_struct_member(&mut self, _node: &StructMember) -> bool {
        true
    }
    fn leave_struct_member(&mut self, _node: &StructMember) {}

    fn enter_enum_definition(&mut self, _node: &EnumDefinition) -> bool {
        true
    }
    fn leave_enum_definition(&mut self, _node: &EnumDefinition) {}

    fn enter_constant_definition(&mut self, _node: &ConstantDefinition) -> bool {
        true
    }
    fn leave_constant_definition(&mut self, _node: &ConstantDefinition) {}

    fn enter_state_variable_definition(&mut self, _node: &StateVariableDefinition) -> bool {
        true
    }
    fn leave_state_variable_definition(&mut self, _node: &StateVariableDefinition) {}

    fn enter_state_variable_definition_value(
        &mut self,
        _node: &StateVariableDefinitionValue,
    ) -> bool {
        true
    }
    fn leave_state_variable_definition_value(&mut self, _node: &StateVariableDefinitionValue) {}

    fn enter_function_definition(&mut self, _node: &FunctionDefinition) -> bool {
        true
    }
    fn leave_function_definition(&mut self, _node: &FunctionDefinition) {}

    fn enter_parameters_declaration(&mut self, _node: &ParametersDeclaration) -> bool {
        true
    }
    fn leave_parameters_declaration(&mut self, _node: &ParametersDeclaration) {}

    fn enter_parameter(&mut self, _node: &Parameter) -> bool {
        true
    }
    fn leave_parameter(&mut self, _node: &Parameter) {}

    fn enter_override_specifier(&mut self, _node: &OverrideSpecifier) -> bool {
        true
    }
    fn leave_override_specifier(&mut self, _node: &OverrideSpecifier) {}

    fn enter_override_paths_declaration(&mut self, _node: &OverridePathsDeclaration) -> bool {
        true
    }
    fn leave_override_paths_declaration(&mut self, _node: &OverridePathsDeclaration) {}

    fn enter_returns_declaration(&mut self, _node: &ReturnsDeclaration) -> bool {
        true
    }
    fn leave_returns_declaration(&mut self, _node: &ReturnsDeclaration) {}

    fn enter_constructor_definition(&mut self, _node: &ConstructorDefinition) -> bool {
        true
    }
    fn leave_constructor_definition(&mut self, _node: &ConstructorDefinition) {}

    fn enter_unnamed_function_definition(&mut self, _node: &UnnamedFunctionDefinition) -> bool {
        true
    }
    fn leave_unnamed_function_definition(&mut self, _node: &UnnamedFunctionDefinition) {}

    fn enter_fallback_function_definition(&mut self, _node: &FallbackFunctionDefinition) -> bool {
        true
    }
    fn leave_fallback_function_definition(&mut self, _node: &FallbackFunctionDefinition) {}

    fn enter_receive_function_definition(&mut self, _node: &ReceiveFunctionDefinition) -> bool {
        true
    }
    fn leave_receive_function_definition(&mut self, _node: &ReceiveFunctionDefinition) {}

    fn enter_modifier_definition(&mut self, _node: &ModifierDefinition) -> bool {
        true
    }
    fn leave_modifier_definition(&mut self, _node: &ModifierDefinition) {}

    fn enter_modifier_invocation(&mut self, _node: &ModifierInvocation) -> bool {
        true
    }
    fn leave_modifier_invocation(&mut self, _node: &ModifierInvocation) {}

    fn enter_event_definition(&mut self, _node: &EventDefinition) -> bool {
        true
    }
    fn leave_event_definition(&mut self, _node: &EventDefinition) {}

    fn enter_event_parameters_declaration(&mut self, _node: &EventParametersDeclaration) -> bool {
        true
    }
    fn leave_event_parameters_declaration(&mut self, _node: &EventParametersDeclaration) {}

    fn enter_event_parameter(&mut self, _node: &EventParameter) -> bool {
        true
    }
    fn leave_event_parameter(&mut self, _node: &EventParameter) {}

    fn enter_user_defined_value_type_definition(
        &mut self,
        _node: &UserDefinedValueTypeDefinition,
    ) -> bool {
        true
    }
    fn leave_user_defined_value_type_definition(&mut self, _node: &UserDefinedValueTypeDefinition) {
    }

    fn enter_error_definition(&mut self, _node: &ErrorDefinition) -> bool {
        true
    }
    fn leave_error_definition(&mut self, _node: &ErrorDefinition) {}

    fn enter_error_parameters_declaration(&mut self, _node: &ErrorParametersDeclaration) -> bool {
        true
    }
    fn leave_error_parameters_declaration(&mut self, _node: &ErrorParametersDeclaration) {}

    fn enter_error_parameter(&mut self, _node: &ErrorParameter) -> bool {
        true
    }
    fn leave_error_parameter(&mut self, _node: &ErrorParameter) {}

    fn enter_array_type_name(&mut self, _node: &ArrayTypeName) -> bool {
        true
    }
    fn leave_array_type_name(&mut self, _node: &ArrayTypeName) {}

    fn enter_function_type(&mut self, _node: &FunctionType) -> bool {
        true
    }
    fn leave_function_type(&mut self, _node: &FunctionType) {}

    fn enter_mapping_type(&mut self, _node: &MappingType) -> bool {
        true
    }
    fn leave_mapping_type(&mut self, _node: &MappingType) {}

    fn enter_mapping_key(&mut self, _node: &MappingKey) -> bool {
        true
    }
    fn leave_mapping_key(&mut self, _node: &MappingKey) {}

    fn enter_mapping_value(&mut self, _node: &MappingValue) -> bool {
        true
    }
    fn leave_mapping_value(&mut self, _node: &MappingValue) {}

    fn enter_address_type(&mut self, _node: &AddressType) -> bool {
        true
    }
    fn leave_address_type(&mut self, _node: &AddressType) {}

    fn enter_block(&mut self, _node: &Block) -> bool {
        true
    }
    fn leave_block(&mut self, _node: &Block) {}

    fn enter_unchecked_block(&mut self, _node: &UncheckedBlock) -> bool {
        true
    }
    fn leave_unchecked_block(&mut self, _node: &UncheckedBlock) {}

    fn enter_expression_statement(&mut self, _node: &ExpressionStatement) -> bool {
        true
    }
    fn leave_expression_statement(&mut self, _node: &ExpressionStatement) {}

    fn enter_assembly_statement(&mut self, _node: &AssemblyStatement) -> bool {
        true
    }
    fn leave_assembly_statement(&mut self, _node: &AssemblyStatement) {}

    fn enter_assembly_flags_declaration(&mut self, _node: &AssemblyFlagsDeclaration) -> bool {
        true
    }
    fn leave_assembly_flags_declaration(&mut self, _node: &AssemblyFlagsDeclaration) {}

    fn enter_tuple_deconstruction_statement(
        &mut self,
        _node: &TupleDeconstructionStatement,
    ) -> bool {
        true
    }
    fn leave_tuple_deconstruction_statement(&mut self, _node: &TupleDeconstructionStatement) {}

    fn enter_tuple_deconstruction_element(&mut self, _node: &TupleDeconstructionElement) -> bool {
        true
    }
    fn leave_tuple_deconstruction_element(&mut self, _node: &TupleDeconstructionElement) {}

    fn enter_typed_tuple_member(&mut self, _node: &TypedTupleMember) -> bool {
        true
    }
    fn leave_typed_tuple_member(&mut self, _node: &TypedTupleMember) {}

    fn enter_untyped_tuple_member(&mut self, _node: &UntypedTupleMember) -> bool {
        true
    }
    fn leave_untyped_tuple_member(&mut self, _node: &UntypedTupleMember) {}

    fn enter_variable_declaration_statement(
        &mut self,
        _node: &VariableDeclarationStatement,
    ) -> bool {
        true
    }
    fn leave_variable_declaration_statement(&mut self, _node: &VariableDeclarationStatement) {}

    fn enter_variable_declaration_value(&mut self, _node: &VariableDeclarationValue) -> bool {
        true
    }
    fn leave_variable_declaration_value(&mut self, _node: &VariableDeclarationValue) {}

    fn enter_if_statement(&mut self, _node: &IfStatement) -> bool {
        true
    }
    fn leave_if_statement(&mut self, _node: &IfStatement) {}

    fn enter_else_branch(&mut self, _node: &ElseBranch) -> bool {
        true
    }
    fn leave_else_branch(&mut self, _node: &ElseBranch) {}

    fn enter_for_statement(&mut self, _node: &ForStatement) -> bool {
        true
    }
    fn leave_for_statement(&mut self, _node: &ForStatement) {}

    fn enter_while_statement(&mut self, _node: &WhileStatement) -> bool {
        true
    }
    fn leave_while_statement(&mut self, _node: &WhileStatement) {}

    fn enter_do_while_statement(&mut self, _node: &DoWhileStatement) -> bool {
        true
    }
    fn leave_do_while_statement(&mut self, _node: &DoWhileStatement) {}

    fn enter_continue_statement(&mut self, _node: &ContinueStatement) -> bool {
        true
    }
    fn leave_continue_statement(&mut self, _node: &ContinueStatement) {}

    fn enter_break_statement(&mut self, _node: &BreakStatement) -> bool {
        true
    }
    fn leave_break_statement(&mut self, _node: &BreakStatement) {}

    fn enter_return_statement(&mut self, _node: &ReturnStatement) -> bool {
        true
    }
    fn leave_return_statement(&mut self, _node: &ReturnStatement) {}

    fn enter_emit_statement(&mut self, _node: &EmitStatement) -> bool {
        true
    }
    fn leave_emit_statement(&mut self, _node: &EmitStatement) {}

    fn enter_try_statement(&mut self, _node: &TryStatement) -> bool {
        true
    }
    fn leave_try_statement(&mut self, _node: &TryStatement) {}

    fn enter_catch_clause(&mut self, _node: &CatchClause) -> bool {
        true
    }
    fn leave_catch_clause(&mut self, _node: &CatchClause) {}

    fn enter_catch_clause_error(&mut self, _node: &CatchClauseError) -> bool {
        true
    }
    fn leave_catch_clause_error(&mut self, _node: &CatchClauseError) {}

    fn enter_revert_statement(&mut self, _node: &RevertStatement) -> bool {
        true
    }
    fn leave_revert_statement(&mut self, _node: &RevertStatement) {}

    fn enter_throw_statement(&mut self, _node: &ThrowStatement) -> bool {
        true
    }
    fn leave_throw_statement(&mut self, _node: &ThrowStatement) {}

    fn enter_assignment_expression(&mut self, _node: &AssignmentExpression) -> bool {
        true
    }
    fn leave_assignment_expression(&mut self, _node: &AssignmentExpression) {}

    fn enter_conditional_expression(&mut self, _node: &ConditionalExpression) -> bool {
        true
    }
    fn leave_conditional_expression(&mut self, _node: &ConditionalExpression) {}

    fn enter_or_expression(&mut self, _node: &OrExpression) -> bool {
        true
    }
    fn leave_or_expression(&mut self, _node: &OrExpression) {}

    fn enter_and_expression(&mut self, _node: &AndExpression) -> bool {
        true
    }
    fn leave_and_expression(&mut self, _node: &AndExpression) {}

    fn enter_equality_expression(&mut self, _node: &EqualityExpression) -> bool {
        true
    }
    fn leave_equality_expression(&mut self, _node: &EqualityExpression) {}

    fn enter_inequality_expression(&mut self, _node: &InequalityExpression) -> bool {
        true
    }
    fn leave_inequality_expression(&mut self, _node: &InequalityExpression) {}

    fn enter_bitwise_or_expression(&mut self, _node: &BitwiseOrExpression) -> bool {
        true
    }
    fn leave_bitwise_or_expression(&mut self, _node: &BitwiseOrExpression) {}

    fn enter_bitwise_xor_expression(&mut self, _node: &BitwiseXorExpression) -> bool {
        true
    }
    fn leave_bitwise_xor_expression(&mut self, _node: &BitwiseXorExpression) {}

    fn enter_bitwise_and_expression(&mut self, _node: &BitwiseAndExpression) -> bool {
        true
    }
    fn leave_bitwise_and_expression(&mut self, _node: &BitwiseAndExpression) {}

    fn enter_shift_expression(&mut self, _node: &ShiftExpression) -> bool {
        true
    }
    fn leave_shift_expression(&mut self, _node: &ShiftExpression) {}

    fn enter_additive_expression(&mut self, _node: &AdditiveExpression) -> bool {
        true
    }
    fn leave_additive_expression(&mut self, _node: &AdditiveExpression) {}

    fn enter_multiplicative_expression(&mut self, _node: &MultiplicativeExpression) -> bool {
        true
    }
    fn leave_multiplicative_expression(&mut self, _node: &MultiplicativeExpression) {}

    fn enter_exponentiation_expression(&mut self, _node: &ExponentiationExpression) -> bool {
        true
    }
    fn leave_exponentiation_expression(&mut self, _node: &ExponentiationExpression) {}

    fn enter_postfix_expression(&mut self, _node: &PostfixExpression) -> bool {
        true
    }
    fn leave_postfix_expression(&mut self, _node: &PostfixExpression) {}

    fn enter_prefix_expression(&mut self, _node: &PrefixExpression) -> bool {
        true
    }
    fn leave_prefix_expression(&mut self, _node: &PrefixExpression) {}

    fn enter_function_call_expression(&mut self, _node: &FunctionCallExpression) -> bool {
        true
    }
    fn leave_function_call_expression(&mut self, _node: &FunctionCallExpression) {}

    fn enter_call_options_expression(&mut self, _node: &CallOptionsExpression) -> bool {
        true
    }
    fn leave_call_options_expression(&mut self, _node: &CallOptionsExpression) {}

    fn enter_member_access_expression(&mut self, _node: &MemberAccessExpression) -> bool {
        true
    }
    fn leave_member_access_expression(&mut self, _node: &MemberAccessExpression) {}

    fn enter_index_access_expression(&mut self, _node: &IndexAccessExpression) -> bool {
        true
    }
    fn leave_index_access_expression(&mut self, _node: &IndexAccessExpression) {}

    fn enter_index_access_end(&mut self, _node: &IndexAccessEnd) -> bool {
        true
    }
    fn leave_index_access_end(&mut self, _node: &IndexAccessEnd) {}

    fn enter_positional_arguments_declaration(
        &mut self,
        _node: &PositionalArgumentsDeclaration,
    ) -> bool {
        true
    }
    fn leave_positional_arguments_declaration(&mut self, _node: &PositionalArgumentsDeclaration) {}

    fn enter_named_arguments_declaration(&mut self, _node: &NamedArgumentsDeclaration) -> bool {
        true
    }
    fn leave_named_arguments_declaration(&mut self, _node: &NamedArgumentsDeclaration) {}

    fn enter_named_argument_group(&mut self, _node: &NamedArgumentGroup) -> bool {
        true
    }
    fn leave_named_argument_group(&mut self, _node: &NamedArgumentGroup) {}

    fn enter_named_argument(&mut self, _node: &NamedArgument) -> bool {
        true
    }
    fn leave_named_argument(&mut self, _node: &NamedArgument) {}

    fn enter_type_expression(&mut self, _node: &TypeExpression) -> bool {
        true
    }
    fn leave_type_expression(&mut self, _node: &TypeExpression) {}

    fn enter_new_expression(&mut self, _node: &NewExpression) -> bool {
        true
    }
    fn leave_new_expression(&mut self, _node: &NewExpression) {}

    fn enter_tuple_expression(&mut self, _node: &TupleExpression) -> bool {
        true
    }
    fn leave_tuple_expression(&mut self, _node: &TupleExpression) {}

    fn enter_tuple_value(&mut self, _node: &TupleValue) -> bool {
        true
    }
    fn leave_tuple_value(&mut self, _node: &TupleValue) {}

    fn enter_array_expression(&mut self, _node: &ArrayExpression) -> bool {
        true
    }
    fn leave_array_expression(&mut self, _node: &ArrayExpression) {}

    fn enter_hex_number_expression(&mut self, _node: &HexNumberExpression) -> bool {
        true
    }
    fn leave_hex_number_expression(&mut self, _node: &HexNumberExpression) {}

    fn enter_decimal_number_expression(&mut self, _node: &DecimalNumberExpression) -> bool {
        true
    }
    fn leave_decimal_number_expression(&mut self, _node: &DecimalNumberExpression) {}

    fn enter_yul_block(&mut self, _node: &YulBlock) -> bool {
        true
    }
    fn leave_yul_block(&mut self, _node: &YulBlock) {}

    fn enter_yul_function_definition(&mut self, _node: &YulFunctionDefinition) -> bool {
        true
    }
    fn leave_yul_function_definition(&mut self, _node: &YulFunctionDefinition) {}

    fn enter_yul_parameters_declaration(&mut self, _node: &YulParametersDeclaration) -> bool {
        true
    }
    fn leave_yul_parameters_declaration(&mut self, _node: &YulParametersDeclaration) {}

    fn enter_yul_returns_declaration(&mut self, _node: &YulReturnsDeclaration) -> bool {
        true
    }
    fn leave_yul_returns_declaration(&mut self, _node: &YulReturnsDeclaration) {}

    fn enter_yul_variable_declaration_statement(
        &mut self,
        _node: &YulVariableDeclarationStatement,
    ) -> bool {
        true
    }
    fn leave_yul_variable_declaration_statement(
        &mut self,
        _node: &YulVariableDeclarationStatement,
    ) {
    }

    fn enter_yul_variable_declaration_value(
        &mut self,
        _node: &YulVariableDeclarationValue,
    ) -> bool {
        true
    }
    fn leave_yul_variable_declaration_value(&mut self, _node: &YulVariableDeclarationValue) {}

    fn enter_yul_variable_assignment_statement(
        &mut self,
        _node: &YulVariableAssignmentStatement,
    ) -> bool {
        true
    }
    fn leave_yul_variable_assignment_statement(&mut self, _node: &YulVariableAssignmentStatement) {}

    fn enter_yul_colon_and_equal(&mut self, _node: &YulColonAndEqual) -> bool {
        true
    }
    fn leave_yul_colon_and_equal(&mut self, _node: &YulColonAndEqual) {}

    fn enter_yul_stack_assignment_statement(
        &mut self,
        _node: &YulStackAssignmentStatement,
    ) -> bool {
        true
    }
    fn leave_yul_stack_assignment_statement(&mut self, _node: &YulStackAssignmentStatement) {}

    fn enter_yul_equal_and_colon(&mut self, _node: &YulEqualAndColon) -> bool {
        true
    }
    fn leave_yul_equal_and_colon(&mut self, _node: &YulEqualAndColon) {}

    fn enter_yul_if_statement(&mut self, _node: &YulIfStatement) -> bool {
        true
    }
    fn leave_yul_if_statement(&mut self, _node: &YulIfStatement) {}

    fn enter_yul_for_statement(&mut self, _node: &YulForStatement) -> bool {
        true
    }
    fn leave_yul_for_statement(&mut self, _node: &YulForStatement) {}

    fn enter_yul_switch_statement(&mut self, _node: &YulSwitchStatement) -> bool {
        true
    }
    fn leave_yul_switch_statement(&mut self, _node: &YulSwitchStatement) {}

    fn enter_yul_default_case(&mut self, _node: &YulDefaultCase) -> bool {
        true
    }
    fn leave_yul_default_case(&mut self, _node: &YulDefaultCase) {}

    fn enter_yul_value_case(&mut self, _node: &YulValueCase) -> bool {
        true
    }
    fn leave_yul_value_case(&mut self, _node: &YulValueCase) {}

    fn enter_yul_leave_statement(&mut self, _node: &YulLeaveStatement) -> bool {
        true
    }
    fn leave_yul_leave_statement(&mut self, _node: &YulLeaveStatement) {}

    fn enter_yul_break_statement(&mut self, _node: &YulBreakStatement) -> bool {
        true
    }
    fn leave_yul_break_statement(&mut self, _node: &YulBreakStatement) {}

    fn enter_yul_continue_statement(&mut self, _node: &YulContinueStatement) -> bool {
        true
    }
    fn leave_yul_continue_statement(&mut self, _node: &YulContinueStatement) {}

    fn enter_yul_label(&mut self, _node: &YulLabel) -> bool {
        true
    }
    fn leave_yul_label(&mut self, _node: &YulLabel) {}

    fn enter_yul_function_call_expression(&mut self, _node: &YulFunctionCallExpression) -> bool {
        true
    }
    fn leave_yul_function_call_expression(&mut self, _node: &YulFunctionCallExpression) {}

    fn enter_source_unit_member(&mut self, _node: &SourceUnitMember) -> bool {
        true
    }
    fn leave_source_unit_member(&mut self, _node: &SourceUnitMember) {}

    fn enter_pragma(&mut self, _node: &Pragma) -> bool {
        true
    }
    fn leave_pragma(&mut self, _node: &Pragma) {}

    fn enter_experimental_feature(&mut self, _node: &ExperimentalFeature) -> bool {
        true
    }
    fn leave_experimental_feature(&mut self, _node: &ExperimentalFeature) {}

    fn enter_version_expression(&mut self, _node: &VersionExpression) -> bool {
        true
    }
    fn leave_version_expression(&mut self, _node: &VersionExpression) {}

    fn enter_version_operator(&mut self, _node: &VersionOperator) -> bool {
        true
    }
    fn leave_version_operator(&mut self, _node: &VersionOperator) {}

    fn enter_version_literal(&mut self, _node: &VersionLiteral) -> bool {
        true
    }
    fn leave_version_literal(&mut self, _node: &VersionLiteral) {}

    fn enter_import_clause(&mut self, _node: &ImportClause) -> bool {
        true
    }
    fn leave_import_clause(&mut self, _node: &ImportClause) {}

    fn enter_using_clause(&mut self, _node: &UsingClause) -> bool {
        true
    }
    fn leave_using_clause(&mut self, _node: &UsingClause) {}

    fn enter_using_operator(&mut self, _node: &UsingOperator) -> bool {
        true
    }
    fn leave_using_operator(&mut self, _node: &UsingOperator) {}

    fn enter_using_target(&mut self, _node: &UsingTarget) -> bool {
        true
    }
    fn leave_using_target(&mut self, _node: &UsingTarget) {}

    fn enter_contract_specifier(&mut self, _node: &ContractSpecifier) -> bool {
        true
    }
    fn leave_contract_specifier(&mut self, _node: &ContractSpecifier) {}

    fn enter_contract_member(&mut self, _node: &ContractMember) -> bool {
        true
    }
    fn leave_contract_member(&mut self, _node: &ContractMember) {}

    fn enter_state_variable_attribute(&mut self, _node: &StateVariableAttribute) -> bool {
        true
    }
    fn leave_state_variable_attribute(&mut self, _node: &StateVariableAttribute) {}

    fn enter_function_name(&mut self, _node: &FunctionName) -> bool {
        true
    }
    fn leave_function_name(&mut self, _node: &FunctionName) {}

    fn enter_function_attribute(&mut self, _node: &FunctionAttribute) -> bool {
        true
    }
    fn leave_function_attribute(&mut self, _node: &FunctionAttribute) {}

    fn enter_function_body(&mut self, _node: &FunctionBody) -> bool {
        true
    }
    fn leave_function_body(&mut self, _node: &FunctionBody) {}

    fn enter_constructor_attribute(&mut self, _node: &ConstructorAttribute) -> bool {
        true
    }
    fn leave_constructor_attribute(&mut self, _node: &ConstructorAttribute) {}

    fn enter_unnamed_function_attribute(&mut self, _node: &UnnamedFunctionAttribute) -> bool {
        true
    }
    fn leave_unnamed_function_attribute(&mut self, _node: &UnnamedFunctionAttribute) {}

    fn enter_fallback_function_attribute(&mut self, _node: &FallbackFunctionAttribute) -> bool {
        true
    }
    fn leave_fallback_function_attribute(&mut self, _node: &FallbackFunctionAttribute) {}

    fn enter_receive_function_attribute(&mut self, _node: &ReceiveFunctionAttribute) -> bool {
        true
    }
    fn leave_receive_function_attribute(&mut self, _node: &ReceiveFunctionAttribute) {}

    fn enter_modifier_attribute(&mut self, _node: &ModifierAttribute) -> bool {
        true
    }
    fn leave_modifier_attribute(&mut self, _node: &ModifierAttribute) {}

    fn enter_type_name(&mut self, _node: &TypeName) -> bool {
        true
    }
    fn leave_type_name(&mut self, _node: &TypeName) {}

    fn enter_function_type_attribute(&mut self, _node: &FunctionTypeAttribute) -> bool {
        true
    }
    fn leave_function_type_attribute(&mut self, _node: &FunctionTypeAttribute) {}

    fn enter_mapping_key_type(&mut self, _node: &MappingKeyType) -> bool {
        true
    }
    fn leave_mapping_key_type(&mut self, _node: &MappingKeyType) {}

    fn enter_elementary_type(&mut self, _node: &ElementaryType) -> bool {
        true
    }
    fn leave_elementary_type(&mut self, _node: &ElementaryType) {}

    fn enter_statement(&mut self, _node: &Statement) -> bool {
        true
    }
    fn leave_statement(&mut self, _node: &Statement) {}

    fn enter_tuple_member(&mut self, _node: &TupleMember) -> bool {
        true
    }
    fn leave_tuple_member(&mut self, _node: &TupleMember) {}

    fn enter_variable_declaration_type(&mut self, _node: &VariableDeclarationType) -> bool {
        true
    }
    fn leave_variable_declaration_type(&mut self, _node: &VariableDeclarationType) {}

    fn enter_storage_location(&mut self, _node: &StorageLocation) -> bool {
        true
    }
    fn leave_storage_location(&mut self, _node: &StorageLocation) {}

    fn enter_for_statement_initialization(&mut self, _node: &ForStatementInitialization) -> bool {
        true
    }
    fn leave_for_statement_initialization(&mut self, _node: &ForStatementInitialization) {}

    fn enter_for_statement_condition(&mut self, _node: &ForStatementCondition) -> bool {
        true
    }
    fn leave_for_statement_condition(&mut self, _node: &ForStatementCondition) {}

    fn enter_expression(&mut self, _node: &Expression) -> bool {
        true
    }
    fn leave_expression(&mut self, _node: &Expression) {}

    fn enter_arguments_declaration(&mut self, _node: &ArgumentsDeclaration) -> bool {
        true
    }
    fn leave_arguments_declaration(&mut self, _node: &ArgumentsDeclaration) {}

    fn enter_number_unit(&mut self, _node: &NumberUnit) -> bool {
        true
    }
    fn leave_number_unit(&mut self, _node: &NumberUnit) {}

    fn enter_string_expression(&mut self, _node: &StringExpression) -> bool {
        true
    }
    fn leave_string_expression(&mut self, _node: &StringExpression) {}

    fn enter_string_literal(&mut self, _node: &StringLiteral) -> bool {
        true
    }
    fn leave_string_literal(&mut self, _node: &StringLiteral) {}

    fn enter_hex_string_literal(&mut self, _node: &HexStringLiteral) -> bool {
        true
    }
    fn leave_hex_string_literal(&mut self, _node: &HexStringLiteral) {}

    fn enter_unicode_string_literal(&mut self, _node: &UnicodeStringLiteral) -> bool {
        true
    }
    fn leave_unicode_string_literal(&mut self, _node: &UnicodeStringLiteral) {}

    fn enter_yul_statement(&mut self, _node: &YulStatement) -> bool {
        true
    }
    fn leave_yul_statement(&mut self, _node: &YulStatement) {}

    fn enter_yul_assignment_operator(&mut self, _node: &YulAssignmentOperator) -> bool {
        true
    }
    fn leave_yul_assignment_operator(&mut self, _node: &YulAssignmentOperator) {}

    fn enter_yul_stack_assignment_operator(&mut self, _node: &YulStackAssignmentOperator) -> bool {
        true
    }
    fn leave_yul_stack_assignment_operator(&mut self, _node: &YulStackAssignmentOperator) {}

    fn enter_yul_switch_case(&mut self, _node: &YulSwitchCase) -> bool {
        true
    }
    fn leave_yul_switch_case(&mut self, _node: &YulSwitchCase) {}

    fn enter_yul_expression(&mut self, _node: &YulExpression) -> bool {
        true
    }
    fn leave_yul_expression(&mut self, _node: &YulExpression) {}

    fn enter_yul_literal(&mut self, _node: &YulLiteral) -> bool {
        true
    }
    fn leave_yul_literal(&mut self, _node: &YulLiteral) {}

    fn enter_source_unit_members(&mut self, _items: &SourceUnitMembers) -> bool {
        true
    }
    fn leave_source_unit_members(&mut self, _items: &SourceUnitMembers) {}

    fn enter_version_expression_sets(&mut self, _items: &VersionExpressionSets) -> bool {
        true
    }
    fn leave_version_expression_sets(&mut self, _items: &VersionExpressionSets) {}

    fn enter_version_expression_set(&mut self, _items: &VersionExpressionSet) -> bool {
        true
    }
    fn leave_version_expression_set(&mut self, _items: &VersionExpressionSet) {}

    fn enter_simple_version_literal(&mut self, _items: &SimpleVersionLiteral) -> bool {
        true
    }
    fn leave_simple_version_literal(&mut self, _items: &SimpleVersionLiteral) {}

    fn enter_import_deconstruction_symbols(
        &mut self,
        _items: &ImportDeconstructionSymbols,
    ) -> bool {
        true
    }
    fn leave_import_deconstruction_symbols(&mut self, _items: &ImportDeconstructionSymbols) {}

    fn enter_using_deconstruction_symbols(&mut self, _items: &UsingDeconstructionSymbols) -> bool {
        true
    }
    fn leave_using_deconstruction_symbols(&mut self, _items: &UsingDeconstructionSymbols) {}

    fn enter_inheritance_types(&mut self, _items: &InheritanceTypes) -> bool {
        true
    }
    fn leave_inheritance_types(&mut self, _items: &InheritanceTypes) {}

    fn enter_contract_members(&mut self, _items: &ContractMembers) -> bool {
        true
    }
    fn leave_contract_members(&mut self, _items: &ContractMembers) {}

    fn enter_interface_members(&mut self, _items: &InterfaceMembers) -> bool {
        true
    }
    fn leave_interface_members(&mut self, _items: &InterfaceMembers) {}

    fn enter_library_members(&mut self, _items: &LibraryMembers) -> bool {
        true
    }
    fn leave_library_members(&mut self, _items: &LibraryMembers) {}

    fn enter_struct_members(&mut self, _items: &StructMembers) -> bool {
        true
    }
    fn leave_struct_members(&mut self, _items: &StructMembers) {}

    fn enter_enum_members(&mut self, _items: &EnumMembers) -> bool {
        true
    }
    fn leave_enum_members(&mut self, _items: &EnumMembers) {}

    fn enter_state_variable_attributes(&mut self, _items: &StateVariableAttributes) -> bool {
        true
    }
    fn leave_state_variable_attributes(&mut self, _items: &StateVariableAttributes) {}

    fn enter_parameters(&mut self, _items: &Parameters) -> bool {
        true
    }
    fn leave_parameters(&mut self, _items: &Parameters) {}

    fn enter_function_attributes(&mut self, _items: &FunctionAttributes) -> bool {
        true
    }
    fn leave_function_attributes(&mut self, _items: &FunctionAttributes) {}

    fn enter_override_paths(&mut self, _items: &OverridePaths) -> bool {
        true
    }
    fn leave_override_paths(&mut self, _items: &OverridePaths) {}

    fn enter_constructor_attributes(&mut self, _items: &ConstructorAttributes) -> bool {
        true
    }
    fn leave_constructor_attributes(&mut self, _items: &ConstructorAttributes) {}

    fn enter_unnamed_function_attributes(&mut self, _items: &UnnamedFunctionAttributes) -> bool {
        true
    }
    fn leave_unnamed_function_attributes(&mut self, _items: &UnnamedFunctionAttributes) {}

    fn enter_fallback_function_attributes(&mut self, _items: &FallbackFunctionAttributes) -> bool {
        true
    }
    fn leave_fallback_function_attributes(&mut self, _items: &FallbackFunctionAttributes) {}

    fn enter_receive_function_attributes(&mut self, _items: &ReceiveFunctionAttributes) -> bool {
        true
    }
    fn leave_receive_function_attributes(&mut self, _items: &ReceiveFunctionAttributes) {}

    fn enter_modifier_attributes(&mut self, _items: &ModifierAttributes) -> bool {
        true
    }
    fn leave_modifier_attributes(&mut self, _items: &ModifierAttributes) {}

    fn enter_event_parameters(&mut self, _items: &EventParameters) -> bool {
        true
    }
    fn leave_event_parameters(&mut self, _items: &EventParameters) {}

    fn enter_error_parameters(&mut self, _items: &ErrorParameters) -> bool {
        true
    }
    fn leave_error_parameters(&mut self, _items: &ErrorParameters) {}

    fn enter_function_type_attributes(&mut self, _items: &FunctionTypeAttributes) -> bool {
        true
    }
    fn leave_function_type_attributes(&mut self, _items: &FunctionTypeAttributes) {}

    fn enter_statements(&mut self, _items: &Statements) -> bool {
        true
    }
    fn leave_statements(&mut self, _items: &Statements) {}

    fn enter_assembly_flags(&mut self, _items: &AssemblyFlags) -> bool {
        true
    }
    fn leave_assembly_flags(&mut self, _items: &AssemblyFlags) {}

    fn enter_tuple_deconstruction_elements(
        &mut self,
        _items: &TupleDeconstructionElements,
    ) -> bool {
        true
    }
    fn leave_tuple_deconstruction_elements(&mut self, _items: &TupleDeconstructionElements) {}

    fn enter_catch_clauses(&mut self, _items: &CatchClauses) -> bool {
        true
    }
    fn leave_catch_clauses(&mut self, _items: &CatchClauses) {}

    fn enter_positional_arguments(&mut self, _items: &PositionalArguments) -> bool {
        true
    }
    fn leave_positional_arguments(&mut self, _items: &PositionalArguments) {}

    fn enter_named_arguments(&mut self, _items: &NamedArguments) -> bool {
        true
    }
    fn leave_named_arguments(&mut self, _items: &NamedArguments) {}

    fn enter_call_options(&mut self, _items: &CallOptions) -> bool {
        true
    }
    fn leave_call_options(&mut self, _items: &CallOptions) {}

    fn enter_tuple_values(&mut self, _items: &TupleValues) -> bool {
        true
    }
    fn leave_tuple_values(&mut self, _items: &TupleValues) {}

    fn enter_array_values(&mut self, _items: &ArrayValues) -> bool {
        true
    }
    fn leave_array_values(&mut self, _items: &ArrayValues) {}

    fn enter_string_literals(&mut self, _items: &StringLiterals) -> bool {
        true
    }
    fn leave_string_literals(&mut self, _items: &StringLiterals) {}

    fn enter_hex_string_literals(&mut self, _items: &HexStringLiterals) -> bool {
        true
    }
    fn leave_hex_string_literals(&mut self, _items: &HexStringLiterals) {}

    fn enter_unicode_string_literals(&mut self, _items: &UnicodeStringLiterals) -> bool {
        true
    }
    fn leave_unicode_string_literals(&mut self, _items: &UnicodeStringLiterals) {}

    fn enter_identifier_path(&mut self, _items: &IdentifierPath) -> bool {
        true
    }
    fn leave_identifier_path(&mut self, _items: &IdentifierPath) {}

    fn enter_yul_statements(&mut self, _items: &YulStatements) -> bool {
        true
    }
    fn leave_yul_statements(&mut self, _items: &YulStatements) {}

    fn enter_yul_parameters(&mut self, _items: &YulParameters) -> bool {
        true
    }
    fn leave_yul_parameters(&mut self, _items: &YulParameters) {}

    fn enter_yul_variable_names(&mut self, _items: &YulVariableNames) -> bool {
        true
    }
    fn leave_yul_variable_names(&mut self, _items: &YulVariableNames) {}

    fn enter_yul_switch_cases(&mut self, _items: &YulSwitchCases) -> bool {
        true
    }
    fn leave_yul_switch_cases(&mut self, _items: &YulSwitchCases) {}

    fn enter_yul_arguments(&mut self, _items: &YulArguments) -> bool {
        true
    }
    fn leave_yul_arguments(&mut self, _items: &YulArguments) {}

    fn enter_yul_paths(&mut self, _items: &YulPaths) -> bool {
        true
    }
    fn leave_yul_paths(&mut self, _items: &YulPaths) {}

    fn enter_yul_path(&mut self, _items: &YulPath) -> bool {
        true
    }
    fn leave_yul_path(&mut self, _items: &YulPath) {}
}

//
// Sequences:
//

pub fn accept_source_unit(node: &SourceUnit, visitor: &mut impl Visitor) {
    if !visitor.enter_source_unit(node) {
        return;
    }
    accept_source_unit_members(&node.members, visitor);
    visitor.leave_source_unit(node);
}

pub fn accept_pragma_directive(node: &PragmaDirective, visitor: &mut impl Visitor) {
    if !visitor.enter_pragma_directive(node) {
        return;
    }
    accept_pragma(&node.pragma, visitor);
    visitor.leave_pragma_directive(node);
}

pub fn accept_abicoder_pragma(node: &AbicoderPragma, visitor: &mut impl Visitor) {
    if !visitor.enter_abicoder_pragma(node) {
        return;
    }
    visitor.leave_abicoder_pragma(node);
}

pub fn accept_experimental_pragma(node: &ExperimentalPragma, visitor: &mut impl Visitor) {
    if !visitor.enter_experimental_pragma(node) {
        return;
    }
    accept_experimental_feature(&node.feature, visitor);
    visitor.leave_experimental_pragma(node);
}

pub fn accept_version_pragma(node: &VersionPragma, visitor: &mut impl Visitor) {
    if !visitor.enter_version_pragma(node) {
        return;
    }
    accept_version_expression_sets(&node.sets, visitor);
    visitor.leave_version_pragma(node);
}

pub fn accept_version_range(node: &VersionRange, visitor: &mut impl Visitor) {
    if !visitor.enter_version_range(node) {
        return;
    }
    accept_version_literal(&node.start, visitor);
    accept_version_literal(&node.end, visitor);
    visitor.leave_version_range(node);
}

pub fn accept_version_term(node: &VersionTerm, visitor: &mut impl Visitor) {
    if !visitor.enter_version_term(node) {
        return;
    }
    if let Some(ref operator) = node.operator {
        accept_version_operator(operator, visitor);
    }
    accept_version_literal(&node.literal, visitor);
    visitor.leave_version_term(node);
}

pub fn accept_import_directive(node: &ImportDirective, visitor: &mut impl Visitor) {
    if !visitor.enter_import_directive(node) {
        return;
    }
    accept_import_clause(&node.clause, visitor);
    visitor.leave_import_directive(node);
}

pub fn accept_path_import(node: &PathImport, visitor: &mut impl Visitor) {
    if !visitor.enter_path_import(node) {
        return;
    }
    accept_string_literal(&node.path, visitor);
    if let Some(ref alias) = node.alias {
        accept_import_alias(alias, visitor);
    }
    visitor.leave_path_import(node);
}

pub fn accept_named_import(node: &NamedImport, visitor: &mut impl Visitor) {
    if !visitor.enter_named_import(node) {
        return;
    }
    accept_import_alias(&node.alias, visitor);
    accept_string_literal(&node.path, visitor);
    visitor.leave_named_import(node);
}

pub fn accept_import_deconstruction(node: &ImportDeconstruction, visitor: &mut impl Visitor) {
    if !visitor.enter_import_deconstruction(node) {
        return;
    }
    accept_import_deconstruction_symbols(&node.symbols, visitor);
    accept_string_literal(&node.path, visitor);
    visitor.leave_import_deconstruction(node);
}

pub fn accept_import_deconstruction_symbol(
    node: &ImportDeconstructionSymbol,
    visitor: &mut impl Visitor,
) {
    if !visitor.enter_import_deconstruction_symbol(node) {
        return;
    }
    if let Some(ref alias) = node.alias {
        accept_import_alias(alias, visitor);
    }
    visitor.leave_import_deconstruction_symbol(node);
}

pub fn accept_import_alias(node: &ImportAlias, visitor: &mut impl Visitor) {
    if !visitor.enter_import_alias(node) {
        return;
    }
    visitor.leave_import_alias(node);
}

pub fn accept_using_directive(node: &UsingDirective, visitor: &mut impl Visitor) {
    if !visitor.enter_using_directive(node) {
        return;
    }
    accept_using_clause(&node.clause, visitor);
    accept_using_target(&node.target, visitor);
    visitor.leave_using_directive(node);
}

pub fn accept_using_deconstruction(node: &UsingDeconstruction, visitor: &mut impl Visitor) {
    if !visitor.enter_using_deconstruction(node) {
        return;
    }
    accept_using_deconstruction_symbols(&node.symbols, visitor);
    visitor.leave_using_deconstruction(node);
}

pub fn accept_using_deconstruction_symbol(
    node: &UsingDeconstructionSymbol,
    visitor: &mut impl Visitor,
) {
    if !visitor.enter_using_deconstruction_symbol(node) {
        return;
    }
    accept_identifier_path(&node.name, visitor);
    if let Some(ref alias) = node.alias {
        accept_using_alias(alias, visitor);
    }
    visitor.leave_using_deconstruction_symbol(node);
}

pub fn accept_using_alias(node: &UsingAlias, visitor: &mut impl Visitor) {
    if !visitor.enter_using_alias(node) {
        return;
    }
    accept_using_operator(&node.operator, visitor);
    visitor.leave_using_alias(node);
}

pub fn accept_contract_definition(node: &ContractDefinition, visitor: &mut impl Visitor) {
    if !visitor.enter_contract_definition(node) {
        return;
    }
    accept_contract_members(&node.members, visitor);
    accept_inheritance_types(&node.inheritance_types, visitor);
    if let Some(ref storage_layout) = node.storage_layout {
        accept_storage_layout_specifier(storage_layout, visitor);
    }
    visitor.leave_contract_definition(node);
}

pub fn accept_inheritance_specifier(node: &InheritanceSpecifier, visitor: &mut impl Visitor) {
    if !visitor.enter_inheritance_specifier(node) {
        return;
    }
    accept_inheritance_types(&node.types, visitor);
    visitor.leave_inheritance_specifier(node);
}

pub fn accept_inheritance_type(node: &InheritanceType, visitor: &mut impl Visitor) {
    if !visitor.enter_inheritance_type(node) {
        return;
    }
    accept_identifier_path(&node.type_name, visitor);
    if let Some(ref arguments) = node.arguments {
        accept_arguments_declaration(arguments, visitor);
    }
    visitor.leave_inheritance_type(node);
}

pub fn accept_storage_layout_specifier(node: &StorageLayoutSpecifier, visitor: &mut impl Visitor) {
    if !visitor.enter_storage_layout_specifier(node) {
        return;
    }
    accept_expression(&node.expression, visitor);
    visitor.leave_storage_layout_specifier(node);
}

pub fn accept_interface_definition(node: &InterfaceDefinition, visitor: &mut impl Visitor) {
    if !visitor.enter_interface_definition(node) {
        return;
    }
    if let Some(ref inheritance) = node.inheritance {
        accept_inheritance_specifier(inheritance, visitor);
    }
    accept_interface_members(&node.members, visitor);
    visitor.leave_interface_definition(node);
}

pub fn accept_library_definition(node: &LibraryDefinition, visitor: &mut impl Visitor) {
    if !visitor.enter_library_definition(node) {
        return;
    }
    accept_library_members(&node.members, visitor);
    visitor.leave_library_definition(node);
}

pub fn accept_struct_definition(node: &StructDefinition, visitor: &mut impl Visitor) {
    if !visitor.enter_struct_definition(node) {
        return;
    }
    accept_struct_members(&node.members, visitor);
    visitor.leave_struct_definition(node);
}

pub fn accept_struct_member(node: &StructMember, visitor: &mut impl Visitor) {
    if !visitor.enter_struct_member(node) {
        return;
    }
    accept_type_name(&node.type_name, visitor);
    visitor.leave_struct_member(node);
}

pub fn accept_enum_definition(node: &EnumDefinition, visitor: &mut impl Visitor) {
    if !visitor.enter_enum_definition(node) {
        return;
    }
    accept_enum_members(&node.members, visitor);
    visitor.leave_enum_definition(node);
}

pub fn accept_constant_definition(node: &ConstantDefinition, visitor: &mut impl Visitor) {
    if !visitor.enter_constant_definition(node) {
        return;
    }
    accept_type_name(&node.type_name, visitor);
    accept_expression(&node.value, visitor);
    visitor.leave_constant_definition(node);
}

pub fn accept_state_variable_definition(
    node: &StateVariableDefinition,
    visitor: &mut impl Visitor,
) {
    if !visitor.enter_state_variable_definition(node) {
        return;
    }
    accept_type_name(&node.type_name, visitor);
    accept_state_variable_attributes(&node.attributes, visitor);
    if let Some(ref value) = node.value {
        accept_state_variable_definition_value(value, visitor);
    }
    visitor.leave_state_variable_definition(node);
}

pub fn accept_state_variable_definition_value(
    node: &StateVariableDefinitionValue,
    visitor: &mut impl Visitor,
) {
    if !visitor.enter_state_variable_definition_value(node) {
        return;
    }
    accept_expression(&node.value, visitor);
    visitor.leave_state_variable_definition_value(node);
}

pub fn accept_function_definition(node: &FunctionDefinition, visitor: &mut impl Visitor) {
    if !visitor.enter_function_definition(node) {
        return;
    }
    accept_function_name(&node.name, visitor);
    accept_parameters_declaration(&node.parameters, visitor);
    accept_function_attributes(&node.attributes, visitor);
    if let Some(ref returns) = node.returns {
        accept_returns_declaration(returns, visitor);
    }
    accept_function_body(&node.body, visitor);
    visitor.leave_function_definition(node);
}

pub fn accept_parameters_declaration(node: &ParametersDeclaration, visitor: &mut impl Visitor) {
    if !visitor.enter_parameters_declaration(node) {
        return;
    }
    accept_parameters(&node.parameters, visitor);
    visitor.leave_parameters_declaration(node);
}

pub fn accept_parameter(node: &Parameter, visitor: &mut impl Visitor) {
    if !visitor.enter_parameter(node) {
        return;
    }
    accept_type_name(&node.type_name, visitor);
    if let Some(ref storage_location) = node.storage_location {
        accept_storage_location(storage_location, visitor);
    }
    visitor.leave_parameter(node);
}

pub fn accept_override_specifier(node: &OverrideSpecifier, visitor: &mut impl Visitor) {
    if !visitor.enter_override_specifier(node) {
        return;
    }
    if let Some(ref overridden) = node.overridden {
        accept_override_paths_declaration(overridden, visitor);
    }
    visitor.leave_override_specifier(node);
}

pub fn accept_override_paths_declaration(
    node: &OverridePathsDeclaration,
    visitor: &mut impl Visitor,
) {
    if !visitor.enter_override_paths_declaration(node) {
        return;
    }
    accept_override_paths(&node.paths, visitor);
    visitor.leave_override_paths_declaration(node);
}

pub fn accept_returns_declaration(node: &ReturnsDeclaration, visitor: &mut impl Visitor) {
    if !visitor.enter_returns_declaration(node) {
        return;
    }
    accept_parameters_declaration(&node.variables, visitor);
    visitor.leave_returns_declaration(node);
}

pub fn accept_constructor_definition(node: &ConstructorDefinition, visitor: &mut impl Visitor) {
    if !visitor.enter_constructor_definition(node) {
        return;
    }
    accept_parameters_declaration(&node.parameters, visitor);
    accept_constructor_attributes(&node.attributes, visitor);
    accept_block(&node.body, visitor);
    visitor.leave_constructor_definition(node);
}

pub fn accept_unnamed_function_definition(
    node: &UnnamedFunctionDefinition,
    visitor: &mut impl Visitor,
) {
    if visitor.enter_unnamed_function_definition(node) {
        accept_parameters_declaration(&node.parameters, visitor);
        accept_unnamed_function_attributes(&node.attributes, visitor);
        accept_function_body(&node.body, visitor);
        visitor.leave_unnamed_function_definition(node);
    }
}

pub fn accept_fallback_function_definition(
    node: &FallbackFunctionDefinition,
    visitor: &mut impl Visitor,
) {
    if !visitor.enter_fallback_function_definition(node) {
        return;
    }
    accept_parameters_declaration(&node.parameters, visitor);
    accept_fallback_function_attributes(&node.attributes, visitor);
    if let Some(ref returns) = node.returns {
        accept_returns_declaration(returns, visitor);
    }
    accept_function_body(&node.body, visitor);
    visitor.leave_fallback_function_definition(node);
}

pub fn accept_receive_function_definition(
    node: &ReceiveFunctionDefinition,
    visitor: &mut impl Visitor,
) {
    if !visitor.enter_receive_function_definition(node) {
        return;
    }
    accept_parameters_declaration(&node.parameters, visitor);
    accept_receive_function_attributes(&node.attributes, visitor);
    accept_function_body(&node.body, visitor);
    visitor.leave_receive_function_definition(node);
}

pub fn accept_modifier_definition(node: &ModifierDefinition, visitor: &mut impl Visitor) {
    if !visitor.enter_modifier_definition(node) {
        return;
    }
    if let Some(ref parameters) = node.parameters {
        accept_parameters_declaration(parameters, visitor);
    }
    accept_modifier_attributes(&node.attributes, visitor);
    accept_function_body(&node.body, visitor);
    visitor.leave_modifier_definition(node);
}

pub fn accept_modifier_invocation(node: &ModifierInvocation, visitor: &mut impl Visitor) {
    if !visitor.enter_modifier_invocation(node) {
        return;
    }
    accept_identifier_path(&node.name, visitor);
    if let Some(ref arguments) = node.arguments {
        accept_arguments_declaration(arguments, visitor);
    }
    visitor.leave_modifier_invocation(node);
}

pub fn accept_event_definition(node: &EventDefinition, visitor: &mut impl Visitor) {
    if !visitor.enter_event_definition(node) {
        return;
    }
    accept_event_parameters_declaration(&node.parameters, visitor);
    visitor.leave_event_definition(node);
}

pub fn accept_event_parameters_declaration(
    node: &EventParametersDeclaration,
    visitor: &mut impl Visitor,
) {
    if !visitor.enter_event_parameters_declaration(node) {
        return;
    }
    accept_event_parameters(&node.parameters, visitor);
    visitor.leave_event_parameters_declaration(node);
}

pub fn accept_event_parameter(node: &EventParameter, visitor: &mut impl Visitor) {
    if !visitor.enter_event_parameter(node) {
        return;
    }
    accept_type_name(&node.type_name, visitor);
    visitor.leave_event_parameter(node);
}

pub fn accept_user_defined_value_type_definition(
    node: &UserDefinedValueTypeDefinition,
    visitor: &mut impl Visitor,
) {
    if !visitor.enter_user_defined_value_type_definition(node) {
        return;
    }
    accept_elementary_type(&node.value_type, visitor);
    visitor.leave_user_defined_value_type_definition(node);
}

pub fn accept_error_definition(node: &ErrorDefinition, visitor: &mut impl Visitor) {
    if !visitor.enter_error_definition(node) {
        return;
    }
    accept_error_parameters_declaration(&node.members, visitor);
    visitor.leave_error_definition(node);
}

pub fn accept_error_parameters_declaration(
    node: &ErrorParametersDeclaration,
    visitor: &mut impl Visitor,
) {
    if !visitor.enter_error_parameters_declaration(node) {
        return;
    }
    accept_error_parameters(&node.parameters, visitor);
    visitor.leave_error_parameters_declaration(node);
}

pub fn accept_error_parameter(node: &ErrorParameter, visitor: &mut impl Visitor) {
    if !visitor.enter_error_parameter(node) {
        return;
    }
    accept_type_name(&node.type_name, visitor);
    visitor.leave_error_parameter(node);
}

pub fn accept_array_type_name(node: &ArrayTypeName, visitor: &mut impl Visitor) {
    if !visitor.enter_array_type_name(node) {
        return;
    }
    accept_type_name(&node.operand, visitor);
    if let Some(ref index) = node.index {
        accept_expression(index, visitor);
    }
    visitor.leave_array_type_name(node);
}

pub fn accept_function_type(node: &FunctionType, visitor: &mut impl Visitor) {
    if !visitor.enter_function_type(node) {
        return;
    }
    accept_parameters_declaration(&node.parameters, visitor);
    accept_function_type_attributes(&node.attributes, visitor);
    if let Some(ref returns) = node.returns {
        accept_returns_declaration(returns, visitor);
    }
    visitor.leave_function_type(node);
}

pub fn accept_mapping_type(node: &MappingType, visitor: &mut impl Visitor) {
    if !visitor.enter_mapping_type(node) {
        return;
    }
    accept_mapping_key(&node.key_type, visitor);
    accept_mapping_value(&node.value_type, visitor);
    visitor.leave_mapping_type(node);
}

pub fn accept_mapping_key(node: &MappingKey, visitor: &mut impl Visitor) {
    if !visitor.enter_mapping_key(node) {
        return;
    }
    accept_mapping_key_type(&node.key_type, visitor);
    visitor.leave_mapping_key(node);
}

pub fn accept_mapping_value(node: &MappingValue, visitor: &mut impl Visitor) {
    if !visitor.enter_mapping_value(node) {
        return;
    }
    accept_type_name(&node.type_name, visitor);
    visitor.leave_mapping_value(node);
}

pub fn accept_address_type(node: &AddressType, visitor: &mut impl Visitor) {
    if !visitor.enter_address_type(node) {
        return;
    }
    visitor.leave_address_type(node);
}

pub fn accept_block(node: &Block, visitor: &mut impl Visitor) {
    if !visitor.enter_block(node) {
        return;
    }
    accept_statements(&node.statements, visitor);
    visitor.leave_block(node);
}

pub fn accept_unchecked_block(node: &UncheckedBlock, visitor: &mut impl Visitor) {
    if !visitor.enter_unchecked_block(node) {
        return;
    }
    accept_block(&node.block, visitor);
    visitor.leave_unchecked_block(node);
}

pub fn accept_expression_statement(node: &ExpressionStatement, visitor: &mut impl Visitor) {
    if !visitor.enter_expression_statement(node) {
        return;
    }
    accept_expression(&node.expression, visitor);
    visitor.leave_expression_statement(node);
}

pub fn accept_assembly_statement(node: &AssemblyStatement, visitor: &mut impl Visitor) {
    if !visitor.enter_assembly_statement(node) {
        return;
    }
    if let Some(ref label) = node.label {
        accept_string_literal(label, visitor);
    }
    if let Some(ref flags) = node.flags {
        accept_assembly_flags_declaration(flags, visitor);
    }
    accept_yul_block(&node.body, visitor);
    visitor.leave_assembly_statement(node);
}

pub fn accept_assembly_flags_declaration(
    node: &AssemblyFlagsDeclaration,
    visitor: &mut impl Visitor,
) {
    if !visitor.enter_assembly_flags_declaration(node) {
        return;
    }
    accept_assembly_flags(&node.flags, visitor);
    visitor.leave_assembly_flags_declaration(node);
}

pub fn accept_tuple_deconstruction_statement(
    node: &TupleDeconstructionStatement,
    visitor: &mut impl Visitor,
) {
    if !visitor.enter_tuple_deconstruction_statement(node) {
        return;
    }
    accept_tuple_deconstruction_elements(&node.elements, visitor);
    accept_expression(&node.expression, visitor);
    visitor.leave_tuple_deconstruction_statement(node);
}

pub fn accept_tuple_deconstruction_element(
    node: &TupleDeconstructionElement,
    visitor: &mut impl Visitor,
) {
    if !visitor.enter_tuple_deconstruction_element(node) {
        return;
    }
    if let Some(ref member) = node.member {
        accept_tuple_member(member, visitor);
    }
    visitor.leave_tuple_deconstruction_element(node);
}

pub fn accept_typed_tuple_member(node: &TypedTupleMember, visitor: &mut impl Visitor) {
    if !visitor.enter_typed_tuple_member(node) {
        return;
    }
    accept_type_name(&node.type_name, visitor);
    if let Some(ref storage_location) = node.storage_location {
        accept_storage_location(storage_location, visitor);
    }
    visitor.leave_typed_tuple_member(node);
}

pub fn accept_untyped_tuple_member(node: &UntypedTupleMember, visitor: &mut impl Visitor) {
    if !visitor.enter_untyped_tuple_member(node) {
        return;
    }
    if let Some(ref storage_location) = node.storage_location {
        accept_storage_location(storage_location, visitor);
    }
    visitor.leave_untyped_tuple_member(node);
}

pub fn accept_variable_declaration_statement(
    node: &VariableDeclarationStatement,
    visitor: &mut impl Visitor,
) {
    if !visitor.enter_variable_declaration_statement(node) {
        return;
    }
    accept_variable_declaration_type(&node.variable_type, visitor);
    if let Some(ref storage_location) = node.storage_location {
        accept_storage_location(storage_location, visitor);
    }
    if let Some(ref value) = node.value {
        accept_variable_declaration_value(value, visitor);
    }
    visitor.leave_variable_declaration_statement(node);
}

pub fn accept_variable_declaration_value(
    node: &VariableDeclarationValue,
    visitor: &mut impl Visitor,
) {
    if !visitor.enter_variable_declaration_value(node) {
        return;
    }
    accept_expression(&node.expression, visitor);
    visitor.leave_variable_declaration_value(node);
}

pub fn accept_if_statement(node: &IfStatement, visitor: &mut impl Visitor) {
    if !visitor.enter_if_statement(node) {
        return;
    }
    accept_expression(&node.condition, visitor);
    accept_statement(&node.body, visitor);
    if let Some(ref else_branch) = node.else_branch {
        accept_else_branch(else_branch, visitor);
    }
    visitor.leave_if_statement(node);
}

pub fn accept_else_branch(node: &ElseBranch, visitor: &mut impl Visitor) {
    if !visitor.enter_else_branch(node) {
        return;
    }
    accept_statement(&node.body, visitor);
    visitor.leave_else_branch(node);
}

pub fn accept_for_statement(node: &ForStatement, visitor: &mut impl Visitor) {
    if !visitor.enter_for_statement(node) {
        return;
    }
    accept_for_statement_initialization(&node.initialization, visitor);
    accept_for_statement_condition(&node.condition, visitor);
    if let Some(ref iterator) = node.iterator {
        accept_expression(iterator, visitor);
    }
    accept_statement(&node.body, visitor);
    visitor.leave_for_statement(node);
}

pub fn accept_while_statement(node: &WhileStatement, visitor: &mut impl Visitor) {
    if !visitor.enter_while_statement(node) {
        return;
    }
    accept_expression(&node.condition, visitor);
    accept_statement(&node.body, visitor);
    visitor.leave_while_statement(node);
}

pub fn accept_do_while_statement(node: &DoWhileStatement, visitor: &mut impl Visitor) {
    if !visitor.enter_do_while_statement(node) {
        return;
    }
    accept_statement(&node.body, visitor);
    accept_expression(&node.condition, visitor);
    visitor.leave_do_while_statement(node);
}

pub fn accept_continue_statement(node: &ContinueStatement, visitor: &mut impl Visitor) {
    if !visitor.enter_continue_statement(node) {
        return;
    }
    visitor.leave_continue_statement(node);
}

pub fn accept_break_statement(node: &BreakStatement, visitor: &mut impl Visitor) {
    if !visitor.enter_break_statement(node) {
        return;
    }
    visitor.leave_break_statement(node);
}

pub fn accept_return_statement(node: &ReturnStatement, visitor: &mut impl Visitor) {
    if !visitor.enter_return_statement(node) {
        return;
    }
    if let Some(ref expression) = node.expression {
        accept_expression(expression, visitor);
    }
    visitor.leave_return_statement(node);
}

pub fn accept_emit_statement(node: &EmitStatement, visitor: &mut impl Visitor) {
    if !visitor.enter_emit_statement(node) {
        return;
    }
    accept_identifier_path(&node.event, visitor);
    accept_arguments_declaration(&node.arguments, visitor);
    visitor.leave_emit_statement(node);
}

pub fn accept_try_statement(node: &TryStatement, visitor: &mut impl Visitor) {
    if !visitor.enter_try_statement(node) {
        return;
    }
    accept_expression(&node.expression, visitor);
    if let Some(ref returns) = node.returns {
        accept_returns_declaration(returns, visitor);
    }
    accept_block(&node.body, visitor);
    accept_catch_clauses(&node.catch_clauses, visitor);
    visitor.leave_try_statement(node);
}

pub fn accept_catch_clause(node: &CatchClause, visitor: &mut impl Visitor) {
    if !visitor.enter_catch_clause(node) {
        return;
    }
    if let Some(ref error) = node.error {
        accept_catch_clause_error(error, visitor);
    }
    accept_block(&node.body, visitor);
    visitor.leave_catch_clause(node);
}

pub fn accept_catch_clause_error(node: &CatchClauseError, visitor: &mut impl Visitor) {
    if !visitor.enter_catch_clause_error(node) {
        return;
    }
    accept_parameters_declaration(&node.parameters, visitor);
    visitor.leave_catch_clause_error(node);
}

pub fn accept_revert_statement(node: &RevertStatement, visitor: &mut impl Visitor) {
    if !visitor.enter_revert_statement(node) {
        return;
    }
    if let Some(ref error) = node.error {
        accept_identifier_path(error, visitor);
    }
    accept_arguments_declaration(&node.arguments, visitor);
    visitor.leave_revert_statement(node);
}

pub fn accept_throw_statement(node: &ThrowStatement, visitor: &mut impl Visitor) {
    if visitor.enter_throw_statement(node) {
        visitor.leave_throw_statement(node);
    }
}

pub fn accept_assignment_expression(node: &AssignmentExpression, visitor: &mut impl Visitor) {
    if !visitor.enter_assignment_expression(node) {
        return;
    }
    accept_expression(&node.left_operand, visitor);
    accept_expression(&node.right_operand, visitor);
    visitor.leave_assignment_expression(node);
}

pub fn accept_conditional_expression(node: &ConditionalExpression, visitor: &mut impl Visitor) {
    if !visitor.enter_conditional_expression(node) {
        return;
    }
    accept_expression(&node.operand, visitor);
    accept_expression(&node.true_expression, visitor);
    accept_expression(&node.false_expression, visitor);
    visitor.leave_conditional_expression(node);
}

pub fn accept_or_expression(node: &OrExpression, visitor: &mut impl Visitor) {
    if !visitor.enter_or_expression(node) {
        return;
    }
    accept_expression(&node.left_operand, visitor);
    accept_expression(&node.right_operand, visitor);
    visitor.leave_or_expression(node);
}

pub fn accept_and_expression(node: &AndExpression, visitor: &mut impl Visitor) {
    if !visitor.enter_and_expression(node) {
        return;
    }
    accept_expression(&node.left_operand, visitor);
    accept_expression(&node.right_operand, visitor);
    visitor.leave_and_expression(node);
}

pub fn accept_equality_expression(node: &EqualityExpression, visitor: &mut impl Visitor) {
    if !visitor.enter_equality_expression(node) {
        return;
    }
    accept_expression(&node.left_operand, visitor);
    accept_expression(&node.right_operand, visitor);
    visitor.leave_equality_expression(node);
}

pub fn accept_inequality_expression(node: &InequalityExpression, visitor: &mut impl Visitor) {
    if !visitor.enter_inequality_expression(node) {
        return;
    }
    accept_expression(&node.left_operand, visitor);
    accept_expression(&node.right_operand, visitor);
    visitor.leave_inequality_expression(node);
}

pub fn accept_bitwise_or_expression(node: &BitwiseOrExpression, visitor: &mut impl Visitor) {
    if !visitor.enter_bitwise_or_expression(node) {
        return;
    }
    accept_expression(&node.left_operand, visitor);
    accept_expression(&node.right_operand, visitor);
    visitor.leave_bitwise_or_expression(node);
}

pub fn accept_bitwise_xor_expression(node: &BitwiseXorExpression, visitor: &mut impl Visitor) {
    if !visitor.enter_bitwise_xor_expression(node) {
        return;
    }
    accept_expression(&node.left_operand, visitor);
    accept_expression(&node.right_operand, visitor);
    visitor.leave_bitwise_xor_expression(node);
}

pub fn accept_bitwise_and_expression(node: &BitwiseAndExpression, visitor: &mut impl Visitor) {
    if !visitor.enter_bitwise_and_expression(node) {
        return;
    }
    accept_expression(&node.left_operand, visitor);
    accept_expression(&node.right_operand, visitor);
    visitor.leave_bitwise_and_expression(node);
}

pub fn accept_shift_expression(node: &ShiftExpression, visitor: &mut impl Visitor) {
    if !visitor.enter_shift_expression(node) {
        return;
    }
    accept_expression(&node.left_operand, visitor);
    accept_expression(&node.right_operand, visitor);
    visitor.leave_shift_expression(node);
}

pub fn accept_additive_expression(node: &AdditiveExpression, visitor: &mut impl Visitor) {
    if !visitor.enter_additive_expression(node) {
        return;
    }
    accept_expression(&node.left_operand, visitor);
    accept_expression(&node.right_operand, visitor);
    visitor.leave_additive_expression(node);
}

pub fn accept_multiplicative_expression(
    node: &MultiplicativeExpression,
    visitor: &mut impl Visitor,
) {
    if !visitor.enter_multiplicative_expression(node) {
        return;
    }
    accept_expression(&node.left_operand, visitor);
    accept_expression(&node.right_operand, visitor);
    visitor.leave_multiplicative_expression(node);
}

pub fn accept_exponentiation_expression(
    node: &ExponentiationExpression,
    visitor: &mut impl Visitor,
) {
    if !visitor.enter_exponentiation_expression(node) {
        return;
    }
    accept_expression(&node.left_operand, visitor);
    accept_expression(&node.right_operand, visitor);
    visitor.leave_exponentiation_expression(node);
}

pub fn accept_postfix_expression(node: &PostfixExpression, visitor: &mut impl Visitor) {
    if !visitor.enter_postfix_expression(node) {
        return;
    }
    accept_expression(&node.operand, visitor);
    visitor.leave_postfix_expression(node);
}

pub fn accept_prefix_expression(node: &PrefixExpression, visitor: &mut impl Visitor) {
    if !visitor.enter_prefix_expression(node) {
        return;
    }
    accept_expression(&node.operand, visitor);
    visitor.leave_prefix_expression(node);
}

pub fn accept_function_call_expression(node: &FunctionCallExpression, visitor: &mut impl Visitor) {
    if !visitor.enter_function_call_expression(node) {
        return;
    }
    accept_expression(&node.operand, visitor);
    accept_arguments_declaration(&node.arguments, visitor);
    visitor.leave_function_call_expression(node);
}

pub fn accept_call_options_expression(node: &CallOptionsExpression, visitor: &mut impl Visitor) {
    if !visitor.enter_call_options_expression(node) {
        return;
    }
    accept_expression(&node.operand, visitor);
    accept_call_options(&node.options, visitor);
    visitor.leave_call_options_expression(node);
}

pub fn accept_member_access_expression(node: &MemberAccessExpression, visitor: &mut impl Visitor) {
    if !visitor.enter_member_access_expression(node) {
        return;
    }
    accept_expression(&node.operand, visitor);
    visitor.leave_member_access_expression(node);
}

pub fn accept_index_access_expression(node: &IndexAccessExpression, visitor: &mut impl Visitor) {
    if !visitor.enter_index_access_expression(node) {
        return;
    }
    accept_expression(&node.operand, visitor);
    if let Some(ref start) = node.start {
        accept_expression(start, visitor);
    }
    if let Some(ref end) = node.end {
        accept_index_access_end(end, visitor);
    }
    visitor.leave_index_access_expression(node);
}

pub fn accept_index_access_end(node: &IndexAccessEnd, visitor: &mut impl Visitor) {
    if !visitor.enter_index_access_end(node) {
        return;
    }
    if let Some(ref end) = node.end {
        accept_expression(end, visitor);
    }
    visitor.leave_index_access_end(node);
}

pub fn accept_positional_arguments_declaration(
    node: &PositionalArgumentsDeclaration,
    visitor: &mut impl Visitor,
) {
    if !visitor.enter_positional_arguments_declaration(node) {
        return;
    }
    accept_positional_arguments(&node.arguments, visitor);
    visitor.leave_positional_arguments_declaration(node);
}

pub fn accept_named_arguments_declaration(
    node: &NamedArgumentsDeclaration,
    visitor: &mut impl Visitor,
) {
    if !visitor.enter_named_arguments_declaration(node) {
        return;
    }
    if let Some(ref arguments) = node.arguments {
        accept_named_argument_group(arguments, visitor);
    }
    visitor.leave_named_arguments_declaration(node);
}

pub fn accept_named_argument_group(node: &NamedArgumentGroup, visitor: &mut impl Visitor) {
    if !visitor.enter_named_argument_group(node) {
        return;
    }
    accept_named_arguments(&node.arguments, visitor);
    visitor.leave_named_argument_group(node);
}

pub fn accept_named_argument(node: &NamedArgument, visitor: &mut impl Visitor) {
    if !visitor.enter_named_argument(node) {
        return;
    }
    accept_expression(&node.value, visitor);
    visitor.leave_named_argument(node);
}

pub fn accept_type_expression(node: &TypeExpression, visitor: &mut impl Visitor) {
    if !visitor.enter_type_expression(node) {
        return;
    }
    accept_type_name(&node.type_name, visitor);
    visitor.leave_type_expression(node);
}

pub fn accept_new_expression(node: &NewExpression, visitor: &mut impl Visitor) {
    if !visitor.enter_new_expression(node) {
        return;
    }
    accept_type_name(&node.type_name, visitor);
    visitor.leave_new_expression(node);
}

pub fn accept_tuple_expression(node: &TupleExpression, visitor: &mut impl Visitor) {
    if !visitor.enter_tuple_expression(node) {
        return;
    }
    accept_tuple_values(&node.items, visitor);
    visitor.leave_tuple_expression(node);
}

pub fn accept_tuple_value(node: &TupleValue, visitor: &mut impl Visitor) {
    if !visitor.enter_tuple_value(node) {
        return;
    }
    if let Some(ref expression) = node.expression {
        accept_expression(expression, visitor);
    }
    visitor.leave_tuple_value(node);
}

pub fn accept_array_expression(node: &ArrayExpression, visitor: &mut impl Visitor) {
    if !visitor.enter_array_expression(node) {
        return;
    }
    accept_array_values(&node.items, visitor);
    visitor.leave_array_expression(node);
}

pub fn accept_hex_number_expression(node: &HexNumberExpression, visitor: &mut impl Visitor) {
<<<<<<< HEAD
    if visitor.enter_hex_number_expression(node) {
        if let Some(ref unit) = node.unit {
            accept_number_unit(unit, visitor);
        }
        visitor.leave_hex_number_expression(node);
=======
    if !visitor.enter_hex_number_expression(node) {
        return;
>>>>>>> 219b0b84
    }
    visitor.leave_hex_number_expression(node);
}

pub fn accept_decimal_number_expression(
    node: &DecimalNumberExpression,
    visitor: &mut impl Visitor,
) {
    if !visitor.enter_decimal_number_expression(node) {
        return;
    }
    if let Some(ref unit) = node.unit {
        accept_number_unit(unit, visitor);
    }
    visitor.leave_decimal_number_expression(node);
}

pub fn accept_yul_block(node: &YulBlock, visitor: &mut impl Visitor) {
    if !visitor.enter_yul_block(node) {
        return;
    }
    accept_yul_statements(&node.statements, visitor);
    visitor.leave_yul_block(node);
}

pub fn accept_yul_function_definition(node: &YulFunctionDefinition, visitor: &mut impl Visitor) {
    if !visitor.enter_yul_function_definition(node) {
        return;
    }
    accept_yul_parameters_declaration(&node.parameters, visitor);
    if let Some(ref returns) = node.returns {
        accept_yul_returns_declaration(returns, visitor);
    }
    accept_yul_block(&node.body, visitor);
    visitor.leave_yul_function_definition(node);
}

pub fn accept_yul_parameters_declaration(
    node: &YulParametersDeclaration,
    visitor: &mut impl Visitor,
) {
    if !visitor.enter_yul_parameters_declaration(node) {
        return;
    }
    accept_yul_parameters(&node.parameters, visitor);
    visitor.leave_yul_parameters_declaration(node);
}

pub fn accept_yul_returns_declaration(node: &YulReturnsDeclaration, visitor: &mut impl Visitor) {
    if !visitor.enter_yul_returns_declaration(node) {
        return;
    }
    accept_yul_variable_names(&node.variables, visitor);
    visitor.leave_yul_returns_declaration(node);
}

pub fn accept_yul_variable_declaration_statement(
    node: &YulVariableDeclarationStatement,
    visitor: &mut impl Visitor,
) {
    if !visitor.enter_yul_variable_declaration_statement(node) {
        return;
    }
    accept_yul_variable_names(&node.variables, visitor);
    if let Some(ref value) = node.value {
        accept_yul_variable_declaration_value(value, visitor);
    }
    visitor.leave_yul_variable_declaration_statement(node);
}

pub fn accept_yul_variable_declaration_value(
    node: &YulVariableDeclarationValue,
    visitor: &mut impl Visitor,
) {
    if !visitor.enter_yul_variable_declaration_value(node) {
        return;
    }
    accept_yul_assignment_operator(&node.assignment, visitor);
    accept_yul_expression(&node.expression, visitor);
    visitor.leave_yul_variable_declaration_value(node);
}

pub fn accept_yul_variable_assignment_statement(
    node: &YulVariableAssignmentStatement,
    visitor: &mut impl Visitor,
) {
    if !visitor.enter_yul_variable_assignment_statement(node) {
        return;
    }
    accept_yul_paths(&node.variables, visitor);
    accept_yul_assignment_operator(&node.assignment, visitor);
    accept_yul_expression(&node.expression, visitor);
    visitor.leave_yul_variable_assignment_statement(node);
}

pub fn accept_yul_colon_and_equal(node: &YulColonAndEqual, visitor: &mut impl Visitor) {
    if visitor.enter_yul_colon_and_equal(node) {
        visitor.leave_yul_colon_and_equal(node);
    }
}

pub fn accept_yul_stack_assignment_statement(
    node: &YulStackAssignmentStatement,
    visitor: &mut impl Visitor,
) {
    if visitor.enter_yul_stack_assignment_statement(node) {
        accept_yul_stack_assignment_operator(&node.assignment, visitor);
        visitor.leave_yul_stack_assignment_statement(node);
    }
}

pub fn accept_yul_equal_and_colon(node: &YulEqualAndColon, visitor: &mut impl Visitor) {
    if visitor.enter_yul_equal_and_colon(node) {
        visitor.leave_yul_equal_and_colon(node);
    }
}

pub fn accept_yul_if_statement(node: &YulIfStatement, visitor: &mut impl Visitor) {
    if !visitor.enter_yul_if_statement(node) {
        return;
    }
    accept_yul_expression(&node.condition, visitor);
    accept_yul_block(&node.body, visitor);
    visitor.leave_yul_if_statement(node);
}

pub fn accept_yul_for_statement(node: &YulForStatement, visitor: &mut impl Visitor) {
    if !visitor.enter_yul_for_statement(node) {
        return;
    }
    accept_yul_block(&node.initialization, visitor);
    accept_yul_expression(&node.condition, visitor);
    accept_yul_block(&node.iterator, visitor);
    accept_yul_block(&node.body, visitor);
    visitor.leave_yul_for_statement(node);
}

pub fn accept_yul_switch_statement(node: &YulSwitchStatement, visitor: &mut impl Visitor) {
    if !visitor.enter_yul_switch_statement(node) {
        return;
    }
    accept_yul_expression(&node.expression, visitor);
    accept_yul_switch_cases(&node.cases, visitor);
    visitor.leave_yul_switch_statement(node);
}

pub fn accept_yul_default_case(node: &YulDefaultCase, visitor: &mut impl Visitor) {
    if !visitor.enter_yul_default_case(node) {
        return;
    }
    accept_yul_block(&node.body, visitor);
    visitor.leave_yul_default_case(node);
}

pub fn accept_yul_value_case(node: &YulValueCase, visitor: &mut impl Visitor) {
    if !visitor.enter_yul_value_case(node) {
        return;
    }
    accept_yul_literal(&node.value, visitor);
    accept_yul_block(&node.body, visitor);
    visitor.leave_yul_value_case(node);
}

pub fn accept_yul_leave_statement(node: &YulLeaveStatement, visitor: &mut impl Visitor) {
    if !visitor.enter_yul_leave_statement(node) {
        return;
    }
    visitor.leave_yul_leave_statement(node);
}

pub fn accept_yul_break_statement(node: &YulBreakStatement, visitor: &mut impl Visitor) {
    if !visitor.enter_yul_break_statement(node) {
        return;
    }
    visitor.leave_yul_break_statement(node);
}

pub fn accept_yul_continue_statement(node: &YulContinueStatement, visitor: &mut impl Visitor) {
    if !visitor.enter_yul_continue_statement(node) {
        return;
    }
    visitor.leave_yul_continue_statement(node);
}

pub fn accept_yul_label(node: &YulLabel, visitor: &mut impl Visitor) {
    if visitor.enter_yul_label(node) {
        visitor.leave_yul_label(node);
    }
}

pub fn accept_yul_function_call_expression(
    node: &YulFunctionCallExpression,
    visitor: &mut impl Visitor,
) {
    if !visitor.enter_yul_function_call_expression(node) {
        return;
    }
    accept_yul_expression(&node.operand, visitor);
    accept_yul_arguments(&node.arguments, visitor);
    visitor.leave_yul_function_call_expression(node);
}

//
// Choices:
//

pub fn accept_source_unit_member(node: &SourceUnitMember, visitor: &mut impl Visitor) {
    if !visitor.enter_source_unit_member(node) {
        return;
    }
    match node {
        SourceUnitMember::PragmaDirective(ref pragma_directive) => {
            accept_pragma_directive(pragma_directive, visitor);
        }
        SourceUnitMember::ImportDirective(ref import_directive) => {
            accept_import_directive(import_directive, visitor);
        }
        SourceUnitMember::ContractDefinition(ref contract_definition) => {
            accept_contract_definition(contract_definition, visitor);
        }
        SourceUnitMember::InterfaceDefinition(ref interface_definition) => {
            accept_interface_definition(interface_definition, visitor);
        }
        SourceUnitMember::LibraryDefinition(ref library_definition) => {
            accept_library_definition(library_definition, visitor);
        }
        SourceUnitMember::StructDefinition(ref struct_definition) => {
            accept_struct_definition(struct_definition, visitor);
        }
        SourceUnitMember::EnumDefinition(ref enum_definition) => {
            accept_enum_definition(enum_definition, visitor);
        }
        SourceUnitMember::FunctionDefinition(ref function_definition) => {
            accept_function_definition(function_definition, visitor);
        }
        SourceUnitMember::ErrorDefinition(ref error_definition) => {
            accept_error_definition(error_definition, visitor);
        }
        SourceUnitMember::UserDefinedValueTypeDefinition(
            ref user_defined_value_type_definition,
        ) => {
            accept_user_defined_value_type_definition(user_defined_value_type_definition, visitor);
        }
        SourceUnitMember::UsingDirective(ref using_directive) => {
            accept_using_directive(using_directive, visitor);
        }
        SourceUnitMember::EventDefinition(ref event_definition) => {
            accept_event_definition(event_definition, visitor);
        }
        SourceUnitMember::ConstantDefinition(ref constant_definition) => {
            accept_constant_definition(constant_definition, visitor);
        }
    }
    visitor.leave_source_unit_member(node);
}

pub fn accept_pragma(node: &Pragma, visitor: &mut impl Visitor) {
    if !visitor.enter_pragma(node) {
        return;
    }
    match node {
        Pragma::AbicoderPragma(ref abicoder_pragma) => {
            accept_abicoder_pragma(abicoder_pragma, visitor);
        }
        Pragma::ExperimentalPragma(ref experimental_pragma) => {
            accept_experimental_pragma(experimental_pragma, visitor);
        }
        Pragma::VersionPragma(ref version_pragma) => {
            accept_version_pragma(version_pragma, visitor);
        }
    }
    visitor.leave_pragma(node);
}

pub fn accept_experimental_feature(node: &ExperimentalFeature, visitor: &mut impl Visitor) {
    if !visitor.enter_experimental_feature(node) {
        return;
    }
    match node {
        ExperimentalFeature::StringLiteral(ref string_literal) => {
            accept_string_literal(string_literal, visitor);
        }
        ExperimentalFeature::Identifier(_) => {}
    }
    visitor.leave_experimental_feature(node);
}

pub fn accept_version_expression(node: &VersionExpression, visitor: &mut impl Visitor) {
    if !visitor.enter_version_expression(node) {
        return;
    }
    match node {
        VersionExpression::VersionRange(ref version_range) => {
            accept_version_range(version_range, visitor);
        }
        VersionExpression::VersionTerm(ref version_term) => {
            accept_version_term(version_term, visitor);
        }
    }
    visitor.leave_version_expression(node);
}

pub fn accept_version_operator(_node: &VersionOperator, _visitor: &mut impl Visitor) {}

pub fn accept_version_literal(node: &VersionLiteral, visitor: &mut impl Visitor) {
    if !visitor.enter_version_literal(node) {
        return;
    }
    match node {
        VersionLiteral::SimpleVersionLiteral(ref simple_version_literal) => {
            accept_simple_version_literal(simple_version_literal, visitor);
        }
        VersionLiteral::SingleQuotedVersionLiteral(_)
        | VersionLiteral::DoubleQuotedVersionLiteral(_) => {}
    }
    visitor.leave_version_literal(node);
}

pub fn accept_import_clause(node: &ImportClause, visitor: &mut impl Visitor) {
    if !visitor.enter_import_clause(node) {
        return;
    }
    match node {
        ImportClause::PathImport(ref path_import) => {
            accept_path_import(path_import, visitor);
        }
        ImportClause::NamedImport(ref named_import) => {
            accept_named_import(named_import, visitor);
        }
        ImportClause::ImportDeconstruction(ref import_deconstruction) => {
            accept_import_deconstruction(import_deconstruction, visitor);
        }
    }
    visitor.leave_import_clause(node);
}

pub fn accept_using_clause(node: &UsingClause, visitor: &mut impl Visitor) {
    if !visitor.enter_using_clause(node) {
        return;
    }
    match node {
        UsingClause::IdentifierPath(ref identifier_path) => {
            accept_identifier_path(identifier_path, visitor);
        }
        UsingClause::UsingDeconstruction(ref using_deconstruction) => {
            accept_using_deconstruction(using_deconstruction, visitor);
        }
    }
    visitor.leave_using_clause(node);
}

pub fn accept_using_operator(_node: &UsingOperator, _visitor: &mut impl Visitor) {}

pub fn accept_using_target(node: &UsingTarget, visitor: &mut impl Visitor) {
    if !visitor.enter_using_target(node) {
        return;
    }
    match node {
        UsingTarget::TypeName(ref type_name) => {
            accept_type_name(type_name, visitor);
        }
        UsingTarget::Asterisk => {}
    }
    visitor.leave_using_target(node);
}

pub fn accept_contract_specifier(node: &ContractSpecifier, visitor: &mut impl Visitor) {
    if !visitor.enter_contract_specifier(node) {
        return;
    }
    match node {
        ContractSpecifier::InheritanceSpecifier(ref inheritance_specifier) => {
            accept_inheritance_specifier(inheritance_specifier, visitor);
        }
        ContractSpecifier::StorageLayoutSpecifier(ref storage_layout_specifier) => {
            accept_storage_layout_specifier(storage_layout_specifier, visitor);
        }
    }
    visitor.leave_contract_specifier(node);
}

pub fn accept_contract_member(node: &ContractMember, visitor: &mut impl Visitor) {
    if !visitor.enter_contract_member(node) {
        return;
    }
    match node {
        ContractMember::UsingDirective(ref using_directive) => {
            accept_using_directive(using_directive, visitor);
        }
        ContractMember::FunctionDefinition(ref function_definition) => {
            accept_function_definition(function_definition, visitor);
        }
        ContractMember::ConstructorDefinition(ref constructor_definition) => {
            accept_constructor_definition(constructor_definition, visitor);
        }
        ContractMember::ReceiveFunctionDefinition(ref receive_function_definition) => {
            accept_receive_function_definition(receive_function_definition, visitor);
        }
        ContractMember::FallbackFunctionDefinition(ref fallback_function_definition) => {
            accept_fallback_function_definition(fallback_function_definition, visitor);
        }
        ContractMember::UnnamedFunctionDefinition(ref unnamed_function_definition) => {
            accept_unnamed_function_definition(unnamed_function_definition, visitor);
        }
        ContractMember::ModifierDefinition(ref modifier_definition) => {
            accept_modifier_definition(modifier_definition, visitor);
        }
        ContractMember::StructDefinition(ref struct_definition) => {
            accept_struct_definition(struct_definition, visitor);
        }
        ContractMember::EnumDefinition(ref enum_definition) => {
            accept_enum_definition(enum_definition, visitor);
        }
        ContractMember::EventDefinition(ref event_definition) => {
            accept_event_definition(event_definition, visitor);
        }
        ContractMember::ErrorDefinition(ref error_definition) => {
            accept_error_definition(error_definition, visitor);
        }
        ContractMember::UserDefinedValueTypeDefinition(ref user_defined_value_type_definition) => {
            accept_user_defined_value_type_definition(user_defined_value_type_definition, visitor);
        }
        ContractMember::StateVariableDefinition(ref state_variable_definition) => {
            accept_state_variable_definition(state_variable_definition, visitor);
        }
    }
    visitor.leave_contract_member(node);
}

pub fn accept_state_variable_attribute(node: &StateVariableAttribute, visitor: &mut impl Visitor) {
    if !visitor.enter_state_variable_attribute(node) {
        return;
    }
    match node {
        StateVariableAttribute::OverrideSpecifier(ref override_specifier) => {
            accept_override_specifier(override_specifier, visitor);
        }
        StateVariableAttribute::ConstantKeyword
        | StateVariableAttribute::InternalKeyword
        | StateVariableAttribute::PrivateKeyword
        | StateVariableAttribute::PublicKeyword
        | StateVariableAttribute::ImmutableKeyword
        | StateVariableAttribute::TransientKeyword => {}
    }
    visitor.leave_state_variable_attribute(node);
}

pub fn accept_function_name(_node: &FunctionName, _visitor: &mut impl Visitor) {}

pub fn accept_function_attribute(node: &FunctionAttribute, visitor: &mut impl Visitor) {
    if !visitor.enter_function_attribute(node) {
        return;
    }
    match node {
        FunctionAttribute::ModifierInvocation(ref modifier_invocation) => {
            accept_modifier_invocation(modifier_invocation, visitor);
        }
        FunctionAttribute::OverrideSpecifier(ref override_specifier) => {
            accept_override_specifier(override_specifier, visitor);
        }
        FunctionAttribute::ConstantKeyword
        | FunctionAttribute::ExternalKeyword
        | FunctionAttribute::InternalKeyword
        | FunctionAttribute::PayableKeyword
        | FunctionAttribute::PrivateKeyword
        | FunctionAttribute::PublicKeyword
        | FunctionAttribute::PureKeyword
        | FunctionAttribute::ViewKeyword
        | FunctionAttribute::VirtualKeyword => {}
    }
    visitor.leave_function_attribute(node);
}

pub fn accept_function_body(node: &FunctionBody, visitor: &mut impl Visitor) {
    if !visitor.enter_function_body(node) {
        return;
    }
    match node {
        FunctionBody::Block(ref block) => {
            accept_block(block, visitor);
        }
        FunctionBody::Semicolon => {}
    }
    visitor.leave_function_body(node);
}

pub fn accept_constructor_attribute(node: &ConstructorAttribute, visitor: &mut impl Visitor) {
    if !visitor.enter_constructor_attribute(node) {
        return;
    }
    match node {
        ConstructorAttribute::ModifierInvocation(ref modifier_invocation) => {
            accept_modifier_invocation(modifier_invocation, visitor);
        }
        ConstructorAttribute::InternalKeyword
        | ConstructorAttribute::OverrideKeyword
        | ConstructorAttribute::PayableKeyword
        | ConstructorAttribute::PublicKeyword
        | ConstructorAttribute::VirtualKeyword => {}
    }
}

pub fn accept_unnamed_function_attribute(
    node: &UnnamedFunctionAttribute,
    visitor: &mut impl Visitor,
) {
    match node {
        UnnamedFunctionAttribute::ModifierInvocation(ref modifier_invocation) => {
            accept_modifier_invocation(modifier_invocation, visitor);
        }
        UnnamedFunctionAttribute::ConstantKeyword
        | UnnamedFunctionAttribute::ExternalKeyword
        | UnnamedFunctionAttribute::InternalKeyword
        | UnnamedFunctionAttribute::PayableKeyword
        | UnnamedFunctionAttribute::PrivateKeyword
        | UnnamedFunctionAttribute::PublicKeyword
        | UnnamedFunctionAttribute::PureKeyword
        | UnnamedFunctionAttribute::ViewKeyword => {}
    }
    visitor.leave_constructor_attribute(node);
}

pub fn accept_fallback_function_attribute(
    node: &FallbackFunctionAttribute,
    visitor: &mut impl Visitor,
) {
    if !visitor.enter_fallback_function_attribute(node) {
        return;
    }
    match node {
        FallbackFunctionAttribute::ModifierInvocation(ref modifier_invocation) => {
            accept_modifier_invocation(modifier_invocation, visitor);
        }
        FallbackFunctionAttribute::OverrideSpecifier(ref override_specifier) => {
            accept_override_specifier(override_specifier, visitor);
        }
        FallbackFunctionAttribute::ExternalKeyword
        | FallbackFunctionAttribute::PayableKeyword
        | FallbackFunctionAttribute::PureKeyword
        | FallbackFunctionAttribute::ViewKeyword
        | FallbackFunctionAttribute::VirtualKeyword => {}
    }
    visitor.leave_fallback_function_attribute(node);
}

pub fn accept_receive_function_attribute(
    node: &ReceiveFunctionAttribute,
    visitor: &mut impl Visitor,
) {
    if !visitor.enter_receive_function_attribute(node) {
        return;
    }
    match node {
        ReceiveFunctionAttribute::ModifierInvocation(ref modifier_invocation) => {
            accept_modifier_invocation(modifier_invocation, visitor);
        }
        ReceiveFunctionAttribute::OverrideSpecifier(ref override_specifier) => {
            accept_override_specifier(override_specifier, visitor);
        }
        ReceiveFunctionAttribute::ExternalKeyword
        | ReceiveFunctionAttribute::PayableKeyword
        | ReceiveFunctionAttribute::VirtualKeyword => {}
    }
    visitor.leave_receive_function_attribute(node);
}

pub fn accept_modifier_attribute(node: &ModifierAttribute, visitor: &mut impl Visitor) {
    if !visitor.enter_modifier_attribute(node) {
        return;
    }
    match node {
        ModifierAttribute::OverrideSpecifier(ref override_specifier) => {
            accept_override_specifier(override_specifier, visitor);
        }
        ModifierAttribute::VirtualKeyword => {}
    }
    visitor.leave_modifier_attribute(node);
}

pub fn accept_type_name(node: &TypeName, visitor: &mut impl Visitor) {
    if !visitor.enter_type_name(node) {
        return;
    }
    match node {
        TypeName::ArrayTypeName(ref array_type_name) => {
            accept_array_type_name(array_type_name, visitor);
        }
        TypeName::FunctionType(ref function_type) => {
            accept_function_type(function_type, visitor);
        }
        TypeName::MappingType(ref mapping_type) => {
            accept_mapping_type(mapping_type, visitor);
        }
        TypeName::ElementaryType(ref elementary_type) => {
            accept_elementary_type(elementary_type, visitor);
        }
        TypeName::IdentifierPath(ref identifier_path) => {
            accept_identifier_path(identifier_path, visitor);
        }
    }
    visitor.leave_type_name(node);
}

pub fn accept_function_type_attribute(_node: &FunctionTypeAttribute, _visitor: &mut impl Visitor) {}

pub fn accept_mapping_key_type(node: &MappingKeyType, visitor: &mut impl Visitor) {
    if !visitor.enter_mapping_key_type(node) {
        return;
    }
    match node {
        MappingKeyType::ElementaryType(ref elementary_type) => {
            accept_elementary_type(elementary_type, visitor);
        }
        MappingKeyType::IdentifierPath(ref identifier_path) => {
            accept_identifier_path(identifier_path, visitor);
        }
    }
    visitor.leave_mapping_key_type(node);
}

pub fn accept_elementary_type(node: &ElementaryType, visitor: &mut impl Visitor) {
    if !visitor.enter_elementary_type(node) {
        return;
    }
    match node {
        ElementaryType::AddressType(ref address_type) => {
            accept_address_type(address_type, visitor);
        }
        ElementaryType::BytesKeyword(_)
        | ElementaryType::IntKeyword(_)
        | ElementaryType::UintKeyword(_)
        | ElementaryType::FixedKeyword(_)
        | ElementaryType::UfixedKeyword(_) => {}
        ElementaryType::BoolKeyword
        | ElementaryType::ByteKeyword
        | ElementaryType::StringKeyword => {}
    }
    visitor.leave_elementary_type(node);
}

pub fn accept_statement(node: &Statement, visitor: &mut impl Visitor) {
    if !visitor.enter_statement(node) {
        return;
    }
    match node {
        Statement::IfStatement(ref if_statement) => {
            accept_if_statement(if_statement, visitor);
        }
        Statement::ForStatement(ref for_statement) => {
            accept_for_statement(for_statement, visitor);
        }
        Statement::WhileStatement(ref while_statement) => {
            accept_while_statement(while_statement, visitor);
        }
        Statement::DoWhileStatement(ref do_while_statement) => {
            accept_do_while_statement(do_while_statement, visitor);
        }
        Statement::ContinueStatement(ref continue_statement) => {
            accept_continue_statement(continue_statement, visitor);
        }
        Statement::BreakStatement(ref break_statement) => {
            accept_break_statement(break_statement, visitor);
        }
        Statement::ReturnStatement(ref return_statement) => {
            accept_return_statement(return_statement, visitor);
        }
        Statement::ThrowStatement(ref throw_statement) => {
            accept_throw_statement(throw_statement, visitor);
        }
        Statement::EmitStatement(ref emit_statement) => {
            accept_emit_statement(emit_statement, visitor);
        }
        Statement::TryStatement(ref try_statement) => {
            accept_try_statement(try_statement, visitor);
        }
        Statement::RevertStatement(ref revert_statement) => {
            accept_revert_statement(revert_statement, visitor);
        }
        Statement::AssemblyStatement(ref assembly_statement) => {
            accept_assembly_statement(assembly_statement, visitor);
        }
        Statement::Block(ref block) => {
            accept_block(block, visitor);
        }
        Statement::UncheckedBlock(ref unchecked_block) => {
            accept_unchecked_block(unchecked_block, visitor);
        }
        Statement::TupleDeconstructionStatement(ref tuple_deconstruction_statement) => {
            accept_tuple_deconstruction_statement(tuple_deconstruction_statement, visitor);
        }
        Statement::VariableDeclarationStatement(ref variable_declaration_statement) => {
            accept_variable_declaration_statement(variable_declaration_statement, visitor);
        }
        Statement::ExpressionStatement(ref expression_statement) => {
            accept_expression_statement(expression_statement, visitor);
        }
    }
    visitor.leave_statement(node);
}

pub fn accept_tuple_member(node: &TupleMember, visitor: &mut impl Visitor) {
    if !visitor.enter_tuple_member(node) {
        return;
    }
    match node {
        TupleMember::TypedTupleMember(ref typed_tuple_member) => {
            accept_typed_tuple_member(typed_tuple_member, visitor);
        }
        TupleMember::UntypedTupleMember(ref untyped_tuple_member) => {
            accept_untyped_tuple_member(untyped_tuple_member, visitor);
        }
    }
    visitor.leave_tuple_member(node);
}

pub fn accept_variable_declaration_type(
    node: &VariableDeclarationType,
    visitor: &mut impl Visitor,
) {
    if !visitor.enter_variable_declaration_type(node) {
        return;
    }
    match node {
        VariableDeclarationType::TypeName(ref type_name) => {
            accept_type_name(type_name, visitor);
        }
        VariableDeclarationType::VarKeyword => {}
    }
    visitor.leave_variable_declaration_type(node);
}

pub fn accept_storage_location(_node: &StorageLocation, _visitor: &mut impl Visitor) {}

pub fn accept_for_statement_initialization(
    node: &ForStatementInitialization,
    visitor: &mut impl Visitor,
) {
    if !visitor.enter_for_statement_initialization(node) {
        return;
    }
    match node {
        ForStatementInitialization::TupleDeconstructionStatement(
            ref tuple_deconstruction_statement,
        ) => {
            accept_tuple_deconstruction_statement(tuple_deconstruction_statement, visitor);
        }
        ForStatementInitialization::VariableDeclarationStatement(
            ref variable_declaration_statement,
        ) => {
            accept_variable_declaration_statement(variable_declaration_statement, visitor);
        }
        ForStatementInitialization::ExpressionStatement(ref expression_statement) => {
            accept_expression_statement(expression_statement, visitor);
        }
        ForStatementInitialization::Semicolon => {}
    }
    visitor.leave_for_statement_initialization(node);
}

pub fn accept_for_statement_condition(node: &ForStatementCondition, visitor: &mut impl Visitor) {
    if !visitor.enter_for_statement_condition(node) {
        return;
    }
    match node {
        ForStatementCondition::ExpressionStatement(ref expression_statement) => {
            accept_expression_statement(expression_statement, visitor);
        }
        ForStatementCondition::Semicolon => {}
    }
    visitor.leave_for_statement_condition(node);
}

pub fn accept_expression(node: &Expression, visitor: &mut impl Visitor) {
    if !visitor.enter_expression(node) {
        return;
    }
    match node {
        Expression::AssignmentExpression(ref assignment_expression) => {
            accept_assignment_expression(assignment_expression, visitor);
        }
        Expression::ConditionalExpression(ref conditional_expression) => {
            accept_conditional_expression(conditional_expression, visitor);
        }
        Expression::OrExpression(ref or_expression) => {
            accept_or_expression(or_expression, visitor);
        }
        Expression::AndExpression(ref and_expression) => {
            accept_and_expression(and_expression, visitor);
        }
        Expression::EqualityExpression(ref equality_expression) => {
            accept_equality_expression(equality_expression, visitor);
        }
        Expression::InequalityExpression(ref inequality_expression) => {
            accept_inequality_expression(inequality_expression, visitor);
        }
        Expression::BitwiseOrExpression(ref bitwise_or_expression) => {
            accept_bitwise_or_expression(bitwise_or_expression, visitor);
        }
        Expression::BitwiseXorExpression(ref bitwise_xor_expression) => {
            accept_bitwise_xor_expression(bitwise_xor_expression, visitor);
        }
        Expression::BitwiseAndExpression(ref bitwise_and_expression) => {
            accept_bitwise_and_expression(bitwise_and_expression, visitor);
        }
        Expression::ShiftExpression(ref shift_expression) => {
            accept_shift_expression(shift_expression, visitor);
        }
        Expression::AdditiveExpression(ref additive_expression) => {
            accept_additive_expression(additive_expression, visitor);
        }
        Expression::MultiplicativeExpression(ref multiplicative_expression) => {
            accept_multiplicative_expression(multiplicative_expression, visitor);
        }
        Expression::ExponentiationExpression(ref exponentiation_expression) => {
            accept_exponentiation_expression(exponentiation_expression, visitor);
        }
        Expression::PostfixExpression(ref postfix_expression) => {
            accept_postfix_expression(postfix_expression, visitor);
        }
        Expression::PrefixExpression(ref prefix_expression) => {
            accept_prefix_expression(prefix_expression, visitor);
        }
        Expression::FunctionCallExpression(ref function_call_expression) => {
            accept_function_call_expression(function_call_expression, visitor);
        }
        Expression::CallOptionsExpression(ref call_options_expression) => {
            accept_call_options_expression(call_options_expression, visitor);
        }
        Expression::MemberAccessExpression(ref member_access_expression) => {
            accept_member_access_expression(member_access_expression, visitor);
        }
        Expression::IndexAccessExpression(ref index_access_expression) => {
            accept_index_access_expression(index_access_expression, visitor);
        }
        Expression::NewExpression(ref new_expression) => {
            accept_new_expression(new_expression, visitor);
        }
        Expression::TupleExpression(ref tuple_expression) => {
            accept_tuple_expression(tuple_expression, visitor);
        }
        Expression::TypeExpression(ref type_expression) => {
            accept_type_expression(type_expression, visitor);
        }
        Expression::ArrayExpression(ref array_expression) => {
            accept_array_expression(array_expression, visitor);
        }
        Expression::HexNumberExpression(ref hex_number_expression) => {
            accept_hex_number_expression(hex_number_expression, visitor);
        }
        Expression::DecimalNumberExpression(ref decimal_number_expression) => {
            accept_decimal_number_expression(decimal_number_expression, visitor);
        }
        Expression::StringExpression(ref string_expression) => {
            accept_string_expression(string_expression, visitor);
        }
        Expression::ElementaryType(ref elementary_type) => {
            accept_elementary_type(elementary_type, visitor);
        }
        Expression::Identifier(_) => {}
        Expression::PayableKeyword
        | Expression::ThisKeyword
        | Expression::SuperKeyword
        | Expression::TrueKeyword
        | Expression::FalseKeyword => {}
    }
    visitor.leave_expression(node);
}

pub fn accept_arguments_declaration(node: &ArgumentsDeclaration, visitor: &mut impl Visitor) {
    if !visitor.enter_arguments_declaration(node) {
        return;
    }
    match node {
        ArgumentsDeclaration::PositionalArgumentsDeclaration(
            ref positional_arguments_declaration,
        ) => {
            accept_positional_arguments_declaration(positional_arguments_declaration, visitor);
        }
        ArgumentsDeclaration::NamedArgumentsDeclaration(ref named_arguments_declaration) => {
            accept_named_arguments_declaration(named_arguments_declaration, visitor);
        }
    }
    visitor.leave_arguments_declaration(node);
}

pub fn accept_number_unit(_node: &NumberUnit, _visitor: &mut impl Visitor) {}

pub fn accept_string_expression(node: &StringExpression, visitor: &mut impl Visitor) {
    if !visitor.enter_string_expression(node) {
        return;
    }
    match node {
        StringExpression::StringLiteral(ref string_literal) => {
            accept_string_literal(string_literal, visitor);
        }
        StringExpression::StringLiterals(ref string_literals) => {
            accept_string_literals(string_literals, visitor);
        }
        StringExpression::HexStringLiteral(ref hex_string_literal) => {
            accept_hex_string_literal(hex_string_literal, visitor);
        }
        StringExpression::HexStringLiterals(ref hex_string_literals) => {
            accept_hex_string_literals(hex_string_literals, visitor);
        }
        StringExpression::UnicodeStringLiterals(ref unicode_string_literals) => {
            accept_unicode_string_literals(unicode_string_literals, visitor);
        }
    }
    visitor.leave_string_expression(node);
}

pub fn accept_string_literal(_node: &StringLiteral, _visitor: &mut impl Visitor) {}

pub fn accept_hex_string_literal(_node: &HexStringLiteral, _visitor: &mut impl Visitor) {}

pub fn accept_unicode_string_literal(_node: &UnicodeStringLiteral, _visitor: &mut impl Visitor) {}

pub fn accept_yul_statement(node: &YulStatement, visitor: &mut impl Visitor) {
    if !visitor.enter_yul_statement(node) {
        return;
    }
    match node {
        YulStatement::YulBlock(ref yul_block) => {
            accept_yul_block(yul_block, visitor);
        }
        YulStatement::YulFunctionDefinition(ref yul_function_definition) => {
            accept_yul_function_definition(yul_function_definition, visitor);
        }
        YulStatement::YulStackAssignmentStatement(ref yul_stack_assignment_statement) => {
            accept_yul_stack_assignment_statement(yul_stack_assignment_statement, visitor);
        }
        YulStatement::YulIfStatement(ref yul_if_statement) => {
            accept_yul_if_statement(yul_if_statement, visitor);
        }
        YulStatement::YulForStatement(ref yul_for_statement) => {
            accept_yul_for_statement(yul_for_statement, visitor);
        }
        YulStatement::YulSwitchStatement(ref yul_switch_statement) => {
            accept_yul_switch_statement(yul_switch_statement, visitor);
        }
        YulStatement::YulLeaveStatement(ref yul_leave_statement) => {
            accept_yul_leave_statement(yul_leave_statement, visitor);
        }
        YulStatement::YulBreakStatement(ref yul_break_statement) => {
            accept_yul_break_statement(yul_break_statement, visitor);
        }
        YulStatement::YulContinueStatement(ref yul_continue_statement) => {
            accept_yul_continue_statement(yul_continue_statement, visitor);
        }
        YulStatement::YulVariableAssignmentStatement(ref yul_variable_assignment_statement) => {
            accept_yul_variable_assignment_statement(yul_variable_assignment_statement, visitor);
        }
        YulStatement::YulLabel(ref yul_label) => {
            accept_yul_label(yul_label, visitor);
        }
        YulStatement::YulVariableDeclarationStatement(ref yul_variable_declaration_statement) => {
            accept_yul_variable_declaration_statement(yul_variable_declaration_statement, visitor);
        }
        YulStatement::YulExpression(ref yul_expression) => {
            accept_yul_expression(yul_expression, visitor);
        }
    }
    visitor.leave_yul_statement(node);
}

pub fn accept_yul_assignment_operator(node: &YulAssignmentOperator, visitor: &mut impl Visitor) {
    match node {
        YulAssignmentOperator::YulColonAndEqual(ref yul_colon_and_equal) => {
            accept_yul_colon_and_equal(yul_colon_and_equal, visitor);
        }
        YulAssignmentOperator::ColonEqual => {}
    }
}

pub fn accept_yul_stack_assignment_operator(
    node: &YulStackAssignmentOperator,
    visitor: &mut impl Visitor,
) {
    match node {
        YulStackAssignmentOperator::YulEqualAndColon(ref yul_equal_and_colon) => {
            accept_yul_equal_and_colon(yul_equal_and_colon, visitor);
        }
        YulStackAssignmentOperator::EqualColon => {}
    }
}

pub fn accept_yul_switch_case(node: &YulSwitchCase, visitor: &mut impl Visitor) {
    if !visitor.enter_yul_switch_case(node) {
        return;
    }
    match node {
        YulSwitchCase::YulDefaultCase(ref yul_default_case) => {
            accept_yul_default_case(yul_default_case, visitor);
        }
        YulSwitchCase::YulValueCase(ref yul_value_case) => {
            accept_yul_value_case(yul_value_case, visitor);
        }
    }
    visitor.leave_yul_switch_case(node);
}

pub fn accept_yul_expression(node: &YulExpression, visitor: &mut impl Visitor) {
    if !visitor.enter_yul_expression(node) {
        return;
    }
    match node {
        YulExpression::YulFunctionCallExpression(ref yul_function_call_expression) => {
            accept_yul_function_call_expression(yul_function_call_expression, visitor);
        }
        YulExpression::YulLiteral(ref yul_literal) => {
            accept_yul_literal(yul_literal, visitor);
        }
        YulExpression::YulPath(ref yul_path) => {
            accept_yul_path(yul_path, visitor);
        }
    }
    visitor.leave_yul_expression(node);
}

pub fn accept_yul_literal(node: &YulLiteral, visitor: &mut impl Visitor) {
    if !visitor.enter_yul_literal(node) {
        return;
    }
    match node {
        YulLiteral::HexStringLiteral(ref hex_string_literal) => {
            accept_hex_string_literal(hex_string_literal, visitor);
        }
        YulLiteral::StringLiteral(ref string_literal) => {
            accept_string_literal(string_literal, visitor);
        }
        YulLiteral::YulDecimalLiteral(_) | YulLiteral::YulHexLiteral(_) => {}
        YulLiteral::YulTrueKeyword | YulLiteral::YulFalseKeyword => {}
    }
    visitor.leave_yul_literal(node);
}

//
// Repeated & Separated
//

#[inline]
fn accept_source_unit_members(items: &Vec<SourceUnitMember>, visitor: &mut impl Visitor) {
    if !visitor.enter_source_unit_members(items) {
        return;
    }
    for item in items {
        accept_source_unit_member(item, visitor);
    }
    visitor.leave_source_unit_members(items);
}

#[inline]
fn accept_version_expression_sets(items: &Vec<VersionExpressionSet>, visitor: &mut impl Visitor) {
    if !visitor.enter_version_expression_sets(items) {
        return;
    }
    for item in items {
        accept_version_expression_set(item, visitor);
    }
    visitor.leave_version_expression_sets(items);
}

#[inline]
fn accept_version_expression_set(items: &Vec<VersionExpression>, visitor: &mut impl Visitor) {
    if !visitor.enter_version_expression_set(items) {
        return;
    }
    for item in items {
        accept_version_expression(item, visitor);
    }
    visitor.leave_version_expression_set(items);
}

#[inline]
fn accept_simple_version_literal(items: &Vec<Rc<TerminalNode>>, visitor: &mut impl Visitor) {
    if visitor.enter_simple_version_literal(items) {
        visitor.leave_simple_version_literal(items);
    }
}

#[inline]
fn accept_import_deconstruction_symbols(
    items: &Vec<ImportDeconstructionSymbol>,
    visitor: &mut impl Visitor,
) {
    if !visitor.enter_import_deconstruction_symbols(items) {
        return;
    }
    for item in items {
        accept_import_deconstruction_symbol(item, visitor);
    }
    visitor.leave_import_deconstruction_symbols(items);
}

#[inline]
fn accept_using_deconstruction_symbols(
    items: &Vec<UsingDeconstructionSymbol>,
    visitor: &mut impl Visitor,
) {
    if !visitor.enter_using_deconstruction_symbols(items) {
        return;
    }
    for item in items {
        accept_using_deconstruction_symbol(item, visitor);
    }
    visitor.leave_using_deconstruction_symbols(items);
}

#[inline]
fn accept_inheritance_types(items: &Vec<InheritanceType>, visitor: &mut impl Visitor) {
    if !visitor.enter_inheritance_types(items) {
        return;
    }
    for item in items {
        accept_inheritance_type(item, visitor);
    }
    visitor.leave_inheritance_types(items);
}

#[inline]
fn accept_contract_members(items: &Vec<ContractMember>, visitor: &mut impl Visitor) {
    if !visitor.enter_contract_members(items) {
        return;
    }
    for item in items {
        accept_contract_member(item, visitor);
    }
    visitor.leave_contract_members(items);
}

#[inline]
fn accept_interface_members(items: &Vec<ContractMember>, visitor: &mut impl Visitor) {
    if !visitor.enter_interface_members(items) {
        return;
    }
    for item in items {
        accept_contract_member(item, visitor);
    }
    visitor.leave_interface_members(items);
}

#[inline]
fn accept_library_members(items: &Vec<ContractMember>, visitor: &mut impl Visitor) {
    if !visitor.enter_library_members(items) {
        return;
    }
    for item in items {
        accept_contract_member(item, visitor);
    }
    visitor.leave_library_members(items);
}

#[inline]
fn accept_struct_members(items: &Vec<StructMember>, visitor: &mut impl Visitor) {
    if !visitor.enter_struct_members(items) {
        return;
    }
    for item in items {
        accept_struct_member(item, visitor);
    }
    visitor.leave_struct_members(items);
}

#[inline]
fn accept_enum_members(items: &Vec<Rc<TerminalNode>>, visitor: &mut impl Visitor) {
    if visitor.enter_enum_members(items) {
        visitor.leave_enum_members(items);
    }
}

#[inline]
fn accept_state_variable_attributes(
    items: &Vec<StateVariableAttribute>,
    visitor: &mut impl Visitor,
) {
    if !visitor.enter_state_variable_attributes(items) {
        return;
    }
    for item in items {
        accept_state_variable_attribute(item, visitor);
    }
    visitor.leave_state_variable_attributes(items);
}

#[inline]
fn accept_parameters(items: &Vec<Parameter>, visitor: &mut impl Visitor) {
    if !visitor.enter_parameters(items) {
        return;
    }
    for item in items {
        accept_parameter(item, visitor);
    }
    visitor.leave_parameters(items);
}

#[inline]
fn accept_function_attributes(items: &Vec<FunctionAttribute>, visitor: &mut impl Visitor) {
    if !visitor.enter_function_attributes(items) {
        return;
    }
    for item in items {
        accept_function_attribute(item, visitor);
    }
    visitor.leave_function_attributes(items);
}

#[inline]
fn accept_override_paths(items: &Vec<IdentifierPath>, visitor: &mut impl Visitor) {
    if !visitor.enter_override_paths(items) {
        return;
    }
    for item in items {
        accept_identifier_path(item, visitor);
    }
    visitor.leave_override_paths(items);
}

#[inline]
fn accept_constructor_attributes(items: &Vec<ConstructorAttribute>, visitor: &mut impl Visitor) {
    if !visitor.enter_constructor_attributes(items) {
        return;
    }
    for item in items {
        accept_constructor_attribute(item, visitor);
    }
    visitor.leave_constructor_attributes(items);
}

#[inline]
fn accept_unnamed_function_attributes(
    items: &Vec<UnnamedFunctionAttribute>,
    visitor: &mut impl Visitor,
) {
    if visitor.enter_unnamed_function_attributes(items) {
        for item in items {
            accept_unnamed_function_attribute(item, visitor);
        }
        visitor.leave_unnamed_function_attributes(items);
    }
}

#[inline]
fn accept_fallback_function_attributes(
    items: &Vec<FallbackFunctionAttribute>,
    visitor: &mut impl Visitor,
) {
    if !visitor.enter_fallback_function_attributes(items) {
        return;
    }
    for item in items {
        accept_fallback_function_attribute(item, visitor);
    }
    visitor.leave_fallback_function_attributes(items);
}

#[inline]
fn accept_receive_function_attributes(
    items: &Vec<ReceiveFunctionAttribute>,
    visitor: &mut impl Visitor,
) {
    if !visitor.enter_receive_function_attributes(items) {
        return;
    }
    for item in items {
        accept_receive_function_attribute(item, visitor);
    }
    visitor.leave_receive_function_attributes(items);
}

#[inline]
fn accept_modifier_attributes(items: &Vec<ModifierAttribute>, visitor: &mut impl Visitor) {
    if !visitor.enter_modifier_attributes(items) {
        return;
    }
    for item in items {
        accept_modifier_attribute(item, visitor);
    }
    visitor.leave_modifier_attributes(items);
}

#[inline]
fn accept_event_parameters(items: &Vec<EventParameter>, visitor: &mut impl Visitor) {
    if !visitor.enter_event_parameters(items) {
        return;
    }
    for item in items {
        accept_event_parameter(item, visitor);
    }
    visitor.leave_event_parameters(items);
}

#[inline]
fn accept_error_parameters(items: &Vec<ErrorParameter>, visitor: &mut impl Visitor) {
    if !visitor.enter_error_parameters(items) {
        return;
    }
    for item in items {
        accept_error_parameter(item, visitor);
    }
    visitor.leave_error_parameters(items);
}

#[inline]
fn accept_function_type_attributes(items: &Vec<FunctionTypeAttribute>, visitor: &mut impl Visitor) {
    if !visitor.enter_function_type_attributes(items) {
        return;
    }
    for item in items {
        accept_function_type_attribute(item, visitor);
    }
    visitor.leave_function_type_attributes(items);
}

#[inline]
fn accept_statements(items: &Vec<Statement>, visitor: &mut impl Visitor) {
    if !visitor.enter_statements(items) {
        return;
    }
    for item in items {
        accept_statement(item, visitor);
    }
    visitor.leave_statements(items);
}

#[inline]
fn accept_assembly_flags(items: &Vec<StringLiteral>, visitor: &mut impl Visitor) {
    if !visitor.enter_assembly_flags(items) {
        return;
    }
    for item in items {
        accept_string_literal(item, visitor);
    }
    visitor.leave_assembly_flags(items);
}

#[inline]
fn accept_tuple_deconstruction_elements(
    items: &Vec<TupleDeconstructionElement>,
    visitor: &mut impl Visitor,
) {
    if !visitor.enter_tuple_deconstruction_elements(items) {
        return;
    }
    for item in items {
        accept_tuple_deconstruction_element(item, visitor);
    }
    visitor.leave_tuple_deconstruction_elements(items);
}

#[inline]
fn accept_catch_clauses(items: &Vec<CatchClause>, visitor: &mut impl Visitor) {
    if !visitor.enter_catch_clauses(items) {
        return;
    }
    for item in items {
        accept_catch_clause(item, visitor);
    }
    visitor.leave_catch_clauses(items);
}

#[inline]
fn accept_positional_arguments(items: &Vec<Expression>, visitor: &mut impl Visitor) {
    if !visitor.enter_positional_arguments(items) {
        return;
    }
    for item in items {
        accept_expression(item, visitor);
    }
    visitor.leave_positional_arguments(items);
}

#[inline]
fn accept_named_arguments(items: &Vec<NamedArgument>, visitor: &mut impl Visitor) {
    if !visitor.enter_named_arguments(items) {
        return;
    }
    for item in items {
        accept_named_argument(item, visitor);
    }
    visitor.leave_named_arguments(items);
}

#[inline]
fn accept_call_options(items: &Vec<NamedArgument>, visitor: &mut impl Visitor) {
    if !visitor.enter_call_options(items) {
        return;
    }
    for item in items {
        accept_named_argument(item, visitor);
    }
    visitor.leave_call_options(items);
}

#[inline]
fn accept_tuple_values(items: &Vec<TupleValue>, visitor: &mut impl Visitor) {
    if !visitor.enter_tuple_values(items) {
        return;
    }
    for item in items {
        accept_tuple_value(item, visitor);
    }
    visitor.leave_tuple_values(items);
}

#[inline]
fn accept_array_values(items: &Vec<Expression>, visitor: &mut impl Visitor) {
    if !visitor.enter_array_values(items) {
        return;
    }
    for item in items {
        accept_expression(item, visitor);
    }
    visitor.leave_array_values(items);
}

#[inline]
fn accept_string_literals(items: &Vec<StringLiteral>, visitor: &mut impl Visitor) {
    if !visitor.enter_string_literals(items) {
        return;
    }
    for item in items {
        accept_string_literal(item, visitor);
    }
    visitor.leave_string_literals(items);
}

#[inline]
fn accept_hex_string_literals(items: &Vec<HexStringLiteral>, visitor: &mut impl Visitor) {
    if !visitor.enter_hex_string_literals(items) {
        return;
    }
    for item in items {
        accept_hex_string_literal(item, visitor);
    }
    visitor.leave_hex_string_literals(items);
}

#[inline]
fn accept_unicode_string_literals(items: &Vec<UnicodeStringLiteral>, visitor: &mut impl Visitor) {
    if !visitor.enter_unicode_string_literals(items) {
        return;
    }
    for item in items {
        accept_unicode_string_literal(item, visitor);
    }
    visitor.leave_unicode_string_literals(items);
}

#[inline]
fn accept_identifier_path(items: &Vec<Rc<TerminalNode>>, visitor: &mut impl Visitor) {
    if visitor.enter_identifier_path(items) {
        visitor.leave_identifier_path(items);
    }
}

#[inline]
fn accept_yul_statements(items: &Vec<YulStatement>, visitor: &mut impl Visitor) {
    if !visitor.enter_yul_statements(items) {
        return;
    }
    for item in items {
        accept_yul_statement(item, visitor);
    }
    visitor.leave_yul_statements(items);
}

#[inline]
fn accept_yul_parameters(items: &Vec<Rc<TerminalNode>>, visitor: &mut impl Visitor) {
    if visitor.enter_yul_parameters(items) {
        visitor.leave_yul_parameters(items);
    }
}

#[inline]
fn accept_yul_variable_names(items: &Vec<Rc<TerminalNode>>, visitor: &mut impl Visitor) {
    if visitor.enter_yul_variable_names(items) {
        visitor.leave_yul_variable_names(items);
    }
}

#[inline]
fn accept_yul_switch_cases(items: &Vec<YulSwitchCase>, visitor: &mut impl Visitor) {
    if !visitor.enter_yul_switch_cases(items) {
        return;
    }
    for item in items {
        accept_yul_switch_case(item, visitor);
    }
    visitor.leave_yul_switch_cases(items);
}

#[inline]
fn accept_yul_arguments(items: &Vec<YulExpression>, visitor: &mut impl Visitor) {
    if !visitor.enter_yul_arguments(items) {
        return;
    }
    for item in items {
        accept_yul_expression(item, visitor);
    }
    visitor.leave_yul_arguments(items);
}

#[inline]
fn accept_yul_paths(items: &Vec<YulPath>, visitor: &mut impl Visitor) {
    if !visitor.enter_yul_paths(items) {
        return;
    }
    for item in items {
        accept_yul_path(item, visitor);
    }
    visitor.leave_yul_paths(items);
}

#[inline]
fn accept_yul_path(items: &Vec<Rc<TerminalNode>>, visitor: &mut impl Visitor) {
    if visitor.enter_yul_path(items) {
        visitor.leave_yul_path(items);
    }
}<|MERGE_RESOLUTION|>--- conflicted
+++ resolved
@@ -1488,12 +1488,13 @@
     node: &UnnamedFunctionDefinition,
     visitor: &mut impl Visitor,
 ) {
-    if visitor.enter_unnamed_function_definition(node) {
-        accept_parameters_declaration(&node.parameters, visitor);
-        accept_unnamed_function_attributes(&node.attributes, visitor);
-        accept_function_body(&node.body, visitor);
-        visitor.leave_unnamed_function_definition(node);
-    }
+    if !visitor.enter_unnamed_function_definition(node) {
+        return;
+    }
+    accept_parameters_declaration(&node.parameters, visitor);
+    accept_unnamed_function_attributes(&node.attributes, visitor);
+    accept_function_body(&node.body, visitor);
+    visitor.leave_unnamed_function_definition(node);
 }
 
 pub fn accept_fallback_function_definition(
@@ -1919,9 +1920,10 @@
 }
 
 pub fn accept_throw_statement(node: &ThrowStatement, visitor: &mut impl Visitor) {
-    if visitor.enter_throw_statement(node) {
-        visitor.leave_throw_statement(node);
-    }
+    if !visitor.enter_throw_statement(node) {
+        return;
+    }
+    visitor.leave_throw_statement(node);
 }
 
 pub fn accept_assignment_expression(node: &AssignmentExpression, visitor: &mut impl Visitor) {
@@ -2197,16 +2199,11 @@
 }
 
 pub fn accept_hex_number_expression(node: &HexNumberExpression, visitor: &mut impl Visitor) {
-<<<<<<< HEAD
-    if visitor.enter_hex_number_expression(node) {
-        if let Some(ref unit) = node.unit {
-            accept_number_unit(unit, visitor);
-        }
-        visitor.leave_hex_number_expression(node);
-=======
     if !visitor.enter_hex_number_expression(node) {
         return;
->>>>>>> 219b0b84
+    }
+    if let Some(ref unit) = node.unit {
+        accept_number_unit(unit, visitor);
     }
     visitor.leave_hex_number_expression(node);
 }
@@ -2303,25 +2300,28 @@
 }
 
 pub fn accept_yul_colon_and_equal(node: &YulColonAndEqual, visitor: &mut impl Visitor) {
-    if visitor.enter_yul_colon_and_equal(node) {
-        visitor.leave_yul_colon_and_equal(node);
-    }
+    if !visitor.enter_yul_colon_and_equal(node) {
+        return;
+    }
+    visitor.leave_yul_colon_and_equal(node);
 }
 
 pub fn accept_yul_stack_assignment_statement(
     node: &YulStackAssignmentStatement,
     visitor: &mut impl Visitor,
 ) {
-    if visitor.enter_yul_stack_assignment_statement(node) {
-        accept_yul_stack_assignment_operator(&node.assignment, visitor);
-        visitor.leave_yul_stack_assignment_statement(node);
-    }
+    if !visitor.enter_yul_stack_assignment_statement(node) {
+        return;
+    }
+    accept_yul_stack_assignment_operator(&node.assignment, visitor);
+    visitor.leave_yul_stack_assignment_statement(node);
 }
 
 pub fn accept_yul_equal_and_colon(node: &YulEqualAndColon, visitor: &mut impl Visitor) {
-    if visitor.enter_yul_equal_and_colon(node) {
-        visitor.leave_yul_equal_and_colon(node);
-    }
+    if !visitor.enter_yul_equal_and_colon(node) {
+        return;
+    }
+    visitor.leave_yul_equal_and_colon(node);
 }
 
 pub fn accept_yul_if_statement(node: &YulIfStatement, visitor: &mut impl Visitor) {
@@ -2392,9 +2392,10 @@
 }
 
 pub fn accept_yul_label(node: &YulLabel, visitor: &mut impl Visitor) {
-    if visitor.enter_yul_label(node) {
-        visitor.leave_yul_label(node);
-    }
+    if !visitor.enter_yul_label(node) {
+        return;
+    }
+    visitor.leave_yul_label(node);
 }
 
 pub fn accept_yul_function_call_expression(
@@ -2707,12 +2708,16 @@
         | ConstructorAttribute::PublicKeyword
         | ConstructorAttribute::VirtualKeyword => {}
     }
+    visitor.leave_constructor_attribute(node);
 }
 
 pub fn accept_unnamed_function_attribute(
     node: &UnnamedFunctionAttribute,
     visitor: &mut impl Visitor,
 ) {
+    if !visitor.enter_unnamed_function_attribute(node) {
+        return;
+    }
     match node {
         UnnamedFunctionAttribute::ModifierInvocation(ref modifier_invocation) => {
             accept_modifier_invocation(modifier_invocation, visitor);
@@ -2726,7 +2731,7 @@
         | UnnamedFunctionAttribute::PureKeyword
         | UnnamedFunctionAttribute::ViewKeyword => {}
     }
-    visitor.leave_constructor_attribute(node);
+    visitor.leave_unnamed_function_attribute(node);
 }
 
 pub fn accept_fallback_function_attribute(
@@ -3173,24 +3178,32 @@
 }
 
 pub fn accept_yul_assignment_operator(node: &YulAssignmentOperator, visitor: &mut impl Visitor) {
+    if !visitor.enter_yul_assignment_operator(node) {
+        return;
+    }
     match node {
         YulAssignmentOperator::YulColonAndEqual(ref yul_colon_and_equal) => {
             accept_yul_colon_and_equal(yul_colon_and_equal, visitor);
         }
         YulAssignmentOperator::ColonEqual => {}
     }
+    visitor.leave_yul_assignment_operator(node);
 }
 
 pub fn accept_yul_stack_assignment_operator(
     node: &YulStackAssignmentOperator,
     visitor: &mut impl Visitor,
 ) {
+    if !visitor.enter_yul_stack_assignment_operator(node) {
+        return;
+    }
     match node {
         YulStackAssignmentOperator::YulEqualAndColon(ref yul_equal_and_colon) => {
             accept_yul_equal_and_colon(yul_equal_and_colon, visitor);
         }
         YulStackAssignmentOperator::EqualColon => {}
     }
+    visitor.leave_yul_stack_assignment_operator(node);
 }
 
 pub fn accept_yul_switch_case(node: &YulSwitchCase, visitor: &mut impl Visitor) {
@@ -3440,12 +3453,13 @@
     items: &Vec<UnnamedFunctionAttribute>,
     visitor: &mut impl Visitor,
 ) {
-    if visitor.enter_unnamed_function_attributes(items) {
-        for item in items {
-            accept_unnamed_function_attribute(item, visitor);
-        }
-        visitor.leave_unnamed_function_attributes(items);
-    }
+    if !visitor.enter_unnamed_function_attributes(items) {
+        return;
+    }
+    for item in items {
+        accept_unnamed_function_attribute(item, visitor);
+    }
+    visitor.leave_unnamed_function_attributes(items);
 }
 
 #[inline]
