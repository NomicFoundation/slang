--- conflicted
+++ resolved
@@ -1,75 +1,4 @@
 mod extensions;
 mod generated;
 
-<<<<<<< HEAD
-pub use generated::*;
-
-#[cfg(feature = "__experimental_bindings_api")]
-pub mod bindings {
-    use semver::Version;
-
-    pub use super::generated::bindings::*;
-    use crate::cst::TextIndex;
-    use crate::parser::{Parser, ParserInitializationError};
-
-    pub fn add_built_ins(
-        bindings: &mut Bindings,
-        version: &Version,
-    ) -> Result<(), ParserInitializationError> {
-        let parser = Parser::create(version.clone())?;
-        let built_ins_parse_output = parser.parse(Parser::ROOT_KIND, get_built_ins(version));
-        assert!(
-            built_ins_parse_output.is_valid(),
-            "built-ins parse without errors"
-        );
-
-        let built_ins_cursor = transform_built_ins_node(&built_ins_parse_output.tree())
-            .cursor_with_offset(TextIndex::ZERO);
-
-        bindings.add_system_file("built_ins.sol", built_ins_cursor);
-        Ok(())
-    }
-
-    fn transform_built_ins_node(node: &crate::cst::Node) -> crate::cst::Node {
-        use std::rc::Rc;
-
-        use crate::cst::{Edge, Node, NonterminalNode, TerminalKind, TerminalNode};
-
-        match node {
-            Node::Nonterminal(nonterminal) => {
-                let NonterminalNode {
-                    kind,
-                    text_len,
-                    children,
-                } = nonterminal.as_ref();
-                let children = children
-                    .iter()
-                    .map(|edge| Edge {
-                        label: edge.label,
-                        node: transform_built_ins_node(&edge.node),
-                    })
-                    .collect();
-                let nonterminal = Rc::new(NonterminalNode {
-                    kind: *kind,
-                    text_len: *text_len,
-                    children,
-                });
-                Node::Nonterminal(nonterminal)
-            }
-            Node::Terminal(terminal) => {
-                let TerminalNode { kind, text } = terminal.as_ref();
-                let terminal = match terminal.as_ref().kind {
-                    TerminalKind::Identifier => Rc::new(TerminalNode {
-                        kind: *kind,
-                        text: text.replace('$', "%"),
-                    }),
-                    _ => Rc::clone(terminal),
-                };
-                Node::Terminal(terminal)
-            }
-        }
-    }
-}
-=======
-pub use generated::*;
->>>>>>> 7a25d637
+pub use generated::*;