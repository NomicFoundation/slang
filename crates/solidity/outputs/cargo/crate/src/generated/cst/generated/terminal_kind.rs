--- conflicted
+++ resolved
@@ -1613,45 +1613,6 @@
     /// YUL_IS_KEYWORD = "is";
     /// ```
     YulIsKeyword,
-<<<<<<< HEAD
-=======
-    /// Represents a node with kind `YulIsZeroKeyword`, having the following structure:
-    ///
-    /// ```ebnf
-    /// YUL_IS_ZERO_KEYWORD = "iszero";
-    /// ```
-    YulIsZeroKeyword,
-    /// Represents a node with kind `YulJumpKeyword`, having the following structure:
-    ///
-    /// ```ebnf
-    /// (* Deprecated in 0.5.0 *)
-    /// (* Reserved until 0.6.0 *)
-    /// YUL_JUMP_KEYWORD = "jump";
-    ///
-    /// (* Reserved in 0.8.0 *)
-    /// YUL_JUMP_KEYWORD = "jump";
-    /// ```
-    YulJumpKeyword,
-    /// Represents a node with kind `YulJumpiKeyword`, having the following structure:
-    ///
-    /// ```ebnf
-    /// (* Deprecated in 0.5.0 *)
-    /// (* Reserved until 0.6.0 *)
-    /// YUL_JUMPI_KEYWORD = "jumpi";
-    ///
-    /// (* Reserved in 0.8.0 *)
-    /// YUL_JUMPI_KEYWORD = "jumpi";
-    /// ```
-    YulJumpiKeyword,
-    /// Represents a node with kind `YulKeccak256Keyword`, having the following structure:
-    ///
-    /// ```ebnf
-    /// (* Introduced in 0.4.12 *)
-    /// (* Reserved in 0.4.12 *)
-    /// YUL_KECCAK_256_KEYWORD = "keccak256";
-    /// ```
-    YulKeccak256Keyword,
->>>>>>> aea2dd04
     /// Represents a node with kind `YulLeaveKeyword`, having the following structure:
     ///
     /// ```ebnf
