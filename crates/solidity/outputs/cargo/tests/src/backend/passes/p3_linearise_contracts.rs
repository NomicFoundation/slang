--- conflicted
+++ resolved
@@ -30,11 +30,7 @@
         }
     }
 
-<<<<<<< HEAD
-    let mut builder = CompilationBuilder::new(LanguageFacts::LATEST_VERSION, Config { contents })?;
-=======
-    let mut builder = CompilationBuilder::create(LanguageFacts::LATEST_VERSION, Config {})?;
->>>>>>> ba4fc11a
+    let mut builder = CompilationBuilder::create(LanguageFacts::LATEST_VERSION, Config { contents })?;
     assert!(builder.add_file("main.sol").is_ok());
     let compilation_unit = builder.build();
     Ok(compilation_unit)
