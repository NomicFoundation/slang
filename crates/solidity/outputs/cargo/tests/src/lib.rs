#![cfg(test)]

<<<<<<< HEAD
mod binding_rules;
=======
use metaslang_bindings as _;

mod bindings_assertions;
mod bindings_output;
mod bindings_rules;
>>>>>>> 39955cd9
mod cst_output;
mod doc_examples;
mod generated;
mod trivia;<|MERGE_RESOLUTION|>--- conflicted
+++ resolved
@@ -1,14 +1,10 @@
 #![cfg(test)]
 
-<<<<<<< HEAD
-mod binding_rules;
-=======
 use metaslang_bindings as _;
 
+mod binding_rules;
 mod bindings_assertions;
 mod bindings_output;
-mod bindings_rules;
->>>>>>> 39955cd9
 mod cst_output;
 mod doc_examples;
 mod generated;
