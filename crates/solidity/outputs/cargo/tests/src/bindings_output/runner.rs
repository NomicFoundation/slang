use anyhow::Result;
use infra_utils::cargo::CargoWorkspace;
use infra_utils::codegen::CodegenFileSystem;
use infra_utils::github::GitHub;
use infra_utils::paths::PathExtensions;
use metaslang_graph_builder::graph::Graph;
use slang_solidity::cst::KindTypes;
use slang_solidity::parser::{ParseOutput, Parser};

use super::graph::graphviz::render as render_graphviz_graph;
use super::graph::mermaid::render as render_mermaid_graph;
use super::renderer::render_bindings;
use crate::bindings::create_bindings;
use crate::generated::VERSION_BREAKS;
use crate::multi_part_file::{split_multi_file, Part};

pub(crate) struct ParsedPart<'a> {
    pub path: &'a str,
    pub contents: &'a str,
    pub parse_output: ParseOutput,
    pub graph: Graph<KindTypes>,
}

pub fn run(group_name: &str, test_name: &str) -> Result<()> {
    let test_dir = CargoWorkspace::locate_source_crate("solidity_testing_snapshots")?
        .join("bindings_output")
        .join(group_name)
        .join(test_name);

    let mut fs = CodegenFileSystem::new(&test_dir)?;

    let input_path = test_dir.join("input.sol");
    let contents = input_path.read_to_string()?;

    let mut last_graph_output = None;
    let mut last_bindings_output = None;

    for version in &VERSION_BREAKS {
<<<<<<< HEAD
        let parser = Parser::new(version.clone())?;
        let mut bindings = create_bindings(version)?;
=======
        let parser = Parser::create(version.clone())?;
        let mut bindings =
            bindings::create_with_resolver(version.clone(), Arc::new(TestsPathResolver {}));
        let mut parsed_parts: Vec<ParsedPart<'_>> = Vec::new();
>>>>>>> 81a8f619

        let mut parsed_parts: Vec<ParsedPart<'_>> = Vec::new();
        let multi_part = split_multi_file(&contents);
        for Part {
            name: path,
            contents,
        } in &multi_part.parts
        {
            let parse_output = parser.parse(Parser::ROOT_KIND, contents);
            let graph =
                bindings.add_user_file_returning_graph(path, parse_output.create_tree_cursor());
            parsed_parts.push(ParsedPart {
                path,
                contents,
                parse_output,
                graph,
            });
        }

        if let Some(context) = multi_part.context {
            let context_definition = bindings
                .lookup_definition_by_name(context)
                .expect("context definition to be found")
                .to_handle();
            bindings.set_context(&context_definition);
        }

        let (bindings_output, all_resolved) = render_bindings(&bindings, &parsed_parts)?;

        let parse_success = parsed_parts.iter().all(|part| part.parse_output.is_valid());
        let status = if parse_success && all_resolved {
            "success"
        } else {
            "failure"
        };

        if !GitHub::is_running_in_ci() {
            // Don't run this in CI, since the graph outputs are not committed
            // to the repository and hence we cannot verify their contents,
            // which is what `fs.write_file` does in CI.
            let graph_output = render_mermaid_graph(&parsed_parts);
            match last_graph_output {
                Some(ref last) if last == &graph_output => (),
                _ => {
                    let snapshot_path = test_dir
                        .join("generated")
                        .join(format!("{version}-{status}.mmd"));

                    fs.write_file(snapshot_path, &graph_output)?;
                    last_graph_output = Some(graph_output);

                    let dot_output = render_graphviz_graph(&parsed_parts);
                    let dot_output_path = test_dir
                        .join("generated")
                        .join(format!("{version}-{status}.dot"));
                    fs.write_file(dot_output_path, &dot_output)?;
                }
            };
        }

        match last_bindings_output {
            Some(ref last) if last == &bindings_output => (),
            _ => {
                let snapshot_path = test_dir
                    .join("generated")
                    .join(format!("{version}-{status}.txt"));

                fs.write_file(snapshot_path, &bindings_output)?;
                last_bindings_output = Some(bindings_output);
            }
        }
    }

    Ok(())
}<|MERGE_RESOLUTION|>--- conflicted
+++ resolved
@@ -36,15 +36,8 @@
     let mut last_bindings_output = None;
 
     for version in &VERSION_BREAKS {
-<<<<<<< HEAD
-        let parser = Parser::new(version.clone())?;
+        let parser = Parser::create(version.clone())?;
         let mut bindings = create_bindings(version)?;
-=======
-        let parser = Parser::create(version.clone())?;
-        let mut bindings =
-            bindings::create_with_resolver(version.clone(), Arc::new(TestsPathResolver {}));
-        let mut parsed_parts: Vec<ParsedPart<'_>> = Vec::new();
->>>>>>> 81a8f619
 
         let mut parsed_parts: Vec<ParsedPart<'_>> = Vec::new();
         let multi_part = split_multi_file(&contents);
