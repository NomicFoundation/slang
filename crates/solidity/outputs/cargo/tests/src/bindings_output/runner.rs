use std::fs;
use std::rc::Rc;

use anyhow::Result;
use infra_utils::cargo::CargoWorkspace;
use infra_utils::codegen::CodegenFileSystem;
use infra_utils::paths::PathExtensions;
use metaslang_graph_builder::graph::Graph;
use slang_solidity::bindings;
use slang_solidity::cst::KindTypes;
use slang_solidity::parser::{ParseOutput, Parser};

use super::graph::graphviz::render as render_graphviz_graph;
use super::graph::mermaid::render as render_mermaid_graph;
use super::renderer::render_bindings;
<<<<<<< HEAD
use crate::bindings::{create_bindings, lookup_definition_by_name};
=======
>>>>>>> 7a25d637
use crate::generated::VERSION_BREAKS;
use crate::multi_part_file::{split_multi_file, Part};
use crate::resolver::TestsPathResolver;

pub(crate) struct ParsedPart<'a> {
    pub path: &'a str,
    pub contents: &'a str,
    pub parse_output: ParseOutput,
    pub graph: Graph<KindTypes>,
}

pub fn run(group_name: &str, test_name: &str) -> Result<()> {
    let test_dir = CargoWorkspace::locate_source_crate("solidity_testing_snapshots")?
        .join("bindings_output")
        .join(group_name)
        .join(test_name);
    let target_dir = CargoWorkspace::locate_source_crate("solidity_testing_snapshots")?
        .join("target/bindings_output")
        .join(group_name)
        .join(test_name);

    let mut fs = CodegenFileSystem::new(&test_dir)?;

    let input_path = test_dir.join("input.sol");
    let contents = input_path.read_to_string()?;

    let mut last_graph_output = None;
    let mut last_bindings_output = None;

    for version in &VERSION_BREAKS {
        let parser = Parser::create(version.clone())?;
        let mut binding_graph =
            bindings::create_with_resolver(version.clone(), Rc::new(TestsPathResolver {}))?;

        let mut parsed_parts: Vec<ParsedPart<'_>> = Vec::new();
        let multi_part = split_multi_file(&contents);
        for Part {
            name: path,
            contents,
        } in &multi_part.parts
        {
            let parse_output = parser.parse(Parser::ROOT_KIND, contents);
            let graph = binding_graph
                .add_user_file_returning_graph(path, parse_output.create_tree_cursor());
            parsed_parts.push(ParsedPart {
                path,
                contents,
                parse_output,
                graph,
            });
        }

        if let Some(context) = multi_part.context {
<<<<<<< HEAD
            let context_definition = lookup_definition_by_name(&bindings, context)
=======
            let context_definition = binding_graph
                .lookup_definition_by_name(context)
>>>>>>> 7a25d637
                .expect("context definition to be found")
                .to_handle();
            binding_graph.set_context(&context_definition);
        }

        let (bindings_output, all_resolved) = render_bindings(&binding_graph, &parsed_parts)?;

        let parse_success = parsed_parts.iter().all(|part| part.parse_output.is_valid());
        let status = if parse_success && all_resolved {
            "success"
        } else {
            "failure"
        };

        // Render graph outputs only if the __SLANG_BINDINGS_RENDER_GRAPHS__
        // environment variable is set.
        if std::env::var("__SLANG_BINDINGS_RENDER_GRAPHS__").is_ok() {
            fs::create_dir_all(&target_dir)?;

            let graph_output = render_mermaid_graph(&parsed_parts);
            match last_graph_output {
                Some(ref last) if last == &graph_output => (),
                _ => {
                    let snapshot_path = target_dir.join(format!("{version}-{status}.mmd"));

                    fs::write(snapshot_path, &graph_output)?;
                    last_graph_output = Some(graph_output);

                    let dot_output = render_graphviz_graph(&parsed_parts);
                    let dot_output_path = target_dir.join(format!("{version}-{status}.dot"));
                    fs::write(dot_output_path, &dot_output)?;
                }
            };
        }

        match last_bindings_output {
            Some(ref last) if last == &bindings_output => (),
            _ => {
                let snapshot_path = test_dir
                    .join("generated")
                    .join(format!("{version}-{status}.txt"));

                fs.write_file(snapshot_path, &bindings_output)?;
                last_bindings_output = Some(bindings_output);
            }
        }
    }

    Ok(())
}<|MERGE_RESOLUTION|>--- conflicted
+++ resolved
@@ -13,10 +13,7 @@
 use super::graph::graphviz::render as render_graphviz_graph;
 use super::graph::mermaid::render as render_mermaid_graph;
 use super::renderer::render_bindings;
-<<<<<<< HEAD
-use crate::bindings::{create_bindings, lookup_definition_by_name};
-=======
->>>>>>> 7a25d637
+use crate::bindings::lookup_definition_by_name;
 use crate::generated::VERSION_BREAKS;
 use crate::multi_part_file::{split_multi_file, Part};
 use crate::resolver::TestsPathResolver;
@@ -70,12 +67,7 @@
         }
 
         if let Some(context) = multi_part.context {
-<<<<<<< HEAD
-            let context_definition = lookup_definition_by_name(&bindings, context)
-=======
-            let context_definition = binding_graph
-                .lookup_definition_by_name(context)
->>>>>>> 7a25d637
+            let context_definition = lookup_definition_by_name(&binding_graph, context)
                 .expect("context definition to be found")
                 .to_handle();
             binding_graph.set_context(&context_definition);
