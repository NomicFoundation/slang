--- conflicted
+++ resolved
@@ -7,10 +7,11 @@
 const T: &str = "arrays";
 
 #[test]
-<<<<<<< HEAD
 fn byte_length() -> Result<()> {
     run(T, "byte_length")
-=======
+}
+
+#[test]
 fn bytes_as_arrays() -> Result<()> {
     run(T, "bytes_as_arrays")
 }
@@ -18,7 +19,6 @@
 #[test]
 fn fixed_arrays() -> Result<()> {
     run(T, "fixed_arrays")
->>>>>>> 0594fe89
 }
 
 #[test]
