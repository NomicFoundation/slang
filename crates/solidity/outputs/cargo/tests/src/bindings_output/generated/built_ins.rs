--- conflicted
+++ resolved
@@ -47,13 +47,13 @@
 }
 
 #[test]
-<<<<<<< HEAD
 fn instance_as_address() -> Result<()> {
     run(T, "instance_as_address")
-=======
+}
+
+#[test]
 fn msg_sender() -> Result<()> {
     run(T, "msg_sender")
->>>>>>> f16e4b5a
 }
 
 #[test]
