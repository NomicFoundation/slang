// This file is generated automatically by infrastructure scripts. Please don't edit by hand.

use anyhow::Result;

use crate::bindings_output::runner::run;

#[test]
fn do_while() -> Result<()> {
    run("control", "do_while")
}

#[test]
fn emit_event() -> Result<()> {
    run("control", "emit_event")
}

#[test]
fn for_empty_clauses() -> Result<()> {
    run("control", "for_empty_clauses")
}

#[test]
fn for_empty_cond() -> Result<()> {
    run("control", "for_empty_cond")
}

#[test]
fn for_empty_init() -> Result<()> {
    run("control", "for_empty_init")
}

#[test]
fn for_expr_init() -> Result<()> {
    run("control", "for_expr_init")
}

#[test]
fn for_stmt() -> Result<()> {
    run("control", "for_stmt")
}

#[test]
fn for_tuple_init() -> Result<()> {
    run("control", "for_tuple_init")
}

#[test]
fn if_else() -> Result<()> {
    run("control", "if_else")
}

#[test]
<<<<<<< HEAD
fn return_stmt() -> Result<()> {
    run("control", "return_stmt")
=======
fn try_catch() -> Result<()> {
    run("control", "try_catch")
>>>>>>> be248312
}

#[test]
fn try_stmt() -> Result<()> {
    run("control", "try_stmt")
}

#[test]
fn unchecked() -> Result<()> {
    run("control", "unchecked")
}

#[test]
fn while_stmt() -> Result<()> {
    run("control", "while_stmt")
}<|MERGE_RESOLUTION|>--- conflicted
+++ resolved
@@ -50,13 +50,13 @@
 }
 
 #[test]
-<<<<<<< HEAD
 fn return_stmt() -> Result<()> {
     run("control", "return_stmt")
-=======
+}
+
+#[test]
 fn try_catch() -> Result<()> {
     run("control", "try_catch")
->>>>>>> be248312
 }
 
 #[test]
