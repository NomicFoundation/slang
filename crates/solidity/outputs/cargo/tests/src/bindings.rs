<<<<<<< HEAD
use std::rc::Rc;
use std::sync::Arc;

use anyhow::Result;
use semver::Version;
use slang_solidity::bindings::{self, Bindings};
use slang_solidity::cst::{Node, TextIndex};
use slang_solidity::parser::Parser;
use slang_solidity::transform_built_ins_node;

use crate::resolver::TestsPathResolver;

pub fn create_bindings(version: &Version) -> Result<Bindings> {
    let parser = Parser::create(version.clone())?;
    let mut bindings =
        bindings::create_with_resolver(version.clone(), Arc::new(TestsPathResolver {}));

    let built_ins_parse_output = parser.parse(Parser::ROOT_KIND, bindings::get_built_ins(version));
    assert!(
        built_ins_parse_output.is_valid(),
        "built-ins parse without errors"
    );

    let built_ins_cursor =
        transform_built_ins_node(&Node::Nonterminal(Rc::clone(built_ins_parse_output.tree())))
            .cursor_with_offset(TextIndex::ZERO);

    bindings.add_system_file("built_ins.sol", built_ins_cursor);
    Ok(bindings)
=======
use slang_solidity::bindings::{BindingGraph, Definition};

pub fn lookup_definition_by_name<'a>(
    binding_graph: &'a BindingGraph,
    name: &str,
) -> Option<Definition<'a>> {
    binding_graph
        .all_definitions()
        .find(|definition| definition.get_cursor().node().unparse() == name)
>>>>>>> f257eae7
}<|MERGE_RESOLUTION|>--- conflicted
+++ resolved
@@ -1,34 +1,3 @@
-<<<<<<< HEAD
-use std::rc::Rc;
-use std::sync::Arc;
-
-use anyhow::Result;
-use semver::Version;
-use slang_solidity::bindings::{self, Bindings};
-use slang_solidity::cst::{Node, TextIndex};
-use slang_solidity::parser::Parser;
-use slang_solidity::transform_built_ins_node;
-
-use crate::resolver::TestsPathResolver;
-
-pub fn create_bindings(version: &Version) -> Result<Bindings> {
-    let parser = Parser::create(version.clone())?;
-    let mut bindings =
-        bindings::create_with_resolver(version.clone(), Arc::new(TestsPathResolver {}));
-
-    let built_ins_parse_output = parser.parse(Parser::ROOT_KIND, bindings::get_built_ins(version));
-    assert!(
-        built_ins_parse_output.is_valid(),
-        "built-ins parse without errors"
-    );
-
-    let built_ins_cursor =
-        transform_built_ins_node(&Node::Nonterminal(Rc::clone(built_ins_parse_output.tree())))
-            .cursor_with_offset(TextIndex::ZERO);
-
-    bindings.add_system_file("built_ins.sol", built_ins_cursor);
-    Ok(bindings)
-=======
 use slang_solidity::bindings::{BindingGraph, Definition};
 
 pub fn lookup_definition_by_name<'a>(
@@ -38,5 +7,4 @@
     binding_graph
         .all_definitions()
         .find(|definition| definition.get_cursor().node().unparse() == name)
->>>>>>> f257eae7
 }