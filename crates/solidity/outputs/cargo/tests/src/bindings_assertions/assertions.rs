use core::fmt;
use std::cmp::Ordering;
use std::collections::HashMap;

use once_cell::sync::Lazy;
use regex::Regex;
use semver::{Version, VersionReq};
use slang_solidity::bindings::{Bindings, Definition};
use slang_solidity::cursor::Cursor;
use slang_solidity::kinds::TerminalKind;
use thiserror::Error;

#[derive(Debug, Error)]
pub enum AssertionError {
    #[error("Invalid assertion at {0}:{1}")]
    InvalidAssertion(usize, usize),

    #[error("Invalid version requierement at line {0}: `{1}`")]
    InvalidVersionReq(usize, String),

    #[error("Duplicate assertion definition {0}")]
    DuplicateDefinition(String),

    #[error("Failed {failed} of {total} bindings assertions:\n{}", display_assertion_errors(.errors))]
    FailedAssertions {
        failed: usize,
        total: usize,
        errors: Vec<String>,
    },
}

fn display_assertion_errors(errors: &[String]) -> String {
    errors.join("\n")
}

pub struct Assertions<'a> {
    definitions: HashMap<String, DefinitionAssertion<'a>>,
    references: Vec<ReferenceAssertion<'a>>,
}

#[derive(Clone, Debug, PartialEq)]
struct DefinitionAssertion<'a> {
    id: String,
    cursor: Cursor,
    file: &'a str,
}

#[derive(Clone, Debug, PartialEq)]
struct ReferenceAssertion<'a> {
    id: Option<String>,
    cursor: Cursor,
    file: &'a str,
    version_req: Option<VersionReq>,
}

impl<'a> Assertions<'a> {
    pub fn new() -> Self {
        Self {
            definitions: HashMap::new(),
            references: Vec::new(),
        }
    }

    fn count(&self) -> usize {
        self.definitions.len() + self.references.len()
    }

    fn insert_definition_assertion(
        &mut self,
        assertion: DefinitionAssertion<'a>,
    ) -> Result<(), AssertionError> {
        let id = &assertion.id;
        if self.definitions.contains_key(id) {
            Err(AssertionError::DuplicateDefinition(id.clone()))
        } else {
            self.definitions.insert(id.clone(), assertion);
            Ok(())
        }
    }

    fn insert_reference_assertion(&mut self, assertion: ReferenceAssertion<'a>) {
        self.references.push(assertion);
    }
}

impl<'a> fmt::Display for DefinitionAssertion<'a> {
    fn fmt(&self, f: &mut fmt::Formatter<'_>) -> fmt::Result {
        write!(
            f,
            "Assert Definition {id} {cursor}",
            id = self.id,
            cursor = DisplayCursor(&self.cursor, Some(self.file)),
        )
    }
}

impl<'a> fmt::Display for ReferenceAssertion<'a> {
    fn fmt(&self, f: &mut fmt::Formatter<'_>) -> fmt::Result {
        write!(f, "Assert ")?;
        if let Some(id) = &self.id {
            write!(f, "Reference {id}")?;
        } else {
            write!(f, "Unresolved Reference")?;
        }
        if let Some(version_req) = &self.version_req {
            write!(f, " in versions {version_req}")?;
        }
        write!(f, " {}", DisplayCursor(&self.cursor, Some(self.file)))
    }
}

struct DisplayCursor<'a>(&'a Cursor, Option<&'a str>);

impl<'a> fmt::Display for DisplayCursor<'a> {
    fn fmt(&self, f: &mut fmt::Formatter<'_>) -> fmt::Result {
        let offset = self.0.text_offset();
        write!(
            f,
            "`{}` at {}:{}:{}",
            self.0.node().unparse(),
            self.1.unwrap_or("<unknown_file>"),
            offset.line + 1,
            offset.column + 1,
        )
    }
}

/// Collects bindings assertions in comments in the parsed source code
/// accessible through the given cursor. The definitionns take the following form:
///
///   uint x;
///   //   ^def:1
///
/// asserts that at the CST node above the caret symbol `^` (same column, not
/// necessarily in the previous line), the identifier `x` should create a
/// binding definition, and assigns it an ID of '1'.
///
/// Conversely, for references:
///
///   return x + y;
///   //         ^ref:! (>= 0.5.0)
///   //     ^ref:1
///
/// asserts that the CST identifier node `x` should be a binding reference which
/// should be declared as a correspoding definition assertion with identifier
/// '1'; and that the CST identifier node `y` should be a binding reference that
/// is unresolved for version at or above 0.5.0.
///
/// For assertion targets that are located at the column where the comment
/// begins the alternative anchor `<` can be used. For example:
///
///   x = y + 1;
///   //  ^ref:2
///   //<ref:1
///
<<<<<<< HEAD
pub fn collect_assertions_into<'a>(
    assertions: &mut Assertions<'a>,
    cursor: Cursor,
    file: &'a str,
    version: &Version,
) -> Result<(), AssertionError> {
    let query = Query::parse("@comment [SingleLineComment]").unwrap();
    for result in cursor.query(vec![query]) {
        let captures = result.captures;
        let Some(comment) = captures.get("comment").and_then(|v| v.first()) else {
            continue;
        };

        match find_assertion_in_comment(comment, version, file)? {
            Some(Assertion::Definition(assertion)) => {
                assertions.insert_definition_assertion(assertion)?;
            }
            Some(Assertion::Reference(assertion)) => {
                assertions.insert_reference_assertion(assertion);
=======
pub fn collect_assertions(
    mut cursor: Cursor,
    version: &Version,
) -> Result<Assertions, AssertionError> {
    let mut assertions = Assertions::new();

    loop {
        if cursor
            .node()
            .is_terminal_with_kind(TerminalKind::SingleLineComment)
        {
            match find_assertion_in_comment(&cursor, version)? {
                Some(Assertion::Definition(assertion)) => {
                    assertions.insert_definition_assertion(assertion)?;
                }
                Some(Assertion::Reference(assertion)) => {
                    assertions.insert_reference_assertion(assertion);
                }
                None => (),
>>>>>>> cb36a4b9
            }
        }

        if !cursor.go_to_next() {
            break;
        }
    }

    Ok(())
}

#[derive(Clone, Debug, PartialEq)]
enum Assertion<'a> {
    Definition(DefinitionAssertion<'a>),
    Reference(ReferenceAssertion<'a>),
}

static ASSERTION_REGEX: Lazy<Regex> = Lazy::new(|| {
    Regex::new(r"(?<anchor>[\^]|[<])(?<type>ref|def):(?<id>[0-9a-zA-Z_-]+|!)([\t ]*\((?<version>[^)]+)\))?")
        .unwrap()
});

fn find_assertion_in_comment<'a>(
    comment: &Cursor,
    version: &Version,
    file: &'a str,
) -> Result<Option<Assertion<'a>>, AssertionError> {
    let comment_offset = comment.text_offset();
    let comment_col = comment_offset.column;
    let comment_str = comment.node().unparse();

    let Some(captures) = ASSERTION_REGEX.captures(&comment_str) else {
        return Ok(None);
    };

    let assertion_id = captures.name("id").unwrap().as_str();
    let assertion_type = captures.name("type").unwrap().as_str();
    let assertion_anchor = captures.name("anchor").unwrap();
    let assertion_col = comment_col
        + if assertion_anchor.as_str() == "^" {
            assertion_anchor.start()
        } else {
            0
        };
    let version_req = match captures.name("version") {
        Some(version) => {
            let Ok(version_req) = VersionReq::parse(version.as_str()) else {
                return Err(AssertionError::InvalidVersionReq(
                    comment_offset.line + 1,
                    version.as_str().to_owned(),
                ));
            };
            Some(version_req)
        }
        None => None,
    };

    if let Some(cursor) = search_asserted_node_backwards(comment.clone(), assertion_col) {
        let assertion = match assertion_type {
            "ref" => {
                let id = if assertion_id == "!" {
                    // this should be an unresolved reference
                    None
                } else {
                    Some(assertion_id.to_owned())
                };
                Assertion::Reference(ReferenceAssertion {
                    id,
                    cursor,
                    file,
                    version_req,
                })
            }
            "def" => Assertion::Definition(DefinitionAssertion {
                id: assertion_id.to_owned(),
                cursor,
                file,
            }),
            _ => unreachable!("unknown assertion type"),
        };
        Ok(Some(assertion))
    } else {
        // Assertion target may not be parseable with the current version
        if let Some(version_req) = version_req {
            if !version_req.matches(version) {
                return Ok(None);
            }
        }
        Err(AssertionError::InvalidAssertion(
            comment_offset.line + 1,
            assertion_col + 1,
        ))
    }
}

fn search_asserted_node_backwards(mut cursor: Cursor, anchor_column: usize) -> Option<Cursor> {
    let starting_line = cursor.text_offset().line;
    while cursor.go_to_previous() {
        // Skip if the cursor is on the same line
        if cursor.text_offset().line == starting_line {
            continue;
        }

        // Skip over trivia, to allow defining multiple assertions for the same
        // line of code in multiple single line comments
        if cursor.node().is_trivia() {
            continue;
        }

        let cursor_column = cursor.text_offset().column;
        match cursor_column.cmp(&anchor_column) {
            Ordering::Equal => return Some(cursor),
            Ordering::Greater => continue,
            Ordering::Less => (),
        }

        // Node is not found, and probably the anchor is invalid
        break;
    }
    None
}

/// Checks that the given `assertions` are fulfilled in the given `bindings` for
/// the indicated `version`. Only references can have version requirements, and
/// the absence of a requirement means the assertion should hold for all
/// language versions.
///
pub fn check_assertions(
    bindings: &Bindings,
    assertions: &Assertions<'_>,
    version: &Version,
) -> Result<usize, AssertionError> {
    let mut failures: Vec<String> = Vec::new();

    check_definitions(bindings, assertions.definitions.values(), &mut failures);
    check_references(
        bindings,
        version,
        assertions.references.iter(),
        &assertions.definitions,
        &mut failures,
    );

    let count = assertions.count();
    if failures.is_empty() {
        Ok(count)
    } else {
        Err(AssertionError::FailedAssertions {
            total: count,
            failed: failures.len(),
            errors: failures,
        })
    }
}

fn check_definitions<'a>(
    bindings: &Bindings,
    definitions: impl Iterator<Item = &'a DefinitionAssertion<'a>>,
    failures: &mut Vec<String>,
) {
    for assertion in definitions {
        if let Err(failure) = find_definition(bindings, assertion) {
            failures.push(failure);
        }
    }
}

fn find_definition<'a>(
    bindings: &'a Bindings,
    assertion: &DefinitionAssertion<'_>,
) -> Result<Definition<'a>, String> {
    let DefinitionAssertion { cursor, .. } = assertion;

    let Some(definition) = bindings.definition_at(cursor) else {
        return Err(format!("{assertion} failed: not found"));
    };

    Ok(definition)
}

fn check_references<'a>(
    bindings: &Bindings,
    version: &Version,
    references: impl Iterator<Item = &'a ReferenceAssertion<'a>>,
    definitions: &HashMap<String, DefinitionAssertion<'_>>,
    failures: &mut Vec<String>,
) {
    for assertion in references {
        if let Err(failure) = check_reference_assertion(bindings, definitions, version, assertion) {
            failures.push(failure);
        }
    }
}

fn check_reference_assertion(
    bindings: &Bindings,
    definitions: &HashMap<String, DefinitionAssertion<'_>>,
    version: &Version,
    assertion: &ReferenceAssertion<'_>,
) -> Result<(), String> {
    let resolution = find_and_resolve_reference(bindings, assertion)?;

    let ReferenceAssertion {
        id, version_req, ..
    } = assertion;

    let version_matches = if let Some(version_req) = version_req {
        version_req.matches(version)
    } else {
        true
    };

    match (version_matches, id) {
        (true, None) => {
            if let Some(resolved_handle) = resolution {
                let resolved_cursor = resolved_handle.get_cursor().unwrap();
                let resolved_file = resolved_handle.get_file();
                return Err(format!(
                    "{assertion} failed: unexpected resolution to {resolved} (should not have resolved)",
                    resolved = DisplayCursor(&resolved_cursor, resolved_file)
                ));
            }
        }
        (true, Some(_)) => {
            let Some(resolved_handle) = resolution else {
                return Err(format!("{assertion} failed: did not resolve"));
            };
            let resolved_cursor = resolved_handle.get_cursor().unwrap();
            let expected_handle = lookup_referenced_definition(bindings, definitions, assertion)?;
            let expected_cursor = expected_handle.get_cursor().unwrap();
            if expected_cursor != resolved_cursor {
                return Err(format!(
                    "{assertion} failed: unexpected resolution to {resolved} (should have resolved to {expected})",
                    resolved = DisplayCursor(&resolved_cursor, resolved_handle.get_file()),
                    expected = DisplayCursor(&expected_cursor, expected_handle.get_file()),
                ));
            }
        }
        (false, None) => {
            if resolution.is_none() {
                return Err(format!("{assertion} failed: expected to resolve"));
            }
        }
        (false, Some(_)) => {
            if let Some(resolved_handle) = resolution {
                let resolved_cursor = resolved_handle.get_cursor().unwrap();
                let referenced_handle =
                    lookup_referenced_definition(bindings, definitions, assertion)?;
                let referenced_cursor = referenced_handle.get_cursor().unwrap();
                if referenced_cursor == resolved_cursor {
                    return Err(format!(
                        "{assertion} failed: expected to not resolve to {resolved}",
                        resolved = DisplayCursor(&resolved_cursor, resolved_handle.get_file()),
                    ));
                }
            }
        }
    }

    Ok(())
}

fn find_and_resolve_reference<'a>(
    bindings: &'a Bindings,
    assertion: &ReferenceAssertion<'_>,
) -> Result<Option<Definition<'a>>, String> {
    let ReferenceAssertion { cursor, .. } = assertion;

    let Some(reference) = bindings.reference_at(cursor) else {
        return Err(format!("{assertion} failed: not found"));
    };

    Ok(reference.jump_to_definition())
}

fn lookup_referenced_definition<'a>(
    bindings: &'a Bindings,
    definitions: &HashMap<String, DefinitionAssertion<'_>>,
    assertion: &ReferenceAssertion<'_>,
) -> Result<Definition<'a>, String> {
    let ReferenceAssertion { id, .. } = assertion;
    let Some(id) = id else {
        return Err(format!("{assertion} failed: should not attempt to resolve"));
    };
    let Some(definition) = definitions.get(id) else {
        return Err(format!("{assertion} failed: reference is undefined"));
    };
    find_definition(bindings, definition)
}<|MERGE_RESOLUTION|>--- conflicted
+++ resolved
@@ -153,39 +153,18 @@
 ///   //  ^ref:2
 ///   //<ref:1
 ///
-<<<<<<< HEAD
 pub fn collect_assertions_into<'a>(
     assertions: &mut Assertions<'a>,
-    cursor: Cursor,
+    mut cursor: Cursor,
     file: &'a str,
     version: &Version,
 ) -> Result<(), AssertionError> {
-    let query = Query::parse("@comment [SingleLineComment]").unwrap();
-    for result in cursor.query(vec![query]) {
-        let captures = result.captures;
-        let Some(comment) = captures.get("comment").and_then(|v| v.first()) else {
-            continue;
-        };
-
-        match find_assertion_in_comment(comment, version, file)? {
-            Some(Assertion::Definition(assertion)) => {
-                assertions.insert_definition_assertion(assertion)?;
-            }
-            Some(Assertion::Reference(assertion)) => {
-                assertions.insert_reference_assertion(assertion);
-=======
-pub fn collect_assertions(
-    mut cursor: Cursor,
-    version: &Version,
-) -> Result<Assertions, AssertionError> {
-    let mut assertions = Assertions::new();
-
     loop {
         if cursor
             .node()
             .is_terminal_with_kind(TerminalKind::SingleLineComment)
         {
-            match find_assertion_in_comment(&cursor, version)? {
+            match find_assertion_in_comment(&cursor, version, file)? {
                 Some(Assertion::Definition(assertion)) => {
                     assertions.insert_definition_assertion(assertion)?;
                 }
@@ -193,7 +172,6 @@
                     assertions.insert_reference_assertion(assertion);
                 }
                 None => (),
->>>>>>> cb36a4b9
             }
         }
 
