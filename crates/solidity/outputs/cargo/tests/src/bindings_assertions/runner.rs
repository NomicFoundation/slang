--- conflicted
+++ resolved
@@ -28,15 +28,9 @@
 }
 
 fn check_assertions_with_version(version: &Version, contents: &str) -> Result<()> {
-<<<<<<< HEAD
-    let parser = Parser::new(version.clone())?;
+    let parser = Parser::create(version.clone())?;
     let mut bindings = create_bindings(version)?;
 
-=======
-    let parser = Parser::create(version.clone())?;
-    let mut bindings =
-        bindings::create_with_resolver(version.clone(), Arc::new(TestsPathResolver {}));
->>>>>>> 81a8f619
     let mut assertions = Assertions::new();
     let mut skipped = 0;
 
