--- conflicted
+++ resolved
@@ -14,13 +14,8 @@
 }
 
 #[test]
-<<<<<<< HEAD
 fn bytes_no_size_reserved() -> Result<()> {
-    return run("TypeName", "bytes_no_size_reserved");
-=======
-fn bytes_no_size_as_identifier() -> Result<()> {
-    run("TypeName", "bytes_no_size_as_identifier")
->>>>>>> b496d361
+    run("TypeName", "bytes_no_size_reserved")
 }
 
 #[test]
