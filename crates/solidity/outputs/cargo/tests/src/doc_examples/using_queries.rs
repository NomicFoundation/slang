--- conflicted
+++ resolved
@@ -144,20 +144,8 @@
     // --8<-- [start:tx-origin]
     let query = Query::parse(
         r#"@txorigin [MemberAccessExpression
-<<<<<<< HEAD
                 [Expression @start ["tx"]]
-                [MemberAccess ["origin"]]
-=======
-                ...
-                [Expression
-                    ...
-                    @start ["tx"]
-                    ...
-                ]
-                ...
                 ["origin"]
-                ...
->>>>>>> 4a69cf25
             ]"#,
     )
     .unwrap();
