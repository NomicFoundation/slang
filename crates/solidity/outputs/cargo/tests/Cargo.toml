[package]
name = "solidity_cargo_tests"
version.workspace = true
rust-version.workspace = true
edition.workspace = true
publish = false

[build-dependencies]
anyhow = { workspace = true }
codegen_testing = { workspace = true }
infra_utils = { workspace = true }
solidity_language = { workspace = true }

[dev-dependencies]
anyhow = { workspace = true }
ariadne = { workspace = true }
codegen_language_definition = { workspace = true }
Inflector = { workspace = true }
infra_utils = { workspace = true }
<<<<<<< HEAD
=======
metaslang_bindings = { workspace = true, features = [
  "__private_testing_utils",
] }
>>>>>>> 39955cd9
metaslang_graph_builder = { workspace = true }
once_cell = { workspace = true }
regex = { workspace = true }
semver = { workspace = true }
slang_solidity = { workspace = true, features = [
  "__experimental_bindings_api",
  "__private_testing_utils",
] }
solidity_language = { workspace = true }
strum_macros = { workspace = true }
thiserror = { workspace = true }

[lints]
workspace = true<|MERGE_RESOLUTION|>--- conflicted
+++ resolved
@@ -17,12 +17,9 @@
 codegen_language_definition = { workspace = true }
 Inflector = { workspace = true }
 infra_utils = { workspace = true }
-<<<<<<< HEAD
-=======
 metaslang_bindings = { workspace = true, features = [
   "__private_testing_utils",
 ] }
->>>>>>> 39955cd9
 metaslang_graph_builder = { workspace = true }
 once_cell = { workspace = true }
 regex = { workspace = true }
