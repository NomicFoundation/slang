--- conflicted
+++ resolved
@@ -129,15 +129,9 @@
    *
    * ```ebnf
    * AssemblyStatement = (* assembly_keyword: *) ASSEMBLY_KEYWORD
-<<<<<<< HEAD
    *                     (* label: *) StringLiteral?
-   *                     (* flags: *) AssemblyFlagsDeclaration?
+   *                     (* flags: *) AssemblyFlagsDeclaration? (* Introduced in 0.8.13 *)
    *                     (* body: *) YulBlock;
-=======
-   * (* label: *) StringLiteral?
-   * (* flags: *) AssemblyFlagsDeclaration? (* Introduced in 0.8.13 *)
-   * (* body: *) YulBlock;
->>>>>>> aea2dd04
    * ```
    */
   AssemblyStatement = "AssemblyStatement",
@@ -2373,21 +2367,12 @@
    * Represents a node with kind `YulLiteral`, having the following structure:
    *
    * ```ebnf
-<<<<<<< HEAD
-   * YulLiteral = (* variant: *) YUL_TRUE_KEYWORD
-   *            | (* variant: *) YUL_FALSE_KEYWORD
+   * YulLiteral = (* variant: *) YUL_TRUE_KEYWORD (* Introduced in 0.6.2 *)
+   *            | (* variant: *) YUL_FALSE_KEYWORD (* Introduced in 0.6.2 *)
    *            | (* variant: *) YUL_DECIMAL_LITERAL
    *            | (* variant: *) YUL_HEX_LITERAL
    *            | (* variant: *) HexStringLiteral
    *            | (* variant: *) StringLiteral;
-=======
-   * YulLiteral = (* variant: *) YUL_TRUE_KEYWORD (* Introduced in 0.6.2 *)
-   * | (* variant: *) YUL_FALSE_KEYWORD (* Introduced in 0.6.2 *)
-   * | (* variant: *) YUL_DECIMAL_LITERAL
-   * | (* variant: *) YUL_HEX_LITERAL
-   * | (* variant: *) HexStringLiteral
-   * | (* variant: *) StringLiteral;
->>>>>>> aea2dd04
    * ```
    */
   YulLiteral = "YulLiteral",
