--- conflicted
+++ resolved
@@ -4057,45 +4057,7 @@
    */
   YearsKeyword = "YearsKeyword",
   /**
-<<<<<<< HEAD
-   * This kind represents a `YulAfterKeyword` node, with the following structure:
-=======
-   * Represents a node with kind `YulAbstractKeyword`, having the following structure:
-   *
-   * ```ebnf
-   * (* Reserved until 0.7.1 *)
-   * YUL_ABSTRACT_KEYWORD = "abstract";
-   * ```
-   */
-  YulAbstractKeyword = "YulAbstractKeyword",
-  /**
-   * Represents a node with kind `YulAddKeyword`, having the following structure:
-   *
-   * ```ebnf
-   * YUL_ADD_KEYWORD = "add";
-   * ```
-   */
-  YulAddKeyword = "YulAddKeyword",
-  /**
-   * Represents a node with kind `YulAddModKeyword`, having the following structure:
-   *
-   * ```ebnf
-   * YUL_ADD_MOD_KEYWORD = "addmod";
-   * ```
-   */
-  YulAddModKeyword = "YulAddModKeyword",
-  /**
-   * Represents a node with kind `YulAddressKeyword`, having the following structure:
-   *
-   * ```ebnf
-   * (* Never reserved *)
-   * YUL_ADDRESS_KEYWORD = "address";
-   * ```
-   */
-  YulAddressKeyword = "YulAddressKeyword",
-  /**
    * Represents a node with kind `YulAfterKeyword`, having the following structure:
->>>>>>> 6dd956ff
    *
    * ```ebnf
    * (* Reserved until 0.7.1 *)
@@ -4113,19 +4075,7 @@
    */
   YulAliasKeyword = "YulAliasKeyword",
   /**
-<<<<<<< HEAD
-   * This kind represents a `YulAnonymousKeyword` node, with the following structure:
-=======
-   * Represents a node with kind `YulAndKeyword`, having the following structure:
-   *
-   * ```ebnf
-   * YUL_AND_KEYWORD = "and";
-   * ```
-   */
-  YulAndKeyword = "YulAndKeyword",
-  /**
    * Represents a node with kind `YulAnonymousKeyword`, having the following structure:
->>>>>>> 6dd956ff
    *
    * ```ebnf
    * (* Reserved until 0.7.1 *)
@@ -4170,57 +4120,7 @@
    */
   YulAutoKeyword = "YulAutoKeyword",
   /**
-<<<<<<< HEAD
-   * This kind represents a `YulBoolKeyword` node, with the following structure:
-=======
-   * Represents a node with kind `YulBalanceKeyword`, having the following structure:
-   *
-   * ```ebnf
-   * YUL_BALANCE_KEYWORD = "balance";
-   * ```
-   */
-  YulBalanceKeyword = "YulBalanceKeyword",
-  /**
-   * Represents a node with kind `YulBaseFeeKeyword`, having the following structure:
-   *
-   * ```ebnf
-   * (* Introduced in 0.8.7 *)
-   * (* Reserved in 0.8.7 *)
-   * YUL_BASE_FEE_KEYWORD = "basefee";
-   * ```
-   */
-  YulBaseFeeKeyword = "YulBaseFeeKeyword",
-  /**
-   * Represents a node with kind `YulBlobBaseFeeKeyword`, having the following structure:
-   *
-   * ```ebnf
-   * (* Introduced in 0.8.24 *)
-   * (* Reserved in 0.8.25 *)
-   * YUL_BLOB_BASE_FEE_KEYWORD = "blobbasefee";
-   * ```
-   */
-  YulBlobBaseFeeKeyword = "YulBlobBaseFeeKeyword",
-  /**
-   * Represents a node with kind `YulBlobHashKeyword`, having the following structure:
-   *
-   * ```ebnf
-   * (* Introduced in 0.8.24 *)
-   * (* Reserved in 0.8.25 *)
-   * YUL_BLOB_HASH_KEYWORD = "blobhash";
-   * ```
-   */
-  YulBlobHashKeyword = "YulBlobHashKeyword",
-  /**
-   * Represents a node with kind `YulBlockHashKeyword`, having the following structure:
-   *
-   * ```ebnf
-   * YUL_BLOCK_HASH_KEYWORD = "blockhash";
-   * ```
-   */
-  YulBlockHashKeyword = "YulBlockHashKeyword",
-  /**
    * Represents a node with kind `YulBoolKeyword`, having the following structure:
->>>>>>> 6dd956ff
    *
    * ```ebnf
    * (* Reserved until 0.5.10 *)
@@ -4254,27 +4154,7 @@
    */
   YulBytesKeyword = "YulBytesKeyword",
   /**
-<<<<<<< HEAD
-   * This kind represents a `YulCallDataKeyword` node, with the following structure:
-=======
-   * Represents a node with kind `YulCallCodeKeyword`, having the following structure:
-   *
-   * ```ebnf
-   * YUL_CALL_CODE_KEYWORD = "callcode";
-   * ```
-   */
-  YulCallCodeKeyword = "YulCallCodeKeyword",
-  /**
-   * Represents a node with kind `YulCallDataCopyKeyword`, having the following structure:
-   *
-   * ```ebnf
-   * YUL_CALL_DATA_COPY_KEYWORD = "calldatacopy";
-   * ```
-   */
-  YulCallDataCopyKeyword = "YulCallDataCopyKeyword",
-  /**
    * Represents a node with kind `YulCallDataKeyword`, having the following structure:
->>>>>>> 6dd956ff
    *
    * ```ebnf
    * (* Reserved from 0.5.0 until 0.7.1 *)
@@ -4283,51 +4163,7 @@
    */
   YulCallDataKeyword = "YulCallDataKeyword",
   /**
-<<<<<<< HEAD
-   * This kind represents a `YulCaseKeyword` node, with the following structure:
-=======
-   * Represents a node with kind `YulCallDataLoadKeyword`, having the following structure:
-   *
-   * ```ebnf
-   * YUL_CALL_DATA_LOAD_KEYWORD = "calldataload";
-   * ```
-   */
-  YulCallDataLoadKeyword = "YulCallDataLoadKeyword",
-  /**
-   * Represents a node with kind `YulCallDataSizeKeyword`, having the following structure:
-   *
-   * ```ebnf
-   * YUL_CALL_DATA_SIZE_KEYWORD = "calldatasize";
-   * ```
-   */
-  YulCallDataSizeKeyword = "YulCallDataSizeKeyword",
-  /**
-   * Represents a node with kind `YulCallKeyword`, having the following structure:
-   *
-   * ```ebnf
-   * YUL_CALL_KEYWORD = "call";
-   * ```
-   */
-  YulCallKeyword = "YulCallKeyword",
-  /**
-   * Represents a node with kind `YulCallValueKeyword`, having the following structure:
-   *
-   * ```ebnf
-   * YUL_CALL_VALUE_KEYWORD = "callvalue";
-   * ```
-   */
-  YulCallValueKeyword = "YulCallValueKeyword",
-  /**
-   * Represents a node with kind `YulCallerKeyword`, having the following structure:
-   *
-   * ```ebnf
-   * YUL_CALLER_KEYWORD = "caller";
-   * ```
-   */
-  YulCallerKeyword = "YulCallerKeyword",
-  /**
    * Represents a node with kind `YulCaseKeyword`, having the following structure:
->>>>>>> 6dd956ff
    *
    * ```ebnf
    * YUL_CASE_KEYWORD = "case";
@@ -4344,28 +4180,7 @@
    */
   YulCatchKeyword = "YulCatchKeyword",
   /**
-<<<<<<< HEAD
-   * This kind represents a `YulConstantKeyword` node, with the following structure:
-=======
-   * Represents a node with kind `YulChainIdKeyword`, having the following structure:
-   *
-   * ```ebnf
-   * (* Reserved in 0.5.12 *)
-   * YUL_CHAIN_ID_KEYWORD = "chainid";
-   * ```
-   */
-  YulChainIdKeyword = "YulChainIdKeyword",
-  /**
-   * Represents a node with kind `YulCoinBaseKeyword`, having the following structure:
-   *
-   * ```ebnf
-   * YUL_COIN_BASE_KEYWORD = "coinbase";
-   * ```
-   */
-  YulCoinBaseKeyword = "YulCoinBaseKeyword",
-  /**
    * Represents a node with kind `YulConstantKeyword`, having the following structure:
->>>>>>> 6dd956ff
    *
    * ```ebnf
    * (* Reserved until 0.7.1 *)
@@ -4409,29 +4224,7 @@
    */
   YulCopyOfKeyword = "YulCopyOfKeyword",
   /**
-<<<<<<< HEAD
-   * This kind represents a `YulDaysKeyword` node, with the following structure:
-=======
-   * Represents a node with kind `YulCreate2Keyword`, having the following structure:
-   *
-   * ```ebnf
-   * (* Introduced in 0.4.12 *)
-   * (* Reserved in 0.4.12 *)
-   * YUL_CREATE_2_KEYWORD = "create2";
-   * ```
-   */
-  YulCreate2Keyword = "YulCreate2Keyword",
-  /**
-   * Represents a node with kind `YulCreateKeyword`, having the following structure:
-   *
-   * ```ebnf
-   * YUL_CREATE_KEYWORD = "create";
-   * ```
-   */
-  YulCreateKeyword = "YulCreateKeyword",
-  /**
    * Represents a node with kind `YulDaysKeyword`, having the following structure:
->>>>>>> 6dd956ff
    *
    * ```ebnf
    * (* Reserved until 0.7.1 *)
@@ -4465,19 +4258,7 @@
    */
   YulDefineKeyword = "YulDefineKeyword",
   /**
-<<<<<<< HEAD
-   * This kind represents a `YulDeleteKeyword` node, with the following structure:
-=======
-   * Represents a node with kind `YulDelegateCallKeyword`, having the following structure:
-   *
-   * ```ebnf
-   * YUL_DELEGATE_CALL_KEYWORD = "delegatecall";
-   * ```
-   */
-  YulDelegateCallKeyword = "YulDelegateCallKeyword",
-  /**
    * Represents a node with kind `YulDeleteKeyword`, having the following structure:
->>>>>>> 6dd956ff
    *
    * ```ebnf
    * (* Reserved until 0.7.1 *)
@@ -4486,28 +4267,7 @@
    */
   YulDeleteKeyword = "YulDeleteKeyword",
   /**
-<<<<<<< HEAD
-   * This kind represents a `YulDoKeyword` node, with the following structure:
-=======
-   * Represents a node with kind `YulDifficultyKeyword`, having the following structure:
-   *
-   * ```ebnf
-   * (* Deprecated in 0.8.18 *)
-   * YUL_DIFFICULTY_KEYWORD = "difficulty";
-   * ```
-   */
-  YulDifficultyKeyword = "YulDifficultyKeyword",
-  /**
-   * Represents a node with kind `YulDivKeyword`, having the following structure:
-   *
-   * ```ebnf
-   * YUL_DIV_KEYWORD = "div";
-   * ```
-   */
-  YulDivKeyword = "YulDivKeyword",
-  /**
    * Represents a node with kind `YulDoKeyword`, having the following structure:
->>>>>>> 6dd956ff
    *
    * ```ebnf
    * (* Reserved until 0.7.1 *)
@@ -4543,19 +4303,7 @@
    */
   YulEnumKeyword = "YulEnumKeyword",
   /**
-<<<<<<< HEAD
-   * This kind represents a `YulEtherKeyword` node, with the following structure:
-=======
-   * Represents a node with kind `YulEqKeyword`, having the following structure:
-   *
-   * ```ebnf
-   * YUL_EQ_KEYWORD = "eq";
-   * ```
-   */
-  YulEqKeyword = "YulEqKeyword",
-  /**
    * Represents a node with kind `YulEtherKeyword`, having the following structure:
->>>>>>> 6dd956ff
    *
    * ```ebnf
    * (* Reserved until 0.7.1 *)
@@ -4573,45 +4321,7 @@
    */
   YulEventKeyword = "YulEventKeyword",
   /**
-<<<<<<< HEAD
-   * This kind represents a `YulExternalKeyword` node, with the following structure:
-=======
-   * Represents a node with kind `YulExpKeyword`, having the following structure:
-   *
-   * ```ebnf
-   * YUL_EXP_KEYWORD = "exp";
-   * ```
-   */
-  YulExpKeyword = "YulExpKeyword",
-  /**
-   * Represents a node with kind `YulExtCodeCopyKeyword`, having the following structure:
-   *
-   * ```ebnf
-   * YUL_EXT_CODE_COPY_KEYWORD = "extcodecopy";
-   * ```
-   */
-  YulExtCodeCopyKeyword = "YulExtCodeCopyKeyword",
-  /**
-   * Represents a node with kind `YulExtCodeHashKeyword`, having the following structure:
-   *
-   * ```ebnf
-   * (* Introduced in 0.5.0 *)
-   * (* Reserved in 0.5.0 *)
-   * YUL_EXT_CODE_HASH_KEYWORD = "extcodehash";
-   * ```
-   */
-  YulExtCodeHashKeyword = "YulExtCodeHashKeyword",
-  /**
-   * Represents a node with kind `YulExtCodeSizeKeyword`, having the following structure:
-   *
-   * ```ebnf
-   * YUL_EXT_CODE_SIZE_KEYWORD = "extcodesize";
-   * ```
-   */
-  YulExtCodeSizeKeyword = "YulExtCodeSizeKeyword",
-  /**
    * Represents a node with kind `YulExternalKeyword`, having the following structure:
->>>>>>> 6dd956ff
    *
    * ```ebnf
    * (* Reserved until 0.7.1 *)
@@ -4692,43 +4402,7 @@
    */
   YulFunctionKeyword = "YulFunctionKeyword",
   /**
-<<<<<<< HEAD
-   * This kind represents a `YulGweiKeyword` node, with the following structure:
-=======
-   * Represents a node with kind `YulGasKeyword`, having the following structure:
-   *
-   * ```ebnf
-   * YUL_GAS_KEYWORD = "gas";
-   * ```
-   */
-  YulGasKeyword = "YulGasKeyword",
-  /**
-   * Represents a node with kind `YulGasLimitKeyword`, having the following structure:
-   *
-   * ```ebnf
-   * YUL_GAS_LIMIT_KEYWORD = "gaslimit";
-   * ```
-   */
-  YulGasLimitKeyword = "YulGasLimitKeyword",
-  /**
-   * Represents a node with kind `YulGasPriceKeyword`, having the following structure:
-   *
-   * ```ebnf
-   * YUL_GAS_PRICE_KEYWORD = "gasprice";
-   * ```
-   */
-  YulGasPriceKeyword = "YulGasPriceKeyword",
-  /**
-   * Represents a node with kind `YulGtKeyword`, having the following structure:
-   *
-   * ```ebnf
-   * YUL_GT_KEYWORD = "gt";
-   * ```
-   */
-  YulGtKeyword = "YulGtKeyword",
-  /**
    * Represents a node with kind `YulGweiKeyword`, having the following structure:
->>>>>>> 6dd956ff
    *
    * ```ebnf
    * (* Reserved from 0.7.0 until 0.7.1 *)
@@ -4862,19 +4536,7 @@
    */
   YulInternalKeyword = "YulInternalKeyword",
   /**
-<<<<<<< HEAD
-   * This kind represents a `YulIsKeyword` node, with the following structure:
-=======
-   * Represents a node with kind `YulInvalidKeyword`, having the following structure:
-   *
-   * ```ebnf
-   * YUL_INVALID_KEYWORD = "invalid";
-   * ```
-   */
-  YulInvalidKeyword = "YulInvalidKeyword",
-  /**
    * Represents a node with kind `YulIsKeyword`, having the following structure:
->>>>>>> 6dd956ff
    *
    * ```ebnf
    * (* Reserved until 0.7.1 *)
@@ -4883,19 +4545,7 @@
    */
   YulIsKeyword = "YulIsKeyword",
   /**
-<<<<<<< HEAD
-   * This kind represents a `YulJumpKeyword` node, with the following structure:
-=======
-   * Represents a node with kind `YulIsZeroKeyword`, having the following structure:
-   *
-   * ```ebnf
-   * YUL_IS_ZERO_KEYWORD = "iszero";
-   * ```
-   */
-  YulIsZeroKeyword = "YulIsZeroKeyword",
-  /**
    * Represents a node with kind `YulJumpKeyword`, having the following structure:
->>>>>>> 6dd956ff
    *
    * ```ebnf
    * (* Deprecated in 0.5.0 *)
@@ -4913,21 +4563,7 @@
    */
   YulJumpiKeyword = "YulJumpiKeyword",
   /**
-<<<<<<< HEAD
-   * This kind represents a `YulLeaveKeyword` node, with the following structure:
-=======
-   * Represents a node with kind `YulKeccak256Keyword`, having the following structure:
-   *
-   * ```ebnf
-   * (* Introduced in 0.4.12 *)
-   * (* Reserved in 0.4.12 *)
-   * YUL_KECCAK_256_KEYWORD = "keccak256";
-   * ```
-   */
-  YulKeccak256Keyword = "YulKeccak256Keyword",
-  /**
    * Represents a node with kind `YulLeaveKeyword`, having the following structure:
->>>>>>> 6dd956ff
    *
    * ```ebnf
    * (* Introduced in 0.6.0 *)
@@ -4954,101 +4590,7 @@
    */
   YulLibraryKeyword = "YulLibraryKeyword",
   /**
-<<<<<<< HEAD
-   * This kind represents a `YulMacroKeyword` node, with the following structure:
-=======
-   * Represents a node with kind `YulLog0Keyword`, having the following structure:
-   *
-   * ```ebnf
-   * YUL_LOG_0_KEYWORD = "log0";
-   * ```
-   */
-  YulLog0Keyword = "YulLog0Keyword",
-  /**
-   * Represents a node with kind `YulLog1Keyword`, having the following structure:
-   *
-   * ```ebnf
-   * YUL_LOG_1_KEYWORD = "log1";
-   * ```
-   */
-  YulLog1Keyword = "YulLog1Keyword",
-  /**
-   * Represents a node with kind `YulLog2Keyword`, having the following structure:
-   *
-   * ```ebnf
-   * YUL_LOG_2_KEYWORD = "log2";
-   * ```
-   */
-  YulLog2Keyword = "YulLog2Keyword",
-  /**
-   * Represents a node with kind `YulLog3Keyword`, having the following structure:
-   *
-   * ```ebnf
-   * YUL_LOG_3_KEYWORD = "log3";
-   * ```
-   */
-  YulLog3Keyword = "YulLog3Keyword",
-  /**
-   * Represents a node with kind `YulLog4Keyword`, having the following structure:
-   *
-   * ```ebnf
-   * YUL_LOG_4_KEYWORD = "log4";
-   * ```
-   */
-  YulLog4Keyword = "YulLog4Keyword",
-  /**
-   * Represents a node with kind `YulLtKeyword`, having the following structure:
-   *
-   * ```ebnf
-   * YUL_LT_KEYWORD = "lt";
-   * ```
-   */
-  YulLtKeyword = "YulLtKeyword",
-  /**
-   * Represents a node with kind `YulMCopyKeyword`, having the following structure:
-   *
-   * ```ebnf
-   * (* Introduced in 0.8.24 *)
-   * (* Reserved in 0.8.25 *)
-   * YUL_M_COPY_KEYWORD = "mcopy";
-   * ```
-   */
-  YulMcopyKeyword = "YulMcopyKeyword",
-  /**
-   * Represents a node with kind `YulMLoadKeyword`, having the following structure:
-   *
-   * ```ebnf
-   * YUL_M_LOAD_KEYWORD = "mload";
-   * ```
-   */
-  YulMloadKeyword = "YulMloadKeyword",
-  /**
-   * Represents a node with kind `YulMSizeKeyword`, having the following structure:
-   *
-   * ```ebnf
-   * YUL_M_SIZE_KEYWORD = "msize";
-   * ```
-   */
-  YulMsizeKeyword = "YulMsizeKeyword",
-  /**
-   * Represents a node with kind `YulMStore8Keyword`, having the following structure:
-   *
-   * ```ebnf
-   * YUL_M_STORE_8_KEYWORD = "mstore8";
-   * ```
-   */
-  YulMstore8Keyword = "YulMstore8Keyword",
-  /**
-   * Represents a node with kind `YulMStoreKeyword`, having the following structure:
-   *
-   * ```ebnf
-   * YUL_M_STORE_KEYWORD = "mstore";
-   * ```
-   */
-  YulMstoreKeyword = "YulMstoreKeyword",
-  /**
    * Represents a node with kind `YulMacroKeyword`, having the following structure:
->>>>>>> 6dd956ff
    *
    * ```ebnf
    * (* Reserved from 0.5.0 until 0.7.1 *)
@@ -5093,19 +4635,7 @@
    */
   YulMinutesKeyword = "YulMinutesKeyword",
   /**
-<<<<<<< HEAD
-   * This kind represents a `YulModifierKeyword` node, with the following structure:
-=======
-   * Represents a node with kind `YulModKeyword`, having the following structure:
-   *
-   * ```ebnf
-   * YUL_MOD_KEYWORD = "mod";
-   * ```
-   */
-  YulModKeyword = "YulModKeyword",
-  /**
    * Represents a node with kind `YulModifierKeyword`, having the following structure:
->>>>>>> 6dd956ff
    *
    * ```ebnf
    * (* Reserved until 0.7.1 *)
@@ -5114,27 +4644,7 @@
    */
   YulModifierKeyword = "YulModifierKeyword",
   /**
-<<<<<<< HEAD
-   * This kind represents a `YulMutableKeyword` node, with the following structure:
-=======
-   * Represents a node with kind `YulMulKeyword`, having the following structure:
-   *
-   * ```ebnf
-   * YUL_MUL_KEYWORD = "mul";
-   * ```
-   */
-  YulMulKeyword = "YulMulKeyword",
-  /**
-   * Represents a node with kind `YulMulModKeyword`, having the following structure:
-   *
-   * ```ebnf
-   * YUL_MUL_MOD_KEYWORD = "mulmod";
-   * ```
-   */
-  YulMulModKeyword = "YulMulModKeyword",
-  /**
    * Represents a node with kind `YulMutableKeyword`, having the following structure:
->>>>>>> 6dd956ff
    *
    * ```ebnf
    * (* Reserved from 0.5.0 until 0.7.1 *)
@@ -5152,19 +4662,7 @@
    */
   YulNewKeyword = "YulNewKeyword",
   /**
-<<<<<<< HEAD
-   * This kind represents a `YulNullKeyword` node, with the following structure:
-=======
-   * Represents a node with kind `YulNotKeyword`, having the following structure:
-   *
-   * ```ebnf
-   * YUL_NOT_KEYWORD = "not";
-   * ```
-   */
-  YulNotKeyword = "YulNotKeyword",
-  /**
    * Represents a node with kind `YulNullKeyword`, having the following structure:
->>>>>>> 6dd956ff
    *
    * ```ebnf
    * (* Reserved until 0.7.1 *)
@@ -5173,19 +4671,7 @@
    */
   YulNullKeyword = "YulNullKeyword",
   /**
-<<<<<<< HEAD
-   * This kind represents a `YulOfKeyword` node, with the following structure:
-=======
-   * Represents a node with kind `YulNumberKeyword`, having the following structure:
-   *
-   * ```ebnf
-   * YUL_NUMBER_KEYWORD = "number";
-   * ```
-   */
-  YulNumberKeyword = "YulNumberKeyword",
-  /**
    * Represents a node with kind `YulOfKeyword`, having the following structure:
->>>>>>> 6dd956ff
    *
    * ```ebnf
    * (* Reserved until 0.7.1 *)
@@ -5194,27 +4680,7 @@
    */
   YulOfKeyword = "YulOfKeyword",
   /**
-<<<<<<< HEAD
-   * This kind represents a `YulOverrideKeyword` node, with the following structure:
-=======
-   * Represents a node with kind `YulOrKeyword`, having the following structure:
-   *
-   * ```ebnf
-   * YUL_OR_KEYWORD = "or";
-   * ```
-   */
-  YulOrKeyword = "YulOrKeyword",
-  /**
-   * Represents a node with kind `YulOriginKeyword`, having the following structure:
-   *
-   * ```ebnf
-   * YUL_ORIGIN_KEYWORD = "origin";
-   * ```
-   */
-  YulOriginKeyword = "YulOriginKeyword",
-  /**
    * Represents a node with kind `YulOverrideKeyword`, having the following structure:
->>>>>>> 6dd956ff
    *
    * ```ebnf
    * (* Reserved from 0.5.0 until 0.7.1 *)
@@ -5241,19 +4707,7 @@
    */
   YulPayableKeyword = "YulPayableKeyword",
   /**
-<<<<<<< HEAD
-   * This kind represents a `YulPragmaKeyword` node, with the following structure:
-=======
-   * Represents a node with kind `YulPopKeyword`, having the following structure:
-   *
-   * ```ebnf
-   * YUL_POP_KEYWORD = "pop";
-   * ```
-   */
-  YulPopKeyword = "YulPopKeyword",
-  /**
    * Represents a node with kind `YulPragmaKeyword`, having the following structure:
->>>>>>> 6dd956ff
    *
    * ```ebnf
    * (* Reserved until 0.7.1 *)
@@ -5262,21 +4716,7 @@
    */
   YulPragmaKeyword = "YulPragmaKeyword",
   /**
-<<<<<<< HEAD
-   * This kind represents a `YulPrivateKeyword` node, with the following structure:
-=======
-   * Represents a node with kind `YulPrevRandaoKeyword`, having the following structure:
-   *
-   * ```ebnf
-   * (* Introduced in 0.8.18 *)
-   * (* Reserved in 0.8.18 *)
-   * YUL_PREV_RANDAO_KEYWORD = "prevrandao";
-   * ```
-   */
-  YulPrevRandaoKeyword = "YulPrevRandaoKeyword",
-  /**
    * Represents a node with kind `YulPrivateKeyword`, having the following structure:
->>>>>>> 6dd956ff
    *
    * ```ebnf
    * (* Reserved until 0.7.1 *)
@@ -5339,39 +4779,7 @@
    */
   YulRelocatableKeyword = "YulRelocatableKeyword",
   /**
-<<<<<<< HEAD
-   * This kind represents a `YulReturnsKeyword` node, with the following structure:
-=======
-   * Represents a node with kind `YulReturnDataCopyKeyword`, having the following structure:
-   *
-   * ```ebnf
-   * (* Introduced in 0.4.12 *)
-   * (* Reserved in 0.4.12 *)
-   * YUL_RETURN_DATA_COPY_KEYWORD = "returndatacopy";
-   * ```
-   */
-  YulReturnDataCopyKeyword = "YulReturnDataCopyKeyword",
-  /**
-   * Represents a node with kind `YulReturnDataSizeKeyword`, having the following structure:
-   *
-   * ```ebnf
-   * (* Introduced in 0.4.12 *)
-   * (* Reserved in 0.4.12 *)
-   * YUL_RETURN_DATA_SIZE_KEYWORD = "returndatasize";
-   * ```
-   */
-  YulReturnDataSizeKeyword = "YulReturnDataSizeKeyword",
-  /**
-   * Represents a node with kind `YulReturnKeyword`, having the following structure:
-   *
-   * ```ebnf
-   * YUL_RETURN_KEYWORD = "return";
-   * ```
-   */
-  YulReturnKeyword = "YulReturnKeyword",
-  /**
    * Represents a node with kind `YulReturnsKeyword`, having the following structure:
->>>>>>> 6dd956ff
    *
    * ```ebnf
    * (* Reserved until 0.7.1 *)
@@ -5380,60 +4788,7 @@
    */
   YulReturnsKeyword = "YulReturnsKeyword",
   /**
-<<<<<<< HEAD
-   * This kind represents a `YulSealedKeyword` node, with the following structure:
-=======
-   * Represents a node with kind `YulRevertKeyword`, having the following structure:
-   *
-   * ```ebnf
-   * YUL_REVERT_KEYWORD = "revert";
-   * ```
-   */
-  YulRevertKeyword = "YulRevertKeyword",
-  /**
-   * Represents a node with kind `YulSDivKeyword`, having the following structure:
-   *
-   * ```ebnf
-   * YUL_S_DIV_KEYWORD = "sdiv";
-   * ```
-   */
-  YulSdivKeyword = "YulSdivKeyword",
-  /**
-   * Represents a node with kind `YulSLoadKeyword`, having the following structure:
-   *
-   * ```ebnf
-   * YUL_S_LOAD_KEYWORD = "sload";
-   * ```
-   */
-  YulSloadKeyword = "YulSloadKeyword",
-  /**
-   * Represents a node with kind `YulSModKeyword`, having the following structure:
-   *
-   * ```ebnf
-   * YUL_S_MOD_KEYWORD = "smod";
-   * ```
-   */
-  YulSmodKeyword = "YulSmodKeyword",
-  /**
-   * Represents a node with kind `YulSStoreKeyword`, having the following structure:
-   *
-   * ```ebnf
-   * YUL_S_STORE_KEYWORD = "sstore";
-   * ```
-   */
-  YulSstoreKeyword = "YulSstoreKeyword",
-  /**
-   * Represents a node with kind `YulSarKeyword`, having the following structure:
-   *
-   * ```ebnf
-   * (* Reserved in 0.4.21 *)
-   * YUL_SAR_KEYWORD = "sar";
-   * ```
-   */
-  YulSarKeyword = "YulSarKeyword",
-  /**
    * Represents a node with kind `YulSealedKeyword`, having the following structure:
->>>>>>> 6dd956ff
    *
    * ```ebnf
    * (* Reserved from 0.5.0 until 0.7.1 *)
@@ -5451,72 +4806,7 @@
    */
   YulSecondsKeyword = "YulSecondsKeyword",
   /**
-<<<<<<< HEAD
-   * This kind represents a `YulSizeOfKeyword` node, with the following structure:
-=======
-   * Represents a node with kind `YulSelfBalanceKeyword`, having the following structure:
-   *
-   * ```ebnf
-   * (* Reserved in 0.5.12 *)
-   * YUL_SELF_BALANCE_KEYWORD = "selfbalance";
-   * ```
-   */
-  YulSelfBalanceKeyword = "YulSelfBalanceKeyword",
-  /**
-   * Represents a node with kind `YulSelfDestructKeyword`, having the following structure:
-   *
-   * ```ebnf
-   * YUL_SELF_DESTRUCT_KEYWORD = "selfdestruct";
-   * ```
-   */
-  YulSelfDestructKeyword = "YulSelfDestructKeyword",
-  /**
-   * Represents a node with kind `YulSgtKeyword`, having the following structure:
-   *
-   * ```ebnf
-   * YUL_SGT_KEYWORD = "sgt";
-   * ```
-   */
-  YulSgtKeyword = "YulSgtKeyword",
-  /**
-   * Represents a node with kind `YulSha3Keyword`, having the following structure:
-   *
-   * ```ebnf
-   * (* Deprecated in 0.5.0 *)
-   * (* Reserved until 0.5.0 *)
-   * YUL_SHA_3_KEYWORD = "sha3";
-   * ```
-   */
-  YulSha3Keyword = "YulSha3Keyword",
-  /**
-   * Represents a node with kind `YulShlKeyword`, having the following structure:
-   *
-   * ```ebnf
-   * (* Reserved in 0.4.21 *)
-   * YUL_SHL_KEYWORD = "shl";
-   * ```
-   */
-  YulShlKeyword = "YulShlKeyword",
-  /**
-   * Represents a node with kind `YulShrKeyword`, having the following structure:
-   *
-   * ```ebnf
-   * (* Reserved in 0.4.21 *)
-   * YUL_SHR_KEYWORD = "shr";
-   * ```
-   */
-  YulShrKeyword = "YulShrKeyword",
-  /**
-   * Represents a node with kind `YulSignExtendKeyword`, having the following structure:
-   *
-   * ```ebnf
-   * YUL_SIGN_EXTEND_KEYWORD = "signextend";
-   * ```
-   */
-  YulSignExtendKeyword = "YulSignExtendKeyword",
-  /**
    * Represents a node with kind `YulSizeOfKeyword`, having the following structure:
->>>>>>> 6dd956ff
    *
    * ```ebnf
    * (* Reserved from 0.5.0 until 0.7.1 *)
@@ -5525,29 +4815,7 @@
    */
   YulSizeOfKeyword = "YulSizeOfKeyword",
   /**
-<<<<<<< HEAD
-   * This kind represents a `YulStaticKeyword` node, with the following structure:
-=======
-   * Represents a node with kind `YulSltKeyword`, having the following structure:
-   *
-   * ```ebnf
-   * YUL_SLT_KEYWORD = "slt";
-   * ```
-   */
-  YulSltKeyword = "YulSltKeyword",
-  /**
-   * Represents a node with kind `YulStaticCallKeyword`, having the following structure:
-   *
-   * ```ebnf
-   * (* Introduced in 0.4.12 *)
-   * (* Reserved in 0.4.12 *)
-   * YUL_STATIC_CALL_KEYWORD = "staticcall";
-   * ```
-   */
-  YulStaticCallKeyword = "YulStaticCallKeyword",
-  /**
    * Represents a node with kind `YulStaticKeyword`, having the following structure:
->>>>>>> 6dd956ff
    *
    * ```ebnf
    * (* Reserved until 0.7.1 *)
@@ -5556,19 +4824,7 @@
    */
   YulStaticKeyword = "YulStaticKeyword",
   /**
-<<<<<<< HEAD
-   * This kind represents a `YulStorageKeyword` node, with the following structure:
-=======
-   * Represents a node with kind `YulStopKeyword`, having the following structure:
-   *
-   * ```ebnf
-   * YUL_STOP_KEYWORD = "stop";
-   * ```
-   */
-  YulStopKeyword = "YulStopKeyword",
-  /**
    * Represents a node with kind `YulStorageKeyword`, having the following structure:
->>>>>>> 6dd956ff
    *
    * ```ebnf
    * (* Reserved until 0.7.1 *)
@@ -5595,29 +4851,7 @@
    */
   YulStructKeyword = "YulStructKeyword",
   /**
-<<<<<<< HEAD
-   * This kind represents a `YulSuperKeyword` node, with the following structure:
-=======
-   * Represents a node with kind `YulSubKeyword`, having the following structure:
-   *
-   * ```ebnf
-   * YUL_SUB_KEYWORD = "sub";
-   * ```
-   */
-  YulSubKeyword = "YulSubKeyword",
-  /**
-   * Represents a node with kind `YulSuicideKeyword`, having the following structure:
-   *
-   * ```ebnf
-   * (* Deprecated in 0.5.0 *)
-   * (* Reserved until 0.5.0 *)
-   * YUL_SUICIDE_KEYWORD = "suicide";
-   * ```
-   */
-  YulSuicideKeyword = "YulSuicideKeyword",
-  /**
    * Represents a node with kind `YulSuperKeyword`, having the following structure:
->>>>>>> 6dd956ff
    *
    * ```ebnf
    * YUL_SUPER_KEYWORD = "super";
@@ -5651,31 +4885,7 @@
    */
   YulSzaboKeyword = "YulSzaboKeyword",
   /**
-<<<<<<< HEAD
-   * This kind represents a `YulThisKeyword` node, with the following structure:
-=======
-   * Represents a node with kind `YulTLoadKeyword`, having the following structure:
-   *
-   * ```ebnf
-   * (* Introduced in 0.8.24 *)
-   * (* Reserved in 0.8.25 *)
-   * YUL_T_LOAD_KEYWORD = "tload";
-   * ```
-   */
-  YulTloadKeyword = "YulTloadKeyword",
-  /**
-   * Represents a node with kind `YulTStoreKeyword`, having the following structure:
-   *
-   * ```ebnf
-   * (* Introduced in 0.8.24 *)
-   * (* Reserved in 0.8.25 *)
-   * YUL_T_STORE_KEYWORD = "tstore";
-   * ```
-   */
-  YulTstoreKeyword = "YulTstoreKeyword",
-  /**
    * Represents a node with kind `YulThisKeyword`, having the following structure:
->>>>>>> 6dd956ff
    *
    * ```ebnf
    * YUL_THIS_KEYWORD = "this";
@@ -5692,19 +4902,7 @@
    */
   YulThrowKeyword = "YulThrowKeyword",
   /**
-<<<<<<< HEAD
-   * This kind represents a `YulTrueKeyword` node, with the following structure:
-=======
-   * Represents a node with kind `YulTimestampKeyword`, having the following structure:
-   *
-   * ```ebnf
-   * YUL_TIMESTAMP_KEYWORD = "timestamp";
-   * ```
-   */
-  YulTimestampKeyword = "YulTimestampKeyword",
-  /**
    * Represents a node with kind `YulTrueKeyword`, having the following structure:
->>>>>>> 6dd956ff
    *
    * ```ebnf
    * YUL_TRUE_KEYWORD = "true";
@@ -5850,19 +5048,7 @@
    */
   YulWhileKeyword = "YulWhileKeyword",
   /**
-<<<<<<< HEAD
-   * This kind represents a `YulYearsKeyword` node, with the following structure:
-=======
-   * Represents a node with kind `YulXorKeyword`, having the following structure:
-   *
-   * ```ebnf
-   * YUL_XOR_KEYWORD = "xor";
-   * ```
-   */
-  YulXorKeyword = "YulXorKeyword",
-  /**
    * Represents a node with kind `YulYearsKeyword`, having the following structure:
->>>>>>> 6dd956ff
    *
    * ```ebnf
    * (* Reserved until 0.7.1 *)
