--- conflicted
+++ resolved
@@ -318,26 +318,12 @@
 
     #[allow(unused_assignments, unused_parens)]
     fn array_values_list(&self, input: &mut ParserContext) -> ParserResult {
-<<<<<<< HEAD
         SeparatedHelper::run::<{ LexicalContext::Default as u8 }, Self>(
             input,
             |input| self.expression(input),
             TokenKind::Comma,
             self,
         )
-=======
-        SequenceHelper::run(|mut seq| {
-            seq.elem(self.expression(input))?;
-            seq.elem(ZeroOrMoreHelper::run(input, |input| {
-                SequenceHelper::run(|mut seq| {
-                    seq.elem(self.default_parse_token_with_trivia(input, TokenKind::Comma))?;
-                    seq.elem(self.expression(input))?;
-                    seq.finish()
-                })
-            }))?;
-            seq.finish()
-        })
->>>>>>> 25fcdc45
         .with_kind(RuleKind::ArrayValuesList)
     }
 
@@ -351,28 +337,12 @@
 
     #[allow(unused_assignments, unused_parens)]
     fn assembly_flags_list(&self, input: &mut ParserContext) -> ParserResult {
-<<<<<<< HEAD
         SeparatedHelper::run::<{ LexicalContext::Default as u8 }, Self>(
             input,
             |input| self.default_parse_token_with_trivia(input, TokenKind::AsciiStringLiteral),
             TokenKind::Comma,
             self,
         )
-=======
-        SequenceHelper::run(|mut seq| {
-            seq.elem(self.default_parse_token_with_trivia(input, TokenKind::AsciiStringLiteral))?;
-            seq.elem(ZeroOrMoreHelper::run(input, |input| {
-                SequenceHelper::run(|mut seq| {
-                    seq.elem(self.default_parse_token_with_trivia(input, TokenKind::Comma))?;
-                    seq.elem(
-                        self.default_parse_token_with_trivia(input, TokenKind::AsciiStringLiteral),
-                    )?;
-                    seq.finish()
-                })
-            }))?;
-            seq.finish()
-        })
->>>>>>> 25fcdc45
         .with_kind(RuleKind::AssemblyFlagsList)
     }
 
@@ -722,26 +692,12 @@
 
     #[allow(unused_assignments, unused_parens)]
     fn deconstruction_import_symbols_list(&self, input: &mut ParserContext) -> ParserResult {
-<<<<<<< HEAD
         SeparatedHelper::run::<{ LexicalContext::Default as u8 }, Self>(
             input,
             |input| self.deconstruction_import_symbol(input),
             TokenKind::Comma,
             self,
         )
-=======
-        SequenceHelper::run(|mut seq| {
-            seq.elem(self.deconstruction_import_symbol(input))?;
-            seq.elem(ZeroOrMoreHelper::run(input, |input| {
-                SequenceHelper::run(|mut seq| {
-                    seq.elem(self.default_parse_token_with_trivia(input, TokenKind::Comma))?;
-                    seq.elem(self.deconstruction_import_symbol(input))?;
-                    seq.finish()
-                })
-            }))?;
-            seq.finish()
-        })
->>>>>>> 25fcdc45
         .with_kind(RuleKind::DeconstructionImportSymbolsList)
     }
 
@@ -894,28 +850,8 @@
     #[allow(unused_assignments, unused_parens)]
     fn error_definition(&self, input: &mut ParserContext) -> ParserResult {
         if self.version_is_at_least_0_8_4 {
-<<<<<<< HEAD
-            SeparatedHelper::run::<{ LexicalContext::Default as u8 }, Self>(
-                input,
-                |input| self.error_parameter(input),
-                TokenKind::Comma,
-                self,
-            )
-        } else {
-            ParserResult::disabled()
-        }
-        .with_kind(RuleKind::ErrorParametersList)
-    }
-
-    #[allow(unused_assignments, unused_parens)]
-    fn event_definition(&self, input: &mut ParserContext) -> ParserResult {
-        SequenceHelper::run(|mut seq| {
-            seq.elem(
-                {
-=======
             SequenceHelper::run(|mut seq| {
                 seq.elem(
->>>>>>> 25fcdc45
                     SequenceHelper::run(|mut seq| {
                         seq.elem(
                             self.default_parse_token_with_trivia(input, TokenKind::ErrorKeyword),
@@ -984,34 +920,18 @@
     }
 
     #[allow(unused_assignments, unused_parens)]
-<<<<<<< HEAD
-    fn event_parameters_list(&self, input: &mut ParserContext) -> ParserResult {
-        SeparatedHelper::run::<{ LexicalContext::Default as u8 }, Self>(
-            input,
-            |input| self.event_parameter(input),
-            TokenKind::Comma,
-            self,
-        )
-        .with_kind(RuleKind::EventParametersList)
-=======
     fn error_parameters_list(&self, input: &mut ParserContext) -> ParserResult {
         if self.version_is_at_least_0_8_4 {
-            SequenceHelper::run(|mut seq| {
-                seq.elem(self.error_parameter(input))?;
-                seq.elem(ZeroOrMoreHelper::run(input, |input| {
-                    SequenceHelper::run(|mut seq| {
-                        seq.elem(self.default_parse_token_with_trivia(input, TokenKind::Comma))?;
-                        seq.elem(self.error_parameter(input))?;
-                        seq.finish()
-                    })
-                }))?;
-                seq.finish()
-            })
+            SeparatedHelper::run::<{ LexicalContext::Default as u8 }, Self>(
+                input,
+                |input| self.error_parameter(input),
+                TokenKind::Comma,
+                self,
+            )
         } else {
             ParserResult::disabled()
         }
         .with_kind(RuleKind::ErrorParametersList)
->>>>>>> 25fcdc45
     }
 
     #[allow(unused_assignments, unused_parens)]
@@ -1082,17 +1002,12 @@
 
     #[allow(unused_assignments, unused_parens)]
     fn event_parameters_list(&self, input: &mut ParserContext) -> ParserResult {
-        SequenceHelper::run(|mut seq| {
-            seq.elem(self.event_parameter(input))?;
-            seq.elem(ZeroOrMoreHelper::run(input, |input| {
-                SequenceHelper::run(|mut seq| {
-                    seq.elem(self.default_parse_token_with_trivia(input, TokenKind::Comma))?;
-                    seq.elem(self.event_parameter(input))?;
-                    seq.finish()
-                })
-            }))?;
-            seq.finish()
-        })
+        SeparatedHelper::run::<{ LexicalContext::Default as u8 }, Self>(
+            input,
+            |input| self.event_parameter(input),
+            TokenKind::Comma,
+            self,
+        )
         .with_kind(RuleKind::EventParametersList)
     }
 
@@ -1849,76 +1764,34 @@
 
     #[allow(unused_assignments, unused_parens)]
     fn identifier_path(&self, input: &mut ParserContext) -> ParserResult {
-<<<<<<< HEAD
         SeparatedHelper::run::<{ LexicalContext::Default as u8 }, Self>(
             input,
             |input| self.default_parse_token_with_trivia(input, TokenKind::Identifier),
             TokenKind::Period,
             self,
         )
-=======
-        SequenceHelper::run(|mut seq| {
-            seq.elem(self.default_parse_token_with_trivia(input, TokenKind::Identifier))?;
-            seq.elem(ZeroOrMoreHelper::run(input, |input| {
-                SequenceHelper::run(|mut seq| {
-                    seq.elem(self.default_parse_token_with_trivia(input, TokenKind::Period))?;
-                    seq.elem(self.default_parse_token_with_trivia(input, TokenKind::Identifier))?;
-                    seq.finish()
-                })
-            }))?;
-            seq.finish()
-        })
->>>>>>> 25fcdc45
         .with_kind(RuleKind::IdentifierPath)
     }
 
     #[allow(unused_assignments, unused_parens)]
     fn identifier_paths_list(&self, input: &mut ParserContext) -> ParserResult {
-<<<<<<< HEAD
         SeparatedHelper::run::<{ LexicalContext::Default as u8 }, Self>(
             input,
             |input| self.identifier_path(input),
             TokenKind::Comma,
             self,
         )
-=======
-        SequenceHelper::run(|mut seq| {
-            seq.elem(self.identifier_path(input))?;
-            seq.elem(ZeroOrMoreHelper::run(input, |input| {
-                SequenceHelper::run(|mut seq| {
-                    seq.elem(self.default_parse_token_with_trivia(input, TokenKind::Comma))?;
-                    seq.elem(self.identifier_path(input))?;
-                    seq.finish()
-                })
-            }))?;
-            seq.finish()
-        })
->>>>>>> 25fcdc45
         .with_kind(RuleKind::IdentifierPathsList)
     }
 
     #[allow(unused_assignments, unused_parens)]
     fn identifiers_list(&self, input: &mut ParserContext) -> ParserResult {
-<<<<<<< HEAD
         SeparatedHelper::run::<{ LexicalContext::Default as u8 }, Self>(
             input,
             |input| self.default_parse_token_with_trivia(input, TokenKind::Identifier),
             TokenKind::Comma,
             self,
         )
-=======
-        SequenceHelper::run(|mut seq| {
-            seq.elem(self.default_parse_token_with_trivia(input, TokenKind::Identifier))?;
-            seq.elem(ZeroOrMoreHelper::run(input, |input| {
-                SequenceHelper::run(|mut seq| {
-                    seq.elem(self.default_parse_token_with_trivia(input, TokenKind::Comma))?;
-                    seq.elem(self.default_parse_token_with_trivia(input, TokenKind::Identifier))?;
-                    seq.finish()
-                })
-            }))?;
-            seq.finish()
-        })
->>>>>>> 25fcdc45
         .with_kind(RuleKind::IdentifiersList)
     }
 
@@ -2006,26 +1879,12 @@
 
     #[allow(unused_assignments, unused_parens)]
     fn inheritance_types_list(&self, input: &mut ParserContext) -> ParserResult {
-<<<<<<< HEAD
         SeparatedHelper::run::<{ LexicalContext::Default as u8 }, Self>(
             input,
             |input| self.inheritance_type(input),
             TokenKind::Comma,
             self,
         )
-=======
-        SequenceHelper::run(|mut seq| {
-            seq.elem(self.inheritance_type(input))?;
-            seq.elem(ZeroOrMoreHelper::run(input, |input| {
-                SequenceHelper::run(|mut seq| {
-                    seq.elem(self.default_parse_token_with_trivia(input, TokenKind::Comma))?;
-                    seq.elem(self.inheritance_type(input))?;
-                    seq.finish()
-                })
-            }))?;
-            seq.finish()
-        })
->>>>>>> 25fcdc45
         .with_kind(RuleKind::InheritanceTypesList)
     }
 
@@ -2391,26 +2250,12 @@
 
     #[allow(unused_assignments, unused_parens)]
     fn named_arguments_list(&self, input: &mut ParserContext) -> ParserResult {
-<<<<<<< HEAD
         SeparatedHelper::run::<{ LexicalContext::Default as u8 }, Self>(
             input,
             |input| self.named_argument(input),
             TokenKind::Comma,
             self,
         )
-=======
-        SequenceHelper::run(|mut seq| {
-            seq.elem(self.named_argument(input))?;
-            seq.elem(ZeroOrMoreHelper::run(input, |input| {
-                SequenceHelper::run(|mut seq| {
-                    seq.elem(self.default_parse_token_with_trivia(input, TokenKind::Comma))?;
-                    seq.elem(self.named_argument(input))?;
-                    seq.finish()
-                })
-            }))?;
-            seq.finish()
-        })
->>>>>>> 25fcdc45
         .with_kind(RuleKind::NamedArgumentsList)
     }
 
@@ -2646,26 +2491,12 @@
 
     #[allow(unused_assignments, unused_parens)]
     fn parameters_list(&self, input: &mut ParserContext) -> ParserResult {
-<<<<<<< HEAD
         SeparatedHelper::run::<{ LexicalContext::Default as u8 }, Self>(
             input,
             |input| self.parameter(input),
             TokenKind::Comma,
             self,
         )
-=======
-        SequenceHelper::run(|mut seq| {
-            seq.elem(self.parameter(input))?;
-            seq.elem(ZeroOrMoreHelper::run(input, |input| {
-                SequenceHelper::run(|mut seq| {
-                    seq.elem(self.default_parse_token_with_trivia(input, TokenKind::Comma))?;
-                    seq.elem(self.parameter(input))?;
-                    seq.finish()
-                })
-            }))?;
-            seq.finish()
-        })
->>>>>>> 25fcdc45
         .with_kind(RuleKind::ParametersList)
     }
 
@@ -2685,26 +2516,12 @@
 
     #[allow(unused_assignments, unused_parens)]
     fn positional_arguments_list(&self, input: &mut ParserContext) -> ParserResult {
-<<<<<<< HEAD
         SeparatedHelper::run::<{ LexicalContext::Default as u8 }, Self>(
             input,
             |input| self.expression(input),
             TokenKind::Comma,
             self,
         )
-=======
-        SequenceHelper::run(|mut seq| {
-            seq.elem(self.expression(input))?;
-            seq.elem(ZeroOrMoreHelper::run(input, |input| {
-                SequenceHelper::run(|mut seq| {
-                    seq.elem(self.default_parse_token_with_trivia(input, TokenKind::Comma))?;
-                    seq.elem(self.expression(input))?;
-                    seq.finish()
-                })
-            }))?;
-            seq.finish()
-        })
->>>>>>> 25fcdc45
         .with_kind(RuleKind::PositionalArgumentsList)
     }
 
@@ -3283,51 +3100,23 @@
 
     #[allow(unused_assignments, unused_parens)]
     fn tuple_members_list(&self, input: &mut ParserContext) -> ParserResult {
-<<<<<<< HEAD
         SeparatedHelper::run::<{ LexicalContext::Default as u8 }, Self>(
             input,
             |input| self.tuple_member(input),
             TokenKind::Comma,
             self,
         )
-=======
-        SequenceHelper::run(|mut seq| {
-            seq.elem(self.tuple_member(input))?;
-            seq.elem(ZeroOrMoreHelper::run(input, |input| {
-                SequenceHelper::run(|mut seq| {
-                    seq.elem(self.default_parse_token_with_trivia(input, TokenKind::Comma))?;
-                    seq.elem(self.tuple_member(input))?;
-                    seq.finish()
-                })
-            }))?;
-            seq.finish()
-        })
->>>>>>> 25fcdc45
         .with_kind(RuleKind::TupleMembersList)
     }
 
     #[allow(unused_assignments, unused_parens)]
     fn tuple_values_list(&self, input: &mut ParserContext) -> ParserResult {
-<<<<<<< HEAD
         SeparatedHelper::run::<{ LexicalContext::Default as u8 }, Self>(
             input,
             |input| OptionalHelper::transform(self.expression(input)),
             TokenKind::Comma,
             self,
         )
-=======
-        SequenceHelper::run(|mut seq| {
-            seq.elem(OptionalHelper::transform(self.expression(input)))?;
-            seq.elem(ZeroOrMoreHelper::run(input, |input| {
-                SequenceHelper::run(|mut seq| {
-                    seq.elem(self.default_parse_token_with_trivia(input, TokenKind::Comma))?;
-                    seq.elem(OptionalHelper::transform(self.expression(input)))?;
-                    seq.finish()
-                })
-            }))?;
-            seq.finish()
-        })
->>>>>>> 25fcdc45
         .with_kind(RuleKind::TupleValuesList)
     }
 
@@ -3748,26 +3537,12 @@
 
     #[allow(unused_assignments, unused_parens)]
     fn using_directive_symbols_list(&self, input: &mut ParserContext) -> ParserResult {
-<<<<<<< HEAD
         SeparatedHelper::run::<{ LexicalContext::Default as u8 }, Self>(
             input,
             |input| self.using_directive_symbol(input),
             TokenKind::Comma,
             self,
         )
-=======
-        SequenceHelper::run(|mut seq| {
-            seq.elem(self.using_directive_symbol(input))?;
-            seq.elem(ZeroOrMoreHelper::run(input, |input| {
-                SequenceHelper::run(|mut seq| {
-                    seq.elem(self.default_parse_token_with_trivia(input, TokenKind::Comma))?;
-                    seq.elem(self.using_directive_symbol(input))?;
-                    seq.finish()
-                })
-            }))?;
-            seq.finish()
-        })
->>>>>>> 25fcdc45
         .with_kind(RuleKind::UsingDirectiveSymbolsList)
     }
 
@@ -3948,7 +3723,6 @@
 
     #[allow(unused_assignments, unused_parens)]
     fn version_pragma_specifier(&self, input: &mut ParserContext) -> ParserResult {
-<<<<<<< HEAD
         SeparatedHelper::run::<{ LexicalContext::VersionPragma as u8 }, Self>(
             input,
             |input| {
@@ -3957,26 +3731,6 @@
             TokenKind::Period,
             self,
         )
-=======
-        SequenceHelper::run(|mut seq| {
-            seq.elem(
-                self.version_pragma_parse_token_with_trivia(input, TokenKind::VersionPragmaValue),
-            )?;
-            seq.elem(ZeroOrMoreHelper::run(input, |input| {
-                SequenceHelper::run(|mut seq| {
-                    seq.elem(
-                        self.version_pragma_parse_token_with_trivia(input, TokenKind::Period),
-                    )?;
-                    seq.elem(self.version_pragma_parse_token_with_trivia(
-                        input,
-                        TokenKind::VersionPragmaValue,
-                    ))?;
-                    seq.finish()
-                })
-            }))?;
-            seq.finish()
-        })
->>>>>>> 25fcdc45
         .with_kind(RuleKind::VersionPragmaSpecifier)
     }
 
@@ -4149,26 +3903,12 @@
 
     #[allow(unused_assignments, unused_parens)]
     fn yul_expressions_list(&self, input: &mut ParserContext) -> ParserResult {
-<<<<<<< HEAD
         SeparatedHelper::run::<{ LexicalContext::YulBlock as u8 }, Self>(
             input,
             |input| self.yul_expression(input),
             TokenKind::Comma,
             self,
         )
-=======
-        SequenceHelper::run(|mut seq| {
-            seq.elem(self.yul_expression(input))?;
-            seq.elem(ZeroOrMoreHelper::run(input, |input| {
-                SequenceHelper::run(|mut seq| {
-                    seq.elem(self.yul_block_parse_token_with_trivia(input, TokenKind::Comma))?;
-                    seq.elem(self.yul_expression(input))?;
-                    seq.finish()
-                })
-            }))?;
-            seq.finish()
-        })
->>>>>>> 25fcdc45
         .with_kind(RuleKind::YulExpressionsList)
     }
 
@@ -4202,80 +3942,34 @@
 
     #[allow(unused_assignments, unused_parens)]
     fn yul_identifier_path(&self, input: &mut ParserContext) -> ParserResult {
-<<<<<<< HEAD
         SeparatedHelper::run::<{ LexicalContext::YulBlock as u8 }, Self>(
             input,
             |input| self.yul_block_parse_token_with_trivia(input, TokenKind::YulIdentifier),
             TokenKind::Period,
             self,
         )
-=======
-        SequenceHelper::run(|mut seq| {
-            seq.elem(self.yul_block_parse_token_with_trivia(input, TokenKind::YulIdentifier))?;
-            seq.elem(ZeroOrMoreHelper::run(input, |input| {
-                SequenceHelper::run(|mut seq| {
-                    seq.elem(self.yul_block_parse_token_with_trivia(input, TokenKind::Period))?;
-                    seq.elem(
-                        self.yul_block_parse_token_with_trivia(input, TokenKind::YulIdentifier),
-                    )?;
-                    seq.finish()
-                })
-            }))?;
-            seq.finish()
-        })
->>>>>>> 25fcdc45
         .with_kind(RuleKind::YulIdentifierPath)
     }
 
     #[allow(unused_assignments, unused_parens)]
     fn yul_identifier_paths_list(&self, input: &mut ParserContext) -> ParserResult {
-<<<<<<< HEAD
         SeparatedHelper::run::<{ LexicalContext::YulBlock as u8 }, Self>(
             input,
             |input| self.yul_identifier_path(input),
             TokenKind::Comma,
             self,
         )
-=======
-        SequenceHelper::run(|mut seq| {
-            seq.elem(self.yul_identifier_path(input))?;
-            seq.elem(ZeroOrMoreHelper::run(input, |input| {
-                SequenceHelper::run(|mut seq| {
-                    seq.elem(self.yul_block_parse_token_with_trivia(input, TokenKind::Comma))?;
-                    seq.elem(self.yul_identifier_path(input))?;
-                    seq.finish()
-                })
-            }))?;
-            seq.finish()
-        })
->>>>>>> 25fcdc45
         .with_kind(RuleKind::YulIdentifierPathsList)
     }
 
     #[allow(unused_assignments, unused_parens)]
     fn yul_identifiers_list(&self, input: &mut ParserContext) -> ParserResult {
-<<<<<<< HEAD
         SeparatedHelper::run::<{ LexicalContext::YulBlock as u8 }, Self>(
             input,
             |input| self.yul_block_parse_token_with_trivia(input, TokenKind::YulIdentifier),
             TokenKind::Comma,
             self,
         )
-=======
-        SequenceHelper::run(|mut seq| {
-            seq.elem(self.yul_block_parse_token_with_trivia(input, TokenKind::YulIdentifier))?;
-            seq.elem(ZeroOrMoreHelper::run(input, |input| {
-                SequenceHelper::run(|mut seq| {
-                    seq.elem(self.yul_block_parse_token_with_trivia(input, TokenKind::Comma))?;
-                    seq.elem(
-                        self.yul_block_parse_token_with_trivia(input, TokenKind::YulIdentifier),
-                    )?;
-                    seq.finish()
-                })
-            }))?;
-            seq.finish()
-        })
->>>>>>> 25fcdc45
         .with_kind(RuleKind::YulIdentifiersList)
     }
 
