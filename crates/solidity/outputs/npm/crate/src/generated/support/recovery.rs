--- conflicted
+++ resolved
@@ -85,51 +85,12 @@
         };
 
         let leading_trivia = opt_parse(input, &leading_trivia);
-<<<<<<< HEAD
-        let start = input.position();
-
-        let mut local_delims = vec![];
-        loop {
-            let save = input.position();
-            match next_token(input) {
-                // If we're not skipping past a local delimited group (delimiter stack is empty),
-                // we can unwind on a token that's expected by us or by our ancestor.
-                Some(token)
-                    if local_delims.is_empty()
-                        && (token == expected || input.closing_delimiters().contains(&token)) =>
-                {
-                    nodes.extend(leading_trivia);
-                    if matches!(result_kind, ParseResultKind::Match) {
-                        expected_tokens.push(expected);
-                    }
-
-                    // Don't consume the delimiter; parent will consume it
-                    input.set_position(save);
-
-                    let skipped_range = start..save;
-                    input.emit(ParseError {
-                        text_range: skipped_range.clone(),
-                        tokens_that_would_have_allowed_more_progress: expected_tokens.clone(),
-                    });
-
-                    return ParserResult::SkippedUntil(SkippedUntil {
-                        nodes,
-                        expected,
-                        skipped: input.content(skipped_range.utf8()),
-                        found: token,
-                    });
-                }
-                // Found the local closing delimiter, pop the stack
-                Some(token) if local_delims.last() == Some(&token) => {
-                    local_delims.pop();
-=======
 
         match skip_until_with_nested_delims(input, next_token, expected, delims) {
             Some((found, skipped_range)) => {
                 nodes.extend(leading_trivia);
-                if !is_incomplete {
+                if matches!(result_kind, ParseResultKind::Match) {
                     expected_tokens.push(expected);
->>>>>>> 1a258c49
                 }
 
                 let skipped = input.content(skipped_range.utf8());
@@ -150,24 +111,13 @@
             None => {
                 input.set_position(before_recovery);
 
-                if is_incomplete {
-                    return ParserResult::incomplete_match(nodes, expected_tokens);
-                } else {
-                    return ParserResult::r#match(nodes, expected_tokens);
-                }
-<<<<<<< HEAD
-                // EOF, revert any recovery attempt
-                None => {
-                    input.set_position(before_recovery);
-
-                    return match result_kind {
-                        ParseResultKind::Match => ParserResult::r#match(nodes, expected_tokens),
-                        ParseResultKind::Incomplete => {
-                            ParserResult::incomplete_match(nodes, expected_tokens)
-                        }
-                        ParseResultKind::NoMatch => ParserResult::no_match(expected_tokens),
-                    };
-=======
+                return match result_kind {
+                    ParseResultKind::Match => ParserResult::r#match(nodes, expected_tokens),
+                    ParseResultKind::Incomplete => {
+                        ParserResult::incomplete_match(nodes, expected_tokens)
+                    }
+                    ParseResultKind::NoMatch => ParserResult::no_match(expected_tokens),
+                };
             }
         }
     }
@@ -211,7 +161,6 @@
                     local_delims.push(*close);
                 } else {
                     // Keep eating (eventually hits EOF)
->>>>>>> 1a258c49
                 }
             }
             // EOF, revert the cursor
