// This file is generated automatically by infrastructure scripts. Please don't edit by hand.

use std::collections::BTreeSet;

use super::{
    kinds::TokenKind,
    text_index::{TextIndex, TextRange},
};

#[derive(Debug, PartialEq, Eq, Clone)]
pub struct ParseError {
    pub(crate) text_range: TextRange,
    pub(crate) tokens_that_would_have_allowed_more_progress: Vec<TokenKind>,
}

#[derive(Clone, Copy, PartialEq, Eq)]
pub enum WithColor {
    Yes,
    No,
}

impl From<WithColor> for bool {
    fn from(value: WithColor) -> Self {
        match value {
            WithColor::Yes => true,
            WithColor::No => false,
        }
    }
}

impl ParseError {
    pub fn text_range(&self) -> &TextRange {
        &self.text_range
    }

    pub fn tokens_that_would_have_allowed_more_progress(&self) -> Vec<String> {
        let tokens_that_would_have_allowed_more_progress = self
            .tokens_that_would_have_allowed_more_progress
            .iter()
            .map(|kind| kind.as_ref())
            .collect::<BTreeSet<_>>();

        tokens_that_would_have_allowed_more_progress
            .into_iter()
            .map(|token| token.to_string())
            .collect()
    }

<<<<<<< HEAD
    pub fn to_error_report(
        &self,
        source_id: &str,
        source: &str,
        with_color: impl Into<bool>,
    ) -> String {
        return render_error_report(self, source_id, source, with_color.into());
=======
    pub fn to_error_report(&self, source_id: &str, source: &str, with_color: bool) -> String {
        render_error_report(self, source_id, source, with_color)
>>>>>>> 8bca40a2
    }
}

impl ParseError {
    #[allow(dead_code)]
    pub(crate) fn new_at_position(
        position: TextIndex,
        tokens_that_would_have_allowed_more_progress: Vec<TokenKind>,
    ) -> Self {
        Self {
            text_range: position..position,
            tokens_that_would_have_allowed_more_progress,
        }
    }

    pub(crate) fn new_covering_range(
        text_range: TextRange,
        tokens_that_would_have_allowed_more_progress: Vec<TokenKind>,
    ) -> Self {
        Self {
            text_range,
            tokens_that_would_have_allowed_more_progress,
        }
    }
}

pub(crate) fn render_error_report(
    error: &ParseError,
    source_id: &str,
    source: &str,
    with_color: bool,
) -> String {
    use ariadne::{Color, Config, Label, Report, ReportKind, Source};

    let kind = ReportKind::Error;
    let color = if with_color { Color::Red } else { Color::Unset };
    let source_start = error.text_range.start.utf8;
    let source_end = error.text_range.end.utf8;

    let tokens_that_would_have_allowed_more_progress =
        error.tokens_that_would_have_allowed_more_progress();
    let message = if tokens_that_would_have_allowed_more_progress.is_empty() {
        "Expected end of file.".to_string()
    } else {
        format!(
            "Expected {expectations}.",
            expectations = tokens_that_would_have_allowed_more_progress.join(" or ")
        )
    };

    if source.is_empty() {
        return format!("{kind}: {message}\n   ─[{source_id}:0:0]");
    }

    let mut builder = Report::build(kind, source_id, source_start)
        .with_config(Config::default().with_color(with_color))
        .with_message(message);

    builder.add_label(
        Label::new((source_id, source_start..source_end))
            .with_color(color)
            .with_message("Error occurred here.".to_string()),
    );

    let mut result = vec![];
    builder
        .finish()
        .write((source_id, Source::from(&source)), &mut result)
        .expect("Failed to write report");

    return String::from_utf8(result)
        .expect("Failed to convert report to utf8")
        .trim()
        .to_string();
}<|MERGE_RESOLUTION|>--- conflicted
+++ resolved
@@ -46,18 +46,13 @@
             .collect()
     }
 
-<<<<<<< HEAD
     pub fn to_error_report(
         &self,
         source_id: &str,
         source: &str,
         with_color: impl Into<bool>,
     ) -> String {
-        return render_error_report(self, source_id, source, with_color.into());
-=======
-    pub fn to_error_report(&self, source_id: &str, source: &str, with_color: bool) -> String {
-        render_error_report(self, source_id, source, with_color)
->>>>>>> 8bca40a2
+        render_error_report(self, source_id, source, with_color.into())
     }
 }
 
