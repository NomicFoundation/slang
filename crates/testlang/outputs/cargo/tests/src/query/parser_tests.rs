#![allow(clippy::needless_raw_string_hashes)]

use slang_testlang::query::Query;

fn run_parser_test(input: &str, result: &str) {
    assert_eq!(Query::parse(input).unwrap().to_string(), result);
}

#[test]
fn test_text_escaping() {
    run_parser_test(
        r#"["abc\\\"\n\r\b\t\u{01abcd}\     
         "]"#,
        r#"["abc\\\"\n\r\b\t\u{1abcd}"]"#,
    );
}

#[test]
fn test_adjacency() {
    run_parser_test(r#"[_ . [_]]"#, r#"[_ . [_]]"#);
}

#[test]
fn test_anonymous() {
    run_parser_test(r#"[_]"#, r#"[_]"#);
}

#[test]
fn test_root_capture() {
    run_parser_test(
        r#"@root [DelimitedIdentifier]"#,
        r#"@root [DelimitedIdentifier]"#,
    );
}

#[test]
fn test_capture() {
    run_parser_test(
        r#"[TreeNode @b [DelimitedIdentifier]]"#,
        r#"[TreeNode @b [DelimitedIdentifier]]"#,
    );
}

#[test]
fn test_zero_or_more_canonicalisation() {
    run_parser_test(
        r#"[TreeNode ([TreeNodeChild])*]"#,
        r#"[TreeNode (([TreeNodeChild])+)?]"#,
    );
}

// Test the error message on parse failure
#[test]
fn test_parsing_error() {
    let result = Query::parse(r#"@root [_"#);
    match result {
<<<<<<< HEAD
        Ok(_) => panic!("Expected parse failure"),
        Err(e) => assert_eq!(e.message, "Parse error:\nexpected ']' at: \nAlt at: [_\n"),
    }
}

#[test]
fn test_fails_parsing_ellipsis() {
    let result = Query::parse(r#"[_ ...]"#);
    match result {
        Ok(_) => panic!("Expected parse failure"),
        Err(e) => assert_eq!(
            e.message,
            "Parse error:\nFail at: ...]\nin section 'The ellipsis `...` operator is deprecated, and replaced with a new adjacency `.` operator. For more information, check the Tree Query Language guide: https://nomicfoundation.github.io/slang/user-guide/tree-query-language/', at: ...]\n",
        ),
=======
        Ok(_) => panic!("Expected error"),
        Err(e) => {
            assert_eq!(
                e.message,
                "Parse error:\nexpected ']' at: \nAlt at: [_ ...\nAlt at: @root [_ ...\n"
            );
            assert_eq!((e.row, e.column), (0, 12));
        }
    }
}

// See https://github.com/NomicFoundation/slang/issues/1042
#[test]
fn test_parsing_error_with_invalid_edge_label() {
    let result = Query::parse(
        r#"
[Tree
    ...
    @name Name: [_]
    ...
]"#,
    );
    match result {
        Ok(_) => panic!("Expected error"),
        Err(e) => {
            assert_eq!(
                e.message,
                "Parse error:\n'Name' is not a valid edge label at: Name: [_]\n    ...\n]\n",
            );
            assert_eq!((e.row, e.column), (3, 10));
        }
>>>>>>> fa38d832
    }
}

#[test]
<<<<<<< HEAD
fn test_fails_consecutive_adjacency_operators() {
    let result = Query::parse(r#"[_ [DelimitedIdentifier] . .]"#);
    match result {
        Ok(_) => panic!("Expected parse failure"),
        Err(e) => assert_eq!(e.message, "Parse error:\nNoneOf at: .]\n"),
=======
fn test_parsing_error_with_invalid_node_kind() {
    let result = Query::parse(r#"[Tree ... [tree_node] ...]"#);
    match result {
        Ok(_) => panic!("Expected error"),
        Err(e) => {
            assert_eq!(
                e.message,
                "Parse error:\n'tree_node' is not a valid node kind at: tree_node] ...]\n",
            );
            assert_eq!((e.row, e.column), (0, 11));
        }
>>>>>>> fa38d832
    }
}

#[test]
<<<<<<< HEAD
fn test_fails_sole_adjacency() {
    let result = Query::parse(r#"[_ .]"#);
    match result {
        Ok(_) => panic!("Expected parse failure"),
        Err(e) => assert_eq!(
            e.message,
            "Parse error:\nexpected ']' at: .]\nAlt at: [_ .]\n"
        ),
    }
}

#[test]
fn test_fails_adjacency_at_edge_of_alt_option() {
    let result = Query::parse(r#"([TreeNode] | . [DelimitedIdentifier])+"#);
    assert!(result.is_err(), "Expected parse failure");
}

#[test]
fn test_fails_parsing_trivia_node_selector() {
    let result = Query::parse(r#"[EndOfLine]"#);
    match result {
        Ok(_) => panic!("Expected parse failure"),
        Err(e) => assert_eq!(
            e.message,
            "Parse error:\nFail at: EndOfLine]\nin section 'Matching trivia nodes directly is forbidden. For more information, check the Tree Query Language guide: https://nomicfoundation.github.io/slang/user-guide/tree-query-language/', at: EndOfLine]\n"
        ),
=======
fn test_parsing_error_with_kind_beginning_with_underscore() {
    let result = Query::parse(r#"[Tree ... [_tree_node] ...]"#);
    match result {
        Ok(_) => panic!("Expected error"),
        Err(e) => {
            assert_eq!(
                e.message,
                "Parse error:\n'_tree_node' is not a valid node kind at: _tree_node] ...]\n",
            );
            assert_eq!((e.row, e.column), (0, 11));
        }
>>>>>>> fa38d832
    }
}<|MERGE_RESOLUTION|>--- conflicted
+++ resolved
@@ -54,9 +54,57 @@
 fn test_parsing_error() {
     let result = Query::parse(r#"@root [_"#);
     match result {
-<<<<<<< HEAD
-        Ok(_) => panic!("Expected parse failure"),
-        Err(e) => assert_eq!(e.message, "Parse error:\nexpected ']' at: \nAlt at: [_\n"),
+        Ok(_) => panic!("Expected error"),
+        Err(e) => {
+            assert_eq!(e.message, "Parse error:\nexpected ']' at: \nAlt at: [_\n");
+            assert_eq!((e.row, e.column), (0, 8));
+        }
+    }
+}
+
+// See https://github.com/NomicFoundation/slang/issues/1042
+#[test]
+fn test_parsing_error_with_invalid_edge_label() {
+    let result = Query::parse(r#"[Tree @name Name: [_]]"#);
+    match result {
+        Ok(_) => panic!("Expected error"),
+        Err(e) => {
+            assert_eq!(
+                e.message,
+                "Parse error:\n'Name' is not a valid edge label at: Name: [_]]\n",
+            );
+            assert_eq!((e.row, e.column), (0, 12));
+        }
+    }
+}
+
+#[test]
+fn test_parsing_error_with_invalid_node_kind() {
+    let result = Query::parse(r#"[Tree [tree_node]]"#);
+    match result {
+        Ok(_) => panic!("Expected error"),
+        Err(e) => {
+            assert_eq!(
+                e.message,
+                "Parse error:\n'tree_node' is not a valid node kind at: tree_node]]\n",
+            );
+            assert_eq!((e.row, e.column), (0, 7));
+        }
+    }
+}
+
+#[test]
+fn test_parsing_error_with_kind_beginning_with_underscore() {
+    let result = Query::parse(r#"[Tree [_tree_node]]"#);
+    match result {
+        Ok(_) => panic!("Expected error"),
+        Err(e) => {
+            assert_eq!(
+                e.message,
+                "Parse error:\n'_tree_node' is not a valid node kind at: _tree_node]]\n",
+            );
+            assert_eq!((e.row, e.column), (0, 7));
+        }
     }
 }
 
@@ -67,69 +115,21 @@
         Ok(_) => panic!("Expected parse failure"),
         Err(e) => assert_eq!(
             e.message,
-            "Parse error:\nFail at: ...]\nin section 'The ellipsis `...` operator is deprecated, and replaced with a new adjacency `.` operator. For more information, check the Tree Query Language guide: https://nomicfoundation.github.io/slang/user-guide/tree-query-language/', at: ...]\n",
+            "Parse error:\nThe ellipsis `...` operator is deprecated, and replaced with a new adjacency `.` operator. For more information, check the Tree Query Language guide: https://nomicfoundation.github.io/slang/user-guide/tree-query-language/ at: ...]\n",
         ),
-=======
-        Ok(_) => panic!("Expected error"),
-        Err(e) => {
-            assert_eq!(
-                e.message,
-                "Parse error:\nexpected ']' at: \nAlt at: [_ ...\nAlt at: @root [_ ...\n"
-            );
-            assert_eq!((e.row, e.column), (0, 12));
-        }
-    }
-}
-
-// See https://github.com/NomicFoundation/slang/issues/1042
-#[test]
-fn test_parsing_error_with_invalid_edge_label() {
-    let result = Query::parse(
-        r#"
-[Tree
-    ...
-    @name Name: [_]
-    ...
-]"#,
-    );
-    match result {
-        Ok(_) => panic!("Expected error"),
-        Err(e) => {
-            assert_eq!(
-                e.message,
-                "Parse error:\n'Name' is not a valid edge label at: Name: [_]\n    ...\n]\n",
-            );
-            assert_eq!((e.row, e.column), (3, 10));
-        }
->>>>>>> fa38d832
     }
 }
 
 #[test]
-<<<<<<< HEAD
 fn test_fails_consecutive_adjacency_operators() {
     let result = Query::parse(r#"[_ [DelimitedIdentifier] . .]"#);
     match result {
         Ok(_) => panic!("Expected parse failure"),
         Err(e) => assert_eq!(e.message, "Parse error:\nNoneOf at: .]\n"),
-=======
-fn test_parsing_error_with_invalid_node_kind() {
-    let result = Query::parse(r#"[Tree ... [tree_node] ...]"#);
-    match result {
-        Ok(_) => panic!("Expected error"),
-        Err(e) => {
-            assert_eq!(
-                e.message,
-                "Parse error:\n'tree_node' is not a valid node kind at: tree_node] ...]\n",
-            );
-            assert_eq!((e.row, e.column), (0, 11));
-        }
->>>>>>> fa38d832
     }
 }
 
 #[test]
-<<<<<<< HEAD
 fn test_fails_sole_adjacency() {
     let result = Query::parse(r#"[_ .]"#);
     match result {
@@ -154,20 +154,7 @@
         Ok(_) => panic!("Expected parse failure"),
         Err(e) => assert_eq!(
             e.message,
-            "Parse error:\nFail at: EndOfLine]\nin section 'Matching trivia nodes directly is forbidden. For more information, check the Tree Query Language guide: https://nomicfoundation.github.io/slang/user-guide/tree-query-language/', at: EndOfLine]\n"
+            "Parse error:\nMatching trivia nodes directly is forbidden. For more information, check the Tree Query Language guide: https://nomicfoundation.github.io/slang/user-guide/tree-query-language/ at: EndOfLine]\n"
         ),
-=======
-fn test_parsing_error_with_kind_beginning_with_underscore() {
-    let result = Query::parse(r#"[Tree ... [_tree_node] ...]"#);
-    match result {
-        Ok(_) => panic!("Expected error"),
-        Err(e) => {
-            assert_eq!(
-                e.message,
-                "Parse error:\n'_tree_node' is not a valid node kind at: _tree_node] ...]\n",
-            );
-            assert_eq!((e.row, e.column), (0, 11));
-        }
->>>>>>> fa38d832
     }
 }