--- conflicted
+++ resolved
@@ -13,12 +13,7 @@
 testlang_language = { workspace = true }
 
 [dependencies]
-<<<<<<< HEAD
-nom = { workspace = true }
-=======
-ariadne = { workspace = true }
 metaslang_cst = { workspace = true }
->>>>>>> a2f50942
 semver = { workspace = true }
 serde = { workspace = true }
 strum = { workspace = true }
