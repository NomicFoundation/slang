--- conflicted
+++ resolved
@@ -40,13 +40,8 @@
         Ok(())
     }
 
-<<<<<<< HEAD
-    pub fn render_directory(
+    pub fn render_product(
         mut self,
-=======
-    pub fn render_product(
-        &mut self,
->>>>>>> 81a8f619
         model: impl Serialize,
         output_dir: impl AsRef<Path>,
     ) -> Result<CodegenFileSystem> {
