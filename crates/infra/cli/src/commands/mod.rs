mod check;
mod ci;
mod completions;
mod lint;
mod perf;
mod publish;
mod run;
mod setup;
mod test;
mod watch;

use anyhow::Result;
use clap::{command, Parser, Subcommand};

use crate::commands::check::CheckController;
use crate::commands::ci::CiController;
use crate::commands::completions::CompletionController;
use crate::commands::lint::LintController;
use crate::commands::perf::PerfController;
use crate::commands::publish::PublishController;
use crate::commands::run::RunController;
use crate::commands::setup::SetupController;
use crate::commands::test::TestController;
use crate::commands::watch::WatchController;

#[derive(Debug, Parser)]
#[command(bin_name = "infra")]
pub struct Cli {
    #[command(subcommand)]
    command: AppCommand,
}

#[derive(Debug, Subcommand)]
pub enum AppCommand {
    /// Setup toolchains and dependencies.
    ///
    /// Running this command without any args will setup everything.
    Setup(SetupController),
    /// Run codegen checks, and makes sure source files are up to date.
    ///
    /// Running this command without any args will check everything.
    Check(CheckController),
    /// Run unit tests.
    ///
    /// Running this command without any args will test everything.
    Test(TestController),
    /// Run linters for formatting, spelling, broken links, and other issues.
    ///
    /// Running this command without any args will lint everything.
    Lint(LintController),
    /// Perform a full CI run locally, by running 'setup', 'check', 'test', and 'lint' (in that order).
    Ci(CiController),
    /// Run specific local binaries within this repository, forwarding any additional arguments along.
    Run(RunController),
    /// Watch for repository file changes, and run the specified workflows as needed.
    Watch(WatchController),
    /// Executes performance benchmarks, and reports the results.
    Perf(PerfController),
    /// Publish different artifacts from this repository.
    Publish(PublishController),
    /// Generate shell completions for this CLI.
    Completions(CompletionController),
}

impl Cli {
    pub fn execute(&self) -> Result<()> {
        self.command.execute()
    }
}

impl AppCommand {
    pub fn execute(&self) -> Result<()> {
        match self {
<<<<<<< HEAD
            AppCommand::Setup(controller) => controller.execute(),
            AppCommand::Check(controller) => controller.execute(),
            AppCommand::Test(controller) => controller.execute(),
            AppCommand::Lint(controller) => controller.execute(),
            AppCommand::Ci(controller) => controller.execute(),
            AppCommand::Run(controller) => controller.execute(),
            AppCommand::Watch(controller) => controller.execute(),
            AppCommand::Perf(controller) => controller.execute(),
            AppCommand::Publish(controller) => controller.execute(),
            AppCommand::Completions(controller) => controller.execute(),
        }
=======
            AppCommand::Setup(controller) => controller.execute()?,
            AppCommand::Check(controller) => controller.execute()?,
            AppCommand::Test(controller) => controller.execute()?,
            AppCommand::Lint(controller) => controller.execute()?,
            AppCommand::Ci(controller) => controller.execute()?,
            AppCommand::Run(controller) => controller.execute(),
            AppCommand::Watch(controller) => controller.execute()?,
            AppCommand::Perf(controller) => controller.execute()?,
            AppCommand::Publish(controller) => controller.execute()?,
            AppCommand::Completions(controller) => controller.execute(),
        };

        Ok(())
>>>>>>> cb36a4b9
    }
}<|MERGE_RESOLUTION|>--- conflicted
+++ resolved
@@ -71,19 +71,6 @@
 impl AppCommand {
     pub fn execute(&self) -> Result<()> {
         match self {
-<<<<<<< HEAD
-            AppCommand::Setup(controller) => controller.execute(),
-            AppCommand::Check(controller) => controller.execute(),
-            AppCommand::Test(controller) => controller.execute(),
-            AppCommand::Lint(controller) => controller.execute(),
-            AppCommand::Ci(controller) => controller.execute(),
-            AppCommand::Run(controller) => controller.execute(),
-            AppCommand::Watch(controller) => controller.execute(),
-            AppCommand::Perf(controller) => controller.execute(),
-            AppCommand::Publish(controller) => controller.execute(),
-            AppCommand::Completions(controller) => controller.execute(),
-        }
-=======
             AppCommand::Setup(controller) => controller.execute()?,
             AppCommand::Check(controller) => controller.execute()?,
             AppCommand::Test(controller) => controller.execute()?,
@@ -97,6 +84,5 @@
         };
 
         Ok(())
->>>>>>> cb36a4b9
     }
 }