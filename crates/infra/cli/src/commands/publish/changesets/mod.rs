//! This repository versions and releases all its artifacts together, generating the same changelog.
//! Unfortunately, changesets does not support combining changelogs from multiple packages into one.
//!
//! So, we let changesets bump the version of the single NPM package we ship, and generate its changelog.
//! Then our build process copies the new version and the single changelog to other packages and crates.
//!
//! Additionally, changesets can only bump versions of packages in the root workspace.
//! However, NAPI platform-specific packages cannot be added to the workspace, because other platforms will fail "npm install".
//! So we have to bump the versions over ourselves anyways.

use anyhow::Result;
use clap::Parser;
use infra_utils::cargo::CargoWorkspace;
use infra_utils::commands::Command;
use infra_utils::paths::{FileWalker, PathExtensions};

use crate::toolchains::napi::{NapiConfig, NapiResolver};

#[derive(Clone, Debug, Parser)]
pub struct ChangesetsController {}

impl ChangesetsController {
    #[allow(clippy::unused_self)] // for compatibility with other controllers:
    pub fn execute(&self) -> Result<()> {
        let resolver = NapiResolver::Solidity;
        let package_dir = resolver.main_package_dir();

        let package_version = NapiConfig::local_version(&package_dir)?;
        println!("Package version: {package_version}");

        let workspace_version = CargoWorkspace::local_version()?;
        println!("Workspace version: {workspace_version}");

        assert_eq!(
            package_version, workspace_version,
            "Package version does not match workspace version."
        );

        // This command will:
        // 1) Consume/delete any changeset files currently in "$REPO_ROOT/.changeset"
        // 2) Update the CHANGELOG.md file for the NPM package.
        // 3) Bump the version in its package.json accordingly.

<<<<<<< HEAD
        Command::new("changeset").arg("version").run()?;
=======
        Command::new("changeset").arg("version").run();
>>>>>>> cb36a4b9

        let updated_version = NapiConfig::local_version(&package_dir)?;
        println!("Updated version: {updated_version}");

        if package_version == updated_version {
            println!("No version changes. Skipping.");
            return Ok(());
        }

        // Format the updated package files:

        let package_dir = resolver.main_package_dir();
        Command::new("prettier")
            .property("--write", package_dir.unwrap_str())
<<<<<<< HEAD
            .run()?;
=======
            .run();
>>>>>>> cb36a4b9

        // Update NPM lock file:

        Command::new("npm")
            .arg("install")
            .flag("--package-lock-only")
<<<<<<< HEAD
            .run()?;
=======
            .run();
>>>>>>> cb36a4b9

        // Update Cargo workspace:

        println!("Updating Cargo workspace version.");
        CargoWorkspace::update_version(&updated_version)?;

        // Update Cargo lock file:

        Command::new("cargo")
            .arg("update")
            .flag("--workspace")
<<<<<<< HEAD
            .run()?;
=======
            .run();
>>>>>>> cb36a4b9

        // Update other CHANGELOG files:

        let source_changelog = package_dir.join("CHANGELOG.md");

        for destination_changelog in FileWalker::from_repo_root().find(["**/CHANGELOG.md"])? {
            if source_changelog != destination_changelog {
                println!("Updating: {destination_changelog:?}");
                std::fs::copy(&source_changelog, &destination_changelog)?;
            }
        }

        Command::new("git")
            .args(["stash", "push"])
            .flag("--include-untracked")
            .property("--message", "applied changesets")
<<<<<<< HEAD
            .run()?;
=======
            .run();
>>>>>>> cb36a4b9

        println!();
        println!("Source files are now updated with the new version, and stored in a 'git stash'.");
        println!("The calling CI workflow will now use this stash to create a PR if needed.");
        println!();

        Ok(())
    }
}<|MERGE_RESOLUTION|>--- conflicted
+++ resolved
@@ -41,11 +41,7 @@
         // 2) Update the CHANGELOG.md file for the NPM package.
         // 3) Bump the version in its package.json accordingly.
 
-<<<<<<< HEAD
-        Command::new("changeset").arg("version").run()?;
-=======
         Command::new("changeset").arg("version").run();
->>>>>>> cb36a4b9
 
         let updated_version = NapiConfig::local_version(&package_dir)?;
         println!("Updated version: {updated_version}");
@@ -60,22 +56,14 @@
         let package_dir = resolver.main_package_dir();
         Command::new("prettier")
             .property("--write", package_dir.unwrap_str())
-<<<<<<< HEAD
-            .run()?;
-=======
             .run();
->>>>>>> cb36a4b9
 
         // Update NPM lock file:
 
         Command::new("npm")
             .arg("install")
             .flag("--package-lock-only")
-<<<<<<< HEAD
-            .run()?;
-=======
             .run();
->>>>>>> cb36a4b9
 
         // Update Cargo workspace:
 
@@ -87,11 +75,7 @@
         Command::new("cargo")
             .arg("update")
             .flag("--workspace")
-<<<<<<< HEAD
-            .run()?;
-=======
             .run();
->>>>>>> cb36a4b9
 
         // Update other CHANGELOG files:
 
@@ -108,11 +92,7 @@
             .args(["stash", "push"])
             .flag("--include-untracked")
             .property("--message", "applied changesets")
-<<<<<<< HEAD
-            .run()?;
-=======
             .run();
->>>>>>> cb36a4b9
 
         println!();
         println!("Source files are now updated with the new version, and stored in a 'git stash'.");
