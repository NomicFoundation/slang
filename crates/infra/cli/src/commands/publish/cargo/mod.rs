--- conflicted
+++ resolved
@@ -50,11 +50,7 @@
         changeset.commit_changes()?;
 
         for crate_name in &changed_crates {
-<<<<<<< HEAD
-            run_cargo_publish(crate_name, self.dry_run)?;
-=======
             run_cargo_publish(crate_name, self.dry_run);
->>>>>>> cb36a4b9
         }
 
         changeset.revert_changes()?;
