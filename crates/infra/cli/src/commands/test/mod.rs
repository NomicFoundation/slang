--- conflicted
+++ resolved
@@ -51,13 +51,9 @@
         .flag("--examples")
         .flag("--no-fail-fast")
         .add_build_rustflags()
-<<<<<<< HEAD
-        .run()
-=======
         .run();
 
     Ok(())
->>>>>>> cb36a4b9
 }
 
 fn test_npm() {
