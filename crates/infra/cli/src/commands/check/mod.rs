--- conflicted
+++ resolved
@@ -57,17 +57,10 @@
         .flag("--all-targets")
         .flag("--no-deps")
         .add_build_rustflags()
-<<<<<<< HEAD
-        .run()
-}
-
-fn check_rustdoc() -> Result<()> {
-=======
         .run();
 }
 
 fn check_rustdoc() {
->>>>>>> cb36a4b9
     Command::new("cargo")
         .arg("doc")
         .flag("--workspace")
@@ -75,11 +68,7 @@
         .flag("--no-deps")
         .flag("--document-private-items")
         .add_build_rustflags()
-<<<<<<< HEAD
-        .run()
-=======
         .run();
->>>>>>> cb36a4b9
 }
 
 fn check_npm() -> Result<()> {
@@ -90,11 +79,6 @@
     Ok(())
 }
 
-<<<<<<< HEAD
-fn check_mkdocs() -> Result<()> {
-    Mkdocs::check()
-=======
 fn check_mkdocs() {
     Mkdocs::check();
->>>>>>> cb36a4b9
 }