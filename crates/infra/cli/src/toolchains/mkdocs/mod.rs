--- conflicted
+++ resolved
@@ -11,13 +11,8 @@
 pub struct Mkdocs;
 
 impl Mkdocs {
-<<<<<<< HEAD
-    pub fn check() -> Result<()> {
-        mkdocs().arg("build").flag("--clean").flag("--strict").run()
-=======
     pub fn check() {
         mkdocs().arg("build").flag("--clean").flag("--strict").run();
->>>>>>> cb36a4b9
     }
 
     pub fn watch() {
@@ -44,33 +39,12 @@
         command.run();
     }
 
-<<<<<<< HEAD
-    pub fn publish_main_branch(dry_run: DryRun) -> Result<()> {
-        fetch_latest_remote()?;
-
-        let mut command = mike().args(["deploy", "main"]);
-
-        if !dry_run.get() {
-            command = command.flag("--push");
-        }
-
-        command.run()
-    }
-
-    pub fn publish_latest_release(dry_run: DryRun) -> Result<()> {
-        fetch_latest_remote()?;
-
-        let version = CargoWorkspace::local_version()?.to_string();
-
-        if mike().args(["list", &version]).run().is_ok() {
-=======
     pub fn publish_latest_release(dry_run: DryRun) -> Result<()> {
         fetch_latest_remote();
 
         let version = CargoWorkspace::local_version()?.to_string();
 
         if mike().args(["list", &version]).evaluate().is_ok() {
->>>>>>> cb36a4b9
             println!("Version '{version}' is already published.");
             return Ok(());
         }
@@ -83,17 +57,6 @@
             command = command.flag("--push");
         }
 
-<<<<<<< HEAD
-        command.run()
-    }
-}
-
-fn fetch_latest_remote() -> Result<()> {
-    Command::new("git")
-        .args(["fetch", "origin", "gh-pages"])
-        .property("--depth", "1")
-        .run()
-=======
         command.run();
 
         Ok(())
@@ -105,7 +68,6 @@
         .args(["fetch", "origin", "gh-pages"])
         .property("--depth", "1")
         .run();
->>>>>>> cb36a4b9
 }
 
 fn mkdocs() -> Command {
