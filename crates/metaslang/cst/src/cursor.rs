//! A cursor that can traverse a CST in a DFS pre-order fashion.

use std::rc::Rc;

use crate::kinds::KindTypes;
use crate::nodes::{Edge, Node, NonterminalNode};
use crate::text_index::{TextIndex, TextRange};

#[derive(Clone, Debug, PartialEq, Eq)]
enum Parent<T: KindTypes> {
    None,
    Disconnected(T::EdgeLabel),
    Connected(Rc<PathAncestor<T>>),
}

/// A node in the ancestor path of a [`Cursor`].
#[derive(Clone, Debug, PartialEq, Eq)]
struct PathAncestor<T: KindTypes> {
    parent: Parent<T>,
    nonterminal_node: Rc<NonterminalNode<T>>,
    child_index: usize,
    text_offset: TextIndex,
}

/// A cursor that can traverse a CST.
///
/// Nodes are visited in a DFS pre-order traversal.
#[derive(Clone, Debug, PartialEq, Eq)]
pub struct Cursor<T: KindTypes> {
    /// The parent path of this cursor
    parent: Parent<T>,
    /// The node the cursor is currently pointing to.
    node: Node<T>,
    /// The index of the current child node in the parent's children.
    // Required to go to the next/previous sibling.
    child_index: usize,
    /// Text offset that corresponds to the beginning of the currently pointed to node.
    text_offset: TextIndex,
    /// Whether the cursor is completed, i.e. at the root node as a result of traversal (or when `complete`d).
    /// If `true`, the cursor cannot be moved.
    is_completed: bool,
}

impl<T: KindTypes> Cursor<T> {
    fn as_ancestor_node(&self) -> Option<Rc<PathAncestor<T>>> {
        if let Node::<T>::Nonterminal(nonterminal_node) = &self.node {
            Some(Rc::new(PathAncestor {
                parent: self.parent.clone(),
                nonterminal_node: Rc::clone(nonterminal_node),
                child_index: self.child_index,
                text_offset: self.text_offset,
            }))
        } else {
            None
        }
    }

    fn set_from_ancestor_node(&mut self, ancestor: &Rc<PathAncestor<T>>) {
        self.parent = ancestor.parent.clone();
        self.node = Node::<T>::Nonterminal(Rc::clone(&ancestor.nonterminal_node));
        self.child_index = ancestor.child_index;
        self.text_offset = ancestor.text_offset;
    }
}

impl<T: KindTypes> Cursor<T> {
    pub(crate) fn create(node: Node<T>, text_offset: TextIndex) -> Self {
        Self {
            parent: Parent::None,
            node,
            child_index: 0,
            text_offset,
            is_completed: false,
        }
    }

    /// Resets the cursor to the root node.
    pub fn reset(&mut self) {
        self.complete();
        self.is_completed = false;
    }

    /// Completes the cursor, setting it to the root node.
    pub fn complete(&mut self) {
        if let Parent::Connected(parent) = &self.parent.clone() {
            let mut parent = parent;
            while let Parent::Connected(grandparent) = &parent.parent {
                parent = grandparent;
            }
            self.set_from_ancestor_node(parent);
        }
        self.is_completed = true;
    }

    /// Unlike `clone`, this re-roots at the current node.
    /// It does preserve the correct text offset however,
    /// even though the path is reset.
    #[must_use]
    pub fn spawn(&self) -> Self {
        let label = self.label();
        Self {
            is_completed: false,
            parent: Parent::Disconnected(label),
            node: self.node.clone(),
            child_index: 0,
            text_offset: self.text_offset,
        }
    }

    /// Whether the cursor can be moved.
    pub fn is_completed(&self) -> bool {
        self.is_completed
    }

    /// Returns the currently pointed to [`Node`].
    pub fn node(&self) -> Node<T> {
        self.node.clone()
    }

<<<<<<< HEAD
    pub fn label(&self) -> T::EdgeLabel {
        match &self.parent {
            Parent::Connected(parent) => {
                let this = &parent.nonterminal_node.children[self.child_number];
                this.label
            }
            Parent::Disconnected(label) => *label,
            Parent::None => T::EdgeLabel::default(),
        }
    }
=======
    pub fn label(&self) -> Option<T::EdgeLabel> {
        self.parent.as_ref().and_then(|parent| {
            let this = &parent.nonterminal_node.children[self.child_index];
>>>>>>> 6dd956ff

    pub fn has_default_label(&self) -> bool {
        self.label() == T::EdgeLabel::default()
    }

    /// Returns the text offset that corresponds to the beginning of the currently pointed to node.
    pub fn text_offset(&self) -> TextIndex {
        self.text_offset
    }

    /// Returns the text range that corresponds to the currently pointed to node.
    pub fn text_range(&self) -> TextRange {
        let start = self.text_offset;
        let end = start + self.node.text_len();
        start..end
    }

    /// Returns the depth of the current node in the CST, i.e. the number of ancestors.
    pub fn depth(&self) -> usize {
        let mut depth = 0;
        if let Parent::Connected(parent) = &self.parent {
            let mut parent = parent;
            depth += 1;
            while let Parent::Connected(grandparent) = &parent.parent {
                depth += 1;
                parent = grandparent;
            }
        }

        depth
    }

    /// Returns the list of child edges directly connected to this node.
    pub fn children(&self) -> &[Edge<T>] {
        self.node.children()
    }

    /// Returns an iterator over all descendants of the current node in pre-order traversal.
    pub fn descendants(&self) -> CursorIterator<T> {
        let mut cursor = self.spawn();

        // skip the current node:
        cursor.go_to_next();

        CursorIterator { cursor }
    }

    /// Returns an iterator over all the remaining nodes in the current tree, moving in pre-order traversal, until the tree is completed.
    pub fn remaining_nodes(&self) -> CursorIterator<T> {
        CursorIterator {
            cursor: self.clone(),
        }
    }

    /// Returns an iterator over all ancestors of the current node, starting with the immediate parent, and moving upwards, ending with the root node.
    pub fn ancestors(&self) -> AncestorsIterator<T> {
        let current = self.parent.clone();

        AncestorsIterator { current }
    }

    /// Attempts to go to current node's next one, according to the DFS pre-order traversal.
    ///
    /// Returns `false` if the cursor is finished and at the root.
    pub fn go_to_next(&mut self) -> bool {
        if self.is_completed {
            return false;
        }

        self.go_to_first_child() || self.go_to_next_non_descendant()
    }

    /// Attempts to go to current node's next non-descendant.
    ///
    /// Returns `false` if the cursor is finished and at the root.
    pub fn go_to_next_non_descendant(&mut self) -> bool {
        if self.is_completed {
            return false;
        }

        while !self.go_to_next_sibling() {
            if !self.go_to_parent() {
                return false;
            }
        }

        true
    }

    /// Attempts to go to current node's previous one, according to the DFS pre-order traversal.
    ///
    /// Returns `false` if the cursor is finished and at the root.
    pub fn go_to_previous(&mut self) -> bool {
        if self.is_completed {
            return false;
        }

        while !self.go_to_previous_sibling() {
            if !self.go_to_parent() {
                return false;
            }
        }

        while self.go_to_last_child() {}

        true
    }

    /// Attempts to go to current node's parent.
    ///
    /// Returns `false` if the cursor is finished and at the root.
    pub fn go_to_parent(&mut self) -> bool {
        if let Parent::Connected(parent) = &self.parent.clone() {
            self.set_from_ancestor_node(parent);

            true
        } else {
            self.is_completed = true;

            false
        }
    }

    /// Attempts to go to current node's first child.
    ///
    /// Returns `false` if the cursor is finished or there's no child to go to.
    pub fn go_to_first_child(&mut self) -> bool {
        if self.is_completed {
            return false;
        }

        // If the current cursor is a node and it has children, go to first children
        if let Some(new_parent) = self.as_ancestor_node() {
            if let Some(new_child) = new_parent.nonterminal_node.children.first().cloned() {
                self.parent = Parent::Connected(new_parent);
                self.node = new_child.node;
                self.child_index = 0;

                return true;
            }
        }

        false
    }

    /// Attempts to go to current node's last child.
    ///
    /// Returns `false` if the cursor is finished or there's no child to go to.
    pub fn go_to_last_child(&mut self) -> bool {
        if self.is_completed {
            return false;
        }

        if let Some(new_parent) = self.as_ancestor_node() {
            if let Some(new_child) = new_parent.nonterminal_node.children.last().cloned() {
                self.child_index = new_parent.nonterminal_node.children.len() - 1;
                self.node = new_child.node;
                // Remember: range is not inclusive
                for sibling in &new_parent.nonterminal_node.children[..self.child_index] {
                    self.text_offset += sibling.text_len();
                }
                self.parent = Parent::Connected(new_parent);

                return true;
            }
        }

        false
    }

    /// Attempts to go to current node's nth child.
    ///
    /// Returns `false` if the cursor is finished or there's no child to go to.
    pub fn go_to_nth_child(&mut self, child_index: usize) -> bool {
        if self.is_completed {
            return false;
        }

        if let Some(new_parent) = self.as_ancestor_node() {
            if let Some(new_child) = new_parent
                .nonterminal_node
                .children
                .get(child_index)
                .cloned()
            {
                self.child_index = child_index;
                self.node = new_child.node;
                // Remember: range is not inclusive
                for sibling in &new_parent.nonterminal_node.children[..self.child_index] {
                    self.text_offset += sibling.text_len();
                }
                self.parent = Parent::Connected(new_parent);

                return true;
            }
        }

        false
    }

    /// Attempts to go to current node's next sibling.
    ///
    /// Returns `false` if the cursor is finished or there's no sibling to go to.
    pub fn go_to_next_sibling(&mut self) -> bool {
        if self.is_completed {
            return false;
        }

<<<<<<< HEAD
        if let Parent::Connected(parent) = &self.parent {
            let new_child_number = self.child_number + 1;
=======
        if let Some(parent) = &self.parent {
            let new_child_number = self.child_index + 1;
>>>>>>> 6dd956ff
            if let Some(new_child) = parent.nonterminal_node.children.get(new_child_number) {
                self.text_offset += self.node.text_len();
                self.child_index = new_child_number;
                self.node = new_child.node.clone();

                return true;
            }
        }

        false
    }

    /// Attempts to go to current node's previous sibling.
    ///
    /// Returns `false` if the cursor is finished or there's no sibling to go to.
    pub fn go_to_previous_sibling(&mut self) -> bool {
        if self.is_completed {
            return false;
        }

<<<<<<< HEAD
        if let Parent::Connected(parent) = &self.parent {
            if self.child_number > 0 {
                let new_child_number = self.child_number - 1;
=======
        if let Some(parent) = &self.parent {
            if self.child_index > 0 {
                let new_child_number = self.child_index - 1;
>>>>>>> 6dd956ff
                let new_child = &parent.nonterminal_node.children[new_child_number];
                self.child_index = new_child_number;
                self.node = new_child.node.clone();
                // Remember: range is not inclusive
                self.text_offset = parent.text_offset;
                for sibling in &parent.nonterminal_node.children[..self.child_index] {
                    self.text_offset += sibling.text_len();
                }

                return true;
            }
        }

        false
    }

    /// Attempts to go to the next terminal node, according to the DFS pre-order traversal.
    ///
    /// Returns `false` if the cursor is finished and at the root.
    pub fn go_to_next_terminal(&mut self) -> bool {
        self.go_to_next_matching(|node| node.is_terminal())
    }

    /// Attempts to go to the next terminal node with the given kind, according to the DFS pre-order traversal.
    ///
    /// Returns `false` if the cursor is finished and at the root.
    pub fn go_to_next_terminal_with_kind(&mut self, kind: T::TerminalKind) -> bool {
        self.go_to_next_matching(|node| node.is_terminal_with_kind(kind))
    }

    /// Attempts to go to the next terminal node with any of the given kinds, according to the DFS pre-order traversal.
    ///
    /// Returns `false` if the cursor is finished and at the root.
    pub fn go_to_next_terminal_with_kinds(&mut self, kinds: &[T::TerminalKind]) -> bool {
        self.go_to_next_matching(|node| node.is_terminal_with_kinds(kinds))
    }

    /// Attempts to go to the next nonterminal node, according to the DFS pre-order traversal.
    ///
    /// Returns `false` if the cursor is finished and at the root.
    pub fn go_to_next_nonterminal(&mut self) -> bool {
        self.go_to_next_matching(|node| node.is_nonterminal())
    }

    /// Attempts to go to the next nonterminal node with the given kind, according to the DFS pre-order traversal.
    ///
    /// Returns `false` if the cursor is finished and at the root.
    pub fn go_to_next_nonterminal_with_kind(&mut self, kind: T::NonterminalKind) -> bool {
        self.go_to_next_matching(|node| node.is_nonterminal_with_kind(kind))
    }

    /// Attempts to go to the next nonterminal node with any of the given kinds, according to the DFS pre-order traversal.
    ///
    /// Returns `false` if the cursor is finished and at the root.
    pub fn go_to_next_nonterminal_with_kinds(&mut self, kinds: &[T::NonterminalKind]) -> bool {
        self.go_to_next_matching(|node| node.is_nonterminal_with_kinds(kinds))
    }

    fn go_to_next_matching(&mut self, pred: impl Fn(&Node<T>) -> bool) -> bool {
        while self.go_to_next() {
            if pred(&self.node) {
                return true;
            }
        }

        false
    }

    pub fn is_true_root(&self) -> bool {
        matches!(self.parent, Parent::None)
    }
}

pub struct CursorIterator<T: KindTypes> {
    cursor: Cursor<T>,
}

impl<T: KindTypes> Iterator for CursorIterator<T> {
    type Item = Edge<T>;

    fn next(&mut self) -> Option<Self::Item> {
        if self.cursor.is_completed() {
            return None;
        }

        let current = Edge {
            label: self.cursor.label(),
            node: self.cursor.node(),
        };

        self.cursor.go_to_next();

        Some(current)
    }
}

pub struct AncestorsIterator<T: KindTypes> {
    current: Parent<T>,
}

impl<T: KindTypes> Iterator for AncestorsIterator<T> {
    type Item = Rc<NonterminalNode<T>>;

    fn next(&mut self) -> Option<Self::Item> {
        if let Parent::Connected(current) = self.current.clone() {
            self.current = current.parent.clone();
            Some(Rc::clone(&current.nonterminal_node))
        } else {
            None
        }
    }
}<|MERGE_RESOLUTION|>--- conflicted
+++ resolved
@@ -117,22 +117,16 @@
         self.node.clone()
     }
 
-<<<<<<< HEAD
     pub fn label(&self) -> T::EdgeLabel {
         match &self.parent {
             Parent::Connected(parent) => {
-                let this = &parent.nonterminal_node.children[self.child_number];
+                let this = &parent.nonterminal_node.children[self.child_index];
                 this.label
             }
             Parent::Disconnected(label) => *label,
             Parent::None => T::EdgeLabel::default(),
         }
     }
-=======
-    pub fn label(&self) -> Option<T::EdgeLabel> {
-        self.parent.as_ref().and_then(|parent| {
-            let this = &parent.nonterminal_node.children[self.child_index];
->>>>>>> 6dd956ff
 
     pub fn has_default_label(&self) -> bool {
         self.label() == T::EdgeLabel::default()
@@ -341,13 +335,8 @@
             return false;
         }
 
-<<<<<<< HEAD
         if let Parent::Connected(parent) = &self.parent {
-            let new_child_number = self.child_number + 1;
-=======
-        if let Some(parent) = &self.parent {
             let new_child_number = self.child_index + 1;
->>>>>>> 6dd956ff
             if let Some(new_child) = parent.nonterminal_node.children.get(new_child_number) {
                 self.text_offset += self.node.text_len();
                 self.child_index = new_child_number;
@@ -368,15 +357,9 @@
             return false;
         }
 
-<<<<<<< HEAD
         if let Parent::Connected(parent) = &self.parent {
-            if self.child_number > 0 {
-                let new_child_number = self.child_number - 1;
-=======
-        if let Some(parent) = &self.parent {
             if self.child_index > 0 {
                 let new_child_number = self.child_index - 1;
->>>>>>> 6dd956ff
                 let new_child = &parent.nonterminal_node.children[new_child_number];
                 self.child_index = new_child_number;
                 self.node = new_child.node.clone();
