name: check
on:
  push:
<<<<<<< HEAD
    branches-ignore:
      - parser
=======
    branches:
      - main
>>>>>>> d3a35e27
  pull_request:

jobs:
  check:
    strategy:
      matrix:
        script:
          [
            "./documentation/scripts/build.sh",
            "./tools/linting/scripts/run.sh",
            "./tools/version-breaks/scripts/check.sh",
          ]
    runs-on: ubuntu-latest
    steps:
      - uses: actions/checkout@v2
      - uses: ./.devcontainer
        with:
          entrypoint: ${{ matrix.script }}<|MERGE_RESOLUTION|>--- conflicted
+++ resolved
@@ -1,13 +1,8 @@
 name: check
 on:
   push:
-<<<<<<< HEAD
-    branches-ignore:
-      - parser
-=======
     branches:
       - main
->>>>>>> d3a35e27
   pull_request:
 
 jobs:
